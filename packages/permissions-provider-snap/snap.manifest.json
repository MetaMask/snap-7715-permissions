--- conflicted
+++ resolved
@@ -7,11 +7,7 @@
     "url": "https://github.com/MetaMask/snap-7715-permissions.git"
   },
   "source": {
-<<<<<<< HEAD
-    "shasum": "35hP7KRyUI3KbNOPCnbLGKNwgocJIzxyp7aEEAqzgV8=",
-=======
-    "shasum": "CxyNWY4hjEL/HXTYCSyRJOmStzwIhfN4ZImFQ5Y7oG0=",
->>>>>>> 8bacbf5d
+    "shasum": "q5kMAuioUwqfV7HXylEidC6RwuU1hBxewIB+NU8e2yY=",
     "location": {
       "npm": {
         "filePath": "dist/bundle.js",
