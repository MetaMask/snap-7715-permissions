--- conflicted
+++ resolved
@@ -7,11 +7,7 @@
     "url": "https://github.com/MetaMask/snap-7715-permissions.git"
   },
   "source": {
-<<<<<<< HEAD
-    "shasum": "lVVYbGkVQhIvTVf1j+PnSuCdgIN7Lwg52M4QmdwJv+g=",
-=======
     "shasum": "tgfzpyG2vC/HYfluFIW0G+Akbubm+Eiqcjst6O0SrOs=",
->>>>>>> ec81acd0
     "location": {
       "npm": {
         "filePath": "dist/bundle.js",
