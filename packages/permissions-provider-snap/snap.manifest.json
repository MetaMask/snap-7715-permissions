--- conflicted
+++ resolved
@@ -7,11 +7,7 @@
     "url": "https://github.com/MetaMask/snap-7715-permissions.git"
   },
   "source": {
-<<<<<<< HEAD
-    "shasum": "Z/JXLprwrjn5cOZ+YXDf1M8ge3LbJa6dklm5ujtDvw8=",
-=======
-    "shasum": "DYmddpguya/UnOL1KBiIkQbKL/Z7zRPBOs1iHbxNRT4=",
->>>>>>> e1ab150b
+    "shasum": "kp8/0KXwAWJ/hgd0MS+E7xKXBXRCLbf5MdR37CmNlDQ=",
     "location": {
       "npm": {
         "filePath": "dist/bundle.js",
