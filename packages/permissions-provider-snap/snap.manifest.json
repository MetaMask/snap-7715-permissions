{
  "version": "0.1.0",
  "description": "Grants 7715 permissions from a DeleGator smart account",
  "proposedName": "MetaMask 7715 Permissions Provider",
  "repository": {
    "type": "git",
    "url": "https://github.com/MetaMask/snap-7715-permissions.git"
  },
  "source": {
<<<<<<< HEAD
    "shasum": "abCJY+nlJIC/706+JTDSOecM3MEAm03YTbY0yKXPbsI=",
=======
    "shasum": "tgfzpyG2vC/HYfluFIW0G+Akbubm+Eiqcjst6O0SrOs=",
>>>>>>> ec81acd0
    "location": {
      "npm": {
        "filePath": "dist/bundle.js",
        "iconPath": "images/icon.svg",
        "packageName": "@metamask/7715-permissions-provider",
        "registry": "https://registry.npmjs.org/"
      }
    }
  },
  "initialPermissions": {
    "endowment:keyring": {
      "allowedOrigins": ["http://localhost:3001"]
    },
    "endowment:rpc": {
      "dapps": true,
      "snaps": true
    },
    "wallet_snap": {
      "local:http://localhost:8080": {},
      "npm:@metamask/permissions-kernel": {}
    },
    "snap_manageState": {},
    "endowment:ethereum-provider": {},
    "endowment:network-access": {},
    "snap_getEntropy": {},
    "snap_dialog": {},
    "endowment:lifecycle-hooks": {},
    "snap_getPreferences": {}
  },
  "platformVersion": "6.17.1",
  "manifestVersion": "0.1"
}<|MERGE_RESOLUTION|>--- conflicted
+++ resolved
@@ -7,11 +7,7 @@
     "url": "https://github.com/MetaMask/snap-7715-permissions.git"
   },
   "source": {
-<<<<<<< HEAD
-    "shasum": "abCJY+nlJIC/706+JTDSOecM3MEAm03YTbY0yKXPbsI=",
-=======
-    "shasum": "tgfzpyG2vC/HYfluFIW0G+Akbubm+Eiqcjst6O0SrOs=",
->>>>>>> ec81acd0
+    "shasum": "+TE3h1k/GMbVcXeY4IKAthpAUtpyawIB7O3Q3U+PpTM=",
     "location": {
       "npm": {
         "filePath": "dist/bundle.js",
