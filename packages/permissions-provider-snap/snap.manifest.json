{
  "version": "0.1.0",
  "description": "Grants 7715 permissions from a DeleGator smart account",
  "proposedName": "MetaMask Smart Account",
  "repository": {
    "type": "git",
    "url": "https://github.com/MetaMask/snap-7715-permissions.git"
  },
  "source": {
<<<<<<< HEAD
    "shasum": "awPrW1NaEM/PovUjNuXjqjJYeXL9loKboLPp/nEW68E=",
=======
    "shasum": "Vpf+WZdpAGguMju9SJ7+3eYmLyhPZ6cHCQEebPPgbQI=",
>>>>>>> a2d3c166
    "location": {
      "npm": {
        "filePath": "dist/bundle.js",
        "iconPath": "images/icon.svg",
        "packageName": "@metamask/7715-permissions-provider",
        "registry": "https://registry.npmjs.org/"
      }
    }
  },
  "initialPermissions": {
    "endowment:keyring": {
      "allowedOrigins": ["http://localhost:3001"]
    },
    "endowment:rpc": {
      "dapps": true,
      "snaps": true
    },
    "wallet_snap": {
      "local:http://localhost:8080": {},
      "npm:@metamask/permissions-kernel": {}
    },
    "snap_manageState": {},
    "endowment:ethereum-provider": {},
    "endowment:network-access": {},
    "snap_getEntropy": {},
    "snap_dialog": {},
    "endowment:lifecycle-hooks": {},
    "snap_getPreferences": {}
  },
  "platformVersion": "6.17.1",
  "manifestVersion": "0.1"
}<|MERGE_RESOLUTION|>--- conflicted
+++ resolved
@@ -7,11 +7,7 @@
     "url": "https://github.com/MetaMask/snap-7715-permissions.git"
   },
   "source": {
-<<<<<<< HEAD
-    "shasum": "awPrW1NaEM/PovUjNuXjqjJYeXL9loKboLPp/nEW68E=",
-=======
-    "shasum": "Vpf+WZdpAGguMju9SJ7+3eYmLyhPZ6cHCQEebPPgbQI=",
->>>>>>> a2d3c166
+    "shasum": "OPrv6LNz86TMBlRV6hlwot8dBELYeERi3a1auGgD1Hk=",
     "location": {
       "npm": {
         "filePath": "dist/bundle.js",
