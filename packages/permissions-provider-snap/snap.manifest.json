--- conflicted
+++ resolved
@@ -7,11 +7,7 @@
     "url": "https://github.com/MetaMask/snap-7715-permissions.git"
   },
   "source": {
-<<<<<<< HEAD
-    "shasum": "8UwgKYBRhjjXHTIXUEscY+y05PyHi6tVTuOY0puYqEg=",
-=======
-    "shasum": "54k/zZZJW2ZemUpKzVKGe9YBHUOp4PoUDo07oaJZ0rI=",
->>>>>>> cbaadfa3
+    "shasum": "m8yd+/QTa/Z3xsXc6vqnPLw8igVQzdO66UfyhwFj0Ns=",
     "location": {
       "npm": {
         "filePath": "dist/bundle.js",
