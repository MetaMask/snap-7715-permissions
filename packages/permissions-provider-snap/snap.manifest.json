{
  "version": "0.1.0",
  "description": "Grants 7715 permissions from a DeleGator smart account",
  "proposedName": "MetaMask Smart Account",
  "repository": {
    "type": "git",
    "url": "https://github.com/MetaMask/snap-7715-permissions.git"
  },
  "source": {
<<<<<<< HEAD
    "shasum": "1skhdqD6ek63wtrzq5YA2BfYQzvs6i6Ct5BLaltMRV4=",
=======
    "shasum": "k6iSEsbcWZOtow5IwqPorl+G2YDBpFVcNG82y9Riwsc=",
>>>>>>> f38b4f14
    "location": {
      "npm": {
        "filePath": "dist/bundle.js",
        "iconPath": "images/icon.svg",
        "packageName": "@metamask/7715-permissions-provider",
        "registry": "https://registry.npmjs.org/"
      }
    }
  },
  "initialPermissions": {
    "endowment:keyring": {
      "allowedOrigins": ["http://localhost:3001"]
    },
    "endowment:rpc": {
      "dapps": true,
      "snaps": true
    },
    "wallet_snap": {
      "local:http://localhost:8080": {},
      "npm:@metamask/permissions-kernel": {}
    },
    "snap_manageState": {},
    "endowment:ethereum-provider": {},
    "endowment:network-access": {},
    "snap_getEntropy": {},
    "snap_dialog": {},
    "endowment:lifecycle-hooks": {}
  },
  "platformVersion": "6.17.1",
  "manifestVersion": "0.1"
}<|MERGE_RESOLUTION|>--- conflicted
+++ resolved
@@ -7,11 +7,7 @@
     "url": "https://github.com/MetaMask/snap-7715-permissions.git"
   },
   "source": {
-<<<<<<< HEAD
-    "shasum": "1skhdqD6ek63wtrzq5YA2BfYQzvs6i6Ct5BLaltMRV4=",
-=======
-    "shasum": "k6iSEsbcWZOtow5IwqPorl+G2YDBpFVcNG82y9Riwsc=",
->>>>>>> f38b4f14
+    "shasum": "uhcC5UgmNbyF3Cb0E4v+CAULnObizIZhATlj4IH1nd0=",
     "location": {
       "npm": {
         "filePath": "dist/bundle.js",
