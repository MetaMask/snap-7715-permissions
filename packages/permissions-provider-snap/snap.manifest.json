{
  "version": "0.1.0",
  "description": "Grants 7715 permissions from a DeleGator smart account",
  "proposedName": "MetaMask 7715 Permissions Provider",
  "repository": {
    "type": "git",
    "url": "https://github.com/MetaMask/snap-7715-permissions.git"
  },
  "source": {
<<<<<<< HEAD
    "shasum": "MBwBYqeVfBusbqJb6yD6z7mIn0HQvrGrBpFwBV6biJ4=",
=======
    "shasum": "SBGC8spqS29mcJZMFAUwZhGPP/yPHUmf20edWKDH9Qc=",
>>>>>>> 0c86f74e
    "location": {
      "npm": {
        "filePath": "dist/bundle.js",
        "iconPath": "images/icon.svg",
        "packageName": "@metamask/7715-permissions-provider",
        "registry": "https://registry.npmjs.org/"
      }
    }
  },
  "initialPermissions": {
    "endowment:keyring": {
      "allowedOrigins": ["http://localhost:3001"]
    },
    "endowment:rpc": {
      "dapps": true,
      "snaps": true
    },
    "wallet_snap": {
      "local:http://localhost:8080": {},
      "npm:@metamask/permissions-kernel": {}
    },
    "snap_manageState": {},
    "endowment:ethereum-provider": {},
    "endowment:network-access": {},
    "snap_getEntropy": {},
    "snap_dialog": {},
    "endowment:lifecycle-hooks": {}
  },
  "platformVersion": "6.17.1",
  "manifestVersion": "0.1"
}<|MERGE_RESOLUTION|>--- conflicted
+++ resolved
@@ -7,11 +7,7 @@
     "url": "https://github.com/MetaMask/snap-7715-permissions.git"
   },
   "source": {
-<<<<<<< HEAD
-    "shasum": "MBwBYqeVfBusbqJb6yD6z7mIn0HQvrGrBpFwBV6biJ4=",
-=======
-    "shasum": "SBGC8spqS29mcJZMFAUwZhGPP/yPHUmf20edWKDH9Qc=",
->>>>>>> 0c86f74e
+    "shasum": "+xjNamK2vuduf7yAaLlpL748MnwANCgyZHpBxfItmIo=",
     "location": {
       "npm": {
         "filePath": "dist/bundle.js",
