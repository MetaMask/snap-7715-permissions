--- conflicted
+++ resolved
@@ -7,11 +7,7 @@
     "url": "https://github.com/MetaMask/snap-7715-permissions.git"
   },
   "source": {
-<<<<<<< HEAD
-    "shasum": "yJ2impUN1kwq39RJ2z0cRIgjRYHW22IwQ56TmaNFTbg=",
-=======
-    "shasum": "tgfzpyG2vC/HYfluFIW0G+Akbubm+Eiqcjst6O0SrOs=",
->>>>>>> ec81acd0
+    "shasum": "fPnkQwxBPHi98VKxLiSpA0Bp5721I+Pj3ayuLCQe0ms=",
     "location": {
       "npm": {
         "filePath": "dist/bundle.js",
