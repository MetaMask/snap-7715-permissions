{
  "version": "0.0.0",
  "description": "Grants 7715 permissions from a DeleGator smart account",
  "proposedName": "Gator Permissions",
  "repository": {
    "type": "git",
    "url": "https://github.com/MetaMask/snap-7715-permissions.git"
  },
  "source": {
<<<<<<< HEAD
    "shasum": "RTDKK8WI96N3bShuMpT0BmkmhQr6ZyzY982Ddx0PQ4c=",
=======
    "shasum": "q5kMAuioUwqfV7HXylEidC6RwuU1hBxewIB+NU8e2yY=",
>>>>>>> 85fc4b6b
    "location": {
      "npm": {
        "filePath": "dist/bundle.js",
        "iconPath": "images/icon.svg",
        "packageName": "@metamask/gator-permissions",
        "registry": "https://registry.npmjs.org/"
      }
    }
  },
  "initialPermissions": {
    "endowment:rpc": {
      "dapps": true,
      "snaps": true
    },
    "wallet_snap": {
      "local:http://localhost:8080": {},
      "npm:@metamask/permissions-kernel": {}
    },
    "snap_manageState": {},
    "endowment:ethereum-provider": {},
    "endowment:network-access": {},
    "snap_getEntropy": {},
    "snap_dialog": {},
    "endowment:lifecycle-hooks": {},
    "snap_getPreferences": {}
  },
  "platformVersion": "6.17.1",
  "manifestVersion": "0.1"
}<|MERGE_RESOLUTION|>--- conflicted
+++ resolved
@@ -7,11 +7,7 @@
     "url": "https://github.com/MetaMask/snap-7715-permissions.git"
   },
   "source": {
-<<<<<<< HEAD
-    "shasum": "RTDKK8WI96N3bShuMpT0BmkmhQr6ZyzY982Ddx0PQ4c=",
-=======
-    "shasum": "q5kMAuioUwqfV7HXylEidC6RwuU1hBxewIB+NU8e2yY=",
->>>>>>> 85fc4b6b
+    "shasum": "u5JOEaXuYl5ZYPecjjb4gy7nW17hyNr2GXznLlKxqgM=",
     "location": {
       "npm": {
         "filePath": "dist/bundle.js",
