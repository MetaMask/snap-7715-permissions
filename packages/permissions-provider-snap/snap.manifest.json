--- conflicted
+++ resolved
@@ -7,11 +7,7 @@
     "url": "https://github.com/MetaMask/snap-7715-permissions.git"
   },
   "source": {
-<<<<<<< HEAD
-    "shasum": "qvkU8D5CZ6EI0dpZmBJAgp1Gs/zsSz2t7s/IRvzpkJk=",
-=======
-    "shasum": "3JelEo0/spn7NptxlGo6L2DQEod3L2GlAF72oFurWBI=",
->>>>>>> 9a217c9d
+    "shasum": "Tm4rxtenam1/B/JD8al+zrSSa2IScOdT+3//tq/i7ig=",
     "location": {
       "npm": {
         "filePath": "dist/bundle.js",
