{
  "version": "0.0.0",
  "description": "Grants 7715 permissions from a DeleGator smart account",
  "proposedName": "Gator Permissions",
  "repository": {
    "type": "git",
    "url": "https://github.com/MetaMask/snap-7715-permissions.git"
  },
  "source": {
<<<<<<< HEAD
    "shasum": "t203L6ZrgVBfAGm0xhQCz/joVfNzuZLIOb1PleghAxw=",
=======
    "shasum": "bB0PSAB34ol1La11lM5y0UE7ua2rPCHm45hFXxuXNTY=",
>>>>>>> 270c8663
    "location": {
      "npm": {
        "filePath": "dist/bundle.js",
        "iconPath": "images/icon.svg",
        "packageName": "@metamask/gator-permissions",
        "registry": "https://registry.npmjs.org/"
      }
    }
  },
  "initialPermissions": {
    "endowment:rpc": {
      "dapps": true,
      "snaps": true
    },
    "wallet_snap": {
      "local:http://localhost:8080": {},
      "npm:@metamask/permissions-kernel": {}
    },
    "snap_manageState": {},
    "endowment:ethereum-provider": {},
    "endowment:network-access": {},
    "snap_getEntropy": {},
    "snap_dialog": {},
    "endowment:lifecycle-hooks": {},
    "snap_getPreferences": {}
  },
  "platformVersion": "6.17.1",
  "manifestVersion": "0.1"
}<|MERGE_RESOLUTION|>--- conflicted
+++ resolved
@@ -7,11 +7,7 @@
     "url": "https://github.com/MetaMask/snap-7715-permissions.git"
   },
   "source": {
-<<<<<<< HEAD
-    "shasum": "t203L6ZrgVBfAGm0xhQCz/joVfNzuZLIOb1PleghAxw=",
-=======
-    "shasum": "bB0PSAB34ol1La11lM5y0UE7ua2rPCHm45hFXxuXNTY=",
->>>>>>> 270c8663
+    "shasum": "BQzLWhUic392A7Fua79uQEQHj7ZxKS73dknXIoKg1C4=",
     "location": {
       "npm": {
         "filePath": "dist/bundle.js",
