{
  "version": "0.2.1",
  "description": "Grants 7715 permissions from a DeleGator smart account",
  "proposedName": "Gator Permissions",
  "repository": {
    "type": "git",
    "url": "https://github.com/MetaMask/snap-7715-permissions.git"
  },
  "source": {
<<<<<<< HEAD
    "shasum": "BOip8QZNgQLrbsDtov2LOG//HLKj2FVxPtfhlCkrK5E=",
=======
    "shasum": "SF6UGKvORDyqKwlw0riIHA2t2k0sR24YIknWHC2SBwI=",
>>>>>>> 69b9cf3e
    "location": {
      "npm": {
        "filePath": "dist/bundle.js",
        "iconPath": "images/icon.svg",
        "packageName": "@metamask/gator-permissions-snap",
        "registry": "https://registry.npmjs.org/"
      }
    }
  },
  "initialPermissions": {
    "endowment:rpc": {
      "dapps": true,
      "snaps": true
    },
    "wallet_snap": {
      "local:http://localhost:8080": {},
      "npm:@metamask/permissions-kernel-snap": {}
    },
    "snap_manageState": {},
    "endowment:ethereum-provider": {},
    "endowment:network-access": {},
    "snap_getEntropy": {},
    "snap_dialog": {},
    "endowment:lifecycle-hooks": {},
    "snap_getPreferences": {},
    "endowment:page-home": {}
  },
  "platformVersion": "6.17.1",
  "manifestVersion": "0.1"
}<|MERGE_RESOLUTION|>--- conflicted
+++ resolved
@@ -7,11 +7,7 @@
     "url": "https://github.com/MetaMask/snap-7715-permissions.git"
   },
   "source": {
-<<<<<<< HEAD
-    "shasum": "BOip8QZNgQLrbsDtov2LOG//HLKj2FVxPtfhlCkrK5E=",
-=======
-    "shasum": "SF6UGKvORDyqKwlw0riIHA2t2k0sR24YIknWHC2SBwI=",
->>>>>>> 69b9cf3e
+    "shasum": "2j0umIswuKm+VUHYOMJPAOazIX+Ing7zeMdmT1G5AIk=",
     "location": {
       "npm": {
         "filePath": "dist/bundle.js",
