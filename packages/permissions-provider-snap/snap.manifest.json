{
  "version": "0.1.0",
  "description": "Grants 7715 permissions from a DeleGator smart account",
  "proposedName": "MetaMask 7715 Permissions Provider",
  "repository": {
    "type": "git",
    "url": "https://github.com/MetaMask/snap-7715-permissions.git"
  },
  "source": {
<<<<<<< HEAD
    "shasum": "mNBhaMkbKaF11uNd+3mYLsNLDT91ZlmKVzcVUTMtCfU=",
=======
    "shasum": "YRompmXReK76K+d7aSVGEplQhXYyZ+69PMYIOU31K/I=",
>>>>>>> 80f7e313
    "location": {
      "npm": {
        "filePath": "dist/bundle.js",
        "iconPath": "images/icon.svg",
        "packageName": "@metamask/7715-permissions-provider",
        "registry": "https://registry.npmjs.org/"
      }
    }
  },
  "initialPermissions": {
    "endowment:keyring": {
      "allowedOrigins": ["http://localhost:3001"]
    },
    "endowment:rpc": {
      "dapps": true,
      "snaps": true
    },
    "wallet_snap": {
      "local:http://localhost:8080": {},
      "npm:@metamask/permissions-kernel": {}
    },
    "snap_manageState": {},
    "endowment:ethereum-provider": {},
    "endowment:network-access": {},
    "snap_getEntropy": {},
    "snap_dialog": {},
    "endowment:lifecycle-hooks": {}
  },
  "platformVersion": "6.17.1",
  "manifestVersion": "0.1"
}<|MERGE_RESOLUTION|>--- conflicted
+++ resolved
@@ -7,11 +7,7 @@
     "url": "https://github.com/MetaMask/snap-7715-permissions.git"
   },
   "source": {
-<<<<<<< HEAD
-    "shasum": "mNBhaMkbKaF11uNd+3mYLsNLDT91ZlmKVzcVUTMtCfU=",
-=======
-    "shasum": "YRompmXReK76K+d7aSVGEplQhXYyZ+69PMYIOU31K/I=",
->>>>>>> 80f7e313
+    "shasum": "tzicofJTy+QHMGeWw/Brtqw3Ck4WK+ov66xCGLOaIUo=",
     "location": {
       "npm": {
         "filePath": "dist/bundle.js",
