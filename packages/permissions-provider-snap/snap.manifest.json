{
  "version": "0.0.0",
  "description": "Grants 7715 permissions from a DeleGator smart account",
  "proposedName": "Gator Permissions",
  "repository": {
    "type": "git",
    "url": "https://github.com/MetaMask/snap-7715-permissions.git"
  },
  "source": {
<<<<<<< HEAD
    "shasum": "x97OI0fZPCkjWsWiW6rL7/pNSHOIxIPREBX+2Ak1a0o=",
=======
    "shasum": "u5JOEaXuYl5ZYPecjjb4gy7nW17hyNr2GXznLlKxqgM=",
>>>>>>> b731e2a4
    "location": {
      "npm": {
        "filePath": "dist/bundle.js",
        "iconPath": "images/icon.svg",
        "packageName": "@metamask/gator-permissions",
        "registry": "https://registry.npmjs.org/"
      }
    }
  },
  "initialPermissions": {
    "endowment:rpc": {
      "dapps": true,
      "snaps": true
    },
    "wallet_snap": {
      "local:http://localhost:8080": {},
      "npm:@metamask/permissions-kernel": {}
    },
    "snap_manageState": {},
    "endowment:ethereum-provider": {},
    "endowment:network-access": {},
    "snap_getEntropy": {},
    "snap_dialog": {},
    "endowment:lifecycle-hooks": {},
    "snap_getPreferences": {}
  },
  "platformVersion": "6.17.1",
  "manifestVersion": "0.1"
}<|MERGE_RESOLUTION|>--- conflicted
+++ resolved
@@ -7,11 +7,7 @@
     "url": "https://github.com/MetaMask/snap-7715-permissions.git"
   },
   "source": {
-<<<<<<< HEAD
-    "shasum": "x97OI0fZPCkjWsWiW6rL7/pNSHOIxIPREBX+2Ak1a0o=",
-=======
-    "shasum": "u5JOEaXuYl5ZYPecjjb4gy7nW17hyNr2GXznLlKxqgM=",
->>>>>>> b731e2a4
+    "shasum": "bB0PSAB34ol1La11lM5y0UE7ua2rPCHm45hFXxuXNTY=",
     "location": {
       "npm": {
         "filePath": "dist/bundle.js",
