{
  "version": "0.1.0",
  "description": "Grants 7715 permissions from a DeleGator smart account",
  "proposedName": "MetaMask 7715 Permissions Provider",
  "repository": {
    "type": "git",
    "url": "https://github.com/MetaMask/snap-7715-permissions.git"
  },
  "source": {
<<<<<<< HEAD
    "shasum": "3DQ1ATZ0tUqEB1wTx7mh3ZTpsNwkqGS9GSkjp5yALY4=",
=======
    "shasum": "zc4IftpUYT8tdQu5LQNns+zZXY5Bpede9Qsj6DGS2B4=",
>>>>>>> 07c1d4e5
    "location": {
      "npm": {
        "filePath": "dist/bundle.js",
        "iconPath": "images/icon.svg",
        "packageName": "@metamask/7715-permissions-provider",
        "registry": "https://registry.npmjs.org/"
      }
    }
  },
  "initialPermissions": {
    "endowment:keyring": {
      "allowedOrigins": ["http://localhost:3001"]
    },
    "endowment:rpc": {
      "dapps": true,
      "snaps": true
    },
    "wallet_snap": {
      "local:http://localhost:8080": {},
      "npm:@metamask/permissions-kernel": {}
    },
    "snap_manageState": {},
    "endowment:ethereum-provider": {},
    "endowment:network-access": {},
    "snap_getEntropy": {},
    "snap_dialog": {},
    "endowment:lifecycle-hooks": {}
  },
  "platformVersion": "6.17.1",
  "manifestVersion": "0.1"
}<|MERGE_RESOLUTION|>--- conflicted
+++ resolved
@@ -7,11 +7,7 @@
     "url": "https://github.com/MetaMask/snap-7715-permissions.git"
   },
   "source": {
-<<<<<<< HEAD
-    "shasum": "3DQ1ATZ0tUqEB1wTx7mh3ZTpsNwkqGS9GSkjp5yALY4=",
-=======
-    "shasum": "zc4IftpUYT8tdQu5LQNns+zZXY5Bpede9Qsj6DGS2B4=",
->>>>>>> 07c1d4e5
+    "shasum": "K4O42j62NRtiAUM/CFKLL6wywkbnk0XzEtke8owRalY=",
     "location": {
       "npm": {
         "filePath": "dist/bundle.js",
