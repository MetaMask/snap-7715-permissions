--- conflicted
+++ resolved
@@ -7,11 +7,7 @@
     "url": "https://github.com/MetaMask/snap-7715-permissions.git"
   },
   "source": {
-<<<<<<< HEAD
-    "shasum": "4lyfXjj0Obm4F2/EQbyYAHYhc5sQsx4bZco95j4LmA0=",
-=======
-    "shasum": "Tm4rxtenam1/B/JD8al+zrSSa2IScOdT+3//tq/i7ig=",
->>>>>>> 4065954d
+    "shasum": "wYQ/P9RTRnSIpZKeGHTsq7vpfk3v11WoRajXve8W1WM=",
     "location": {
       "npm": {
         "filePath": "dist/bundle.js",
