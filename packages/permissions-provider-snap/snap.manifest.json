{
  "version": "0.1.0",
  "description": "Grants 7715 permissions from a DeleGator smart account",
  "proposedName": "MetaMask 7715 Permissions Provider",
  "repository": {
    "type": "git",
    "url": "https://github.com/MetaMask/snap-7715-permissions.git"
  },
  "source": {
<<<<<<< HEAD
    "shasum": "fxSuSJAh1i6ouMq3CERUlGJsbO3SYBBwXrY6ygQz3Q0=",
=======
    "shasum": "SBGC8spqS29mcJZMFAUwZhGPP/yPHUmf20edWKDH9Qc=",
>>>>>>> 0c86f74e
    "location": {
      "npm": {
        "filePath": "dist/bundle.js",
        "iconPath": "images/icon.svg",
        "packageName": "@metamask/7715-permissions-provider",
        "registry": "https://registry.npmjs.org/"
      }
    }
  },
  "initialPermissions": {
    "endowment:keyring": {
      "allowedOrigins": ["http://localhost:3001"]
    },
    "endowment:rpc": {
      "dapps": true,
      "snaps": true
    },
    "wallet_snap": {
      "local:http://localhost:8080": {},
      "npm:@metamask/permissions-kernel": {}
    },
    "snap_manageState": {},
    "endowment:ethereum-provider": {},
    "endowment:network-access": {},
    "snap_getEntropy": {},
    "snap_dialog": {},
    "endowment:lifecycle-hooks": {},
    "snap_getPreferences": {}
  },
  "platformVersion": "6.17.1",
  "manifestVersion": "0.1"
}<|MERGE_RESOLUTION|>--- conflicted
+++ resolved
@@ -7,11 +7,7 @@
     "url": "https://github.com/MetaMask/snap-7715-permissions.git"
   },
   "source": {
-<<<<<<< HEAD
-    "shasum": "fxSuSJAh1i6ouMq3CERUlGJsbO3SYBBwXrY6ygQz3Q0=",
-=======
-    "shasum": "SBGC8spqS29mcJZMFAUwZhGPP/yPHUmf20edWKDH9Qc=",
->>>>>>> 0c86f74e
+    "shasum": "abCJY+nlJIC/706+JTDSOecM3MEAm03YTbY0yKXPbsI=",
     "location": {
       "npm": {
         "filePath": "dist/bundle.js",
