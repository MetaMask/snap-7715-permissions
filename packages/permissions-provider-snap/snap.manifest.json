--- conflicted
+++ resolved
@@ -7,11 +7,7 @@
     "url": "https://github.com/MetaMask/snap-7715-permissions.git"
   },
   "source": {
-<<<<<<< HEAD
-    "shasum": "Pwr2nuK1cFhVceg8cjA1zkkoLAQSj3hgzYCnAoEtx+U=",
-=======
-    "shasum": "BRbOq1DUdQ9cXhUM+W1/d/LQUty6t/2sGA3QEYJVZ2M=",
->>>>>>> bbc9cdbc
+    "shasum": "PVNaZf+2GyPh/i42g/hz2BDJW7D3UjY37SkAPBMHQuo=",
     "location": {
       "npm": {
         "filePath": "dist/bundle.js",
