{
  "version": "0.1.0",
  "description": "Grants 7715 permissions from a DeleGator smart account",
  "proposedName": "MetaMask Smart Account",
  "repository": {
    "type": "git",
    "url": "https://github.com/MetaMask/snap-7715-permissions.git"
  },
  "source": {
<<<<<<< HEAD
    "shasum": "YyJWEH5qeuwXXyLBtXpobnJXzwGMMFikorJgKWps2IE=",
=======
    "shasum": "iA7trEeVlCtyiUMGECCkgy4BvznYKkSeNdop83HjD/w=",
>>>>>>> 7b42a9c4
    "location": {
      "npm": {
        "filePath": "dist/bundle.js",
        "iconPath": "images/icon.svg",
        "packageName": "@metamask/7715-permissions-provider",
        "registry": "https://registry.npmjs.org/"
      }
    }
  },
  "initialPermissions": {
    "endowment:keyring": {
      "allowedOrigins": ["http://localhost:3001"]
    },
    "endowment:rpc": {
      "dapps": true,
      "snaps": true
    },
    "wallet_snap": {
      "local:http://localhost:8080": {},
      "npm:@metamask/permissions-kernel": {}
    },
    "snap_manageState": {},
    "endowment:ethereum-provider": {},
    "endowment:network-access": {},
    "snap_getEntropy": {},
    "snap_dialog": {},
    "endowment:lifecycle-hooks": {},
    "snap_getPreferences": {}
  },
  "platformVersion": "6.17.1",
  "manifestVersion": "0.1"
}<|MERGE_RESOLUTION|>--- conflicted
+++ resolved
@@ -7,11 +7,7 @@
     "url": "https://github.com/MetaMask/snap-7715-permissions.git"
   },
   "source": {
-<<<<<<< HEAD
-    "shasum": "YyJWEH5qeuwXXyLBtXpobnJXzwGMMFikorJgKWps2IE=",
-=======
-    "shasum": "iA7trEeVlCtyiUMGECCkgy4BvznYKkSeNdop83HjD/w=",
->>>>>>> 7b42a9c4
+    "shasum": "q4pRVlXebyF+MHxov2QDjSMXq6bPd0uoLO8kucbLbao=",
     "location": {
       "npm": {
         "filePath": "dist/bundle.js",
