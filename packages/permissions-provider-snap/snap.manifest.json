--- conflicted
+++ resolved
@@ -7,11 +7,7 @@
     "url": "https://github.com/MetaMask/snap-7715-permissions.git"
   },
   "source": {
-<<<<<<< HEAD
-    "shasum": "+y8352vNo8Pkq46weEyLRlmcw83OecHcJYsKWmKXKCA=",
-=======
-    "shasum": "k6iSEsbcWZOtow5IwqPorl+G2YDBpFVcNG82y9Riwsc=",
->>>>>>> f38b4f14
+    "shasum": "el2s2aKpi+MYeV6AUxp3G90IeG1Vw4Vtjrvnrr3h0U0=",
     "location": {
       "npm": {
         "filePath": "dist/bundle.js",
