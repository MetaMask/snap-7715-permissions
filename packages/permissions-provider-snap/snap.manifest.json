{
  "version": "0.1.0",
  "description": "Grants 7715 permissions from a DeleGator smart account",
  "proposedName": "Gator Permissions",
  "repository": {
    "type": "git",
    "url": "https://github.com/MetaMask/snap-7715-permissions.git"
  },
  "source": {
<<<<<<< HEAD
    "shasum": "ElHQTa7XSlgcHIL//2iht3a+/qBCYoAbuKsWPX/9Grw=",
=======
    "shasum": "LKB2WdGsesRmG2YEnsDtsZCmIouHbpmEcUzD7DVkGvw=",
>>>>>>> b36070d3
    "location": {
      "npm": {
        "filePath": "dist/bundle.js",
        "iconPath": "images/icon.svg",
        "packageName": "@metamask/gator-permissions-snap",
        "registry": "https://registry.npmjs.org/"
      }
    }
  },
  "initialPermissions": {
    "endowment:rpc": {
      "dapps": true,
      "snaps": true
    },
    "wallet_snap": {
      "local:http://localhost:8080": {},
      "npm:@metamask/permissions-kernel-snap": {}
    },
    "snap_manageState": {},
    "endowment:ethereum-provider": {},
    "endowment:network-access": {},
    "snap_getEntropy": {},
    "snap_dialog": {},
    "endowment:lifecycle-hooks": {},
    "snap_getPreferences": {},
    "endowment:page-home": {}
  },
  "platformVersion": "6.17.1",
  "manifestVersion": "0.1"
}<|MERGE_RESOLUTION|>--- conflicted
+++ resolved
@@ -7,11 +7,7 @@
     "url": "https://github.com/MetaMask/snap-7715-permissions.git"
   },
   "source": {
-<<<<<<< HEAD
-    "shasum": "ElHQTa7XSlgcHIL//2iht3a+/qBCYoAbuKsWPX/9Grw=",
-=======
-    "shasum": "LKB2WdGsesRmG2YEnsDtsZCmIouHbpmEcUzD7DVkGvw=",
->>>>>>> b36070d3
+    "shasum": "pmb7FViC8YSMPqsOR4WeBc0kyhJ3aoJpIafVaKEwy04=",
     "location": {
       "npm": {
         "filePath": "dist/bundle.js",
