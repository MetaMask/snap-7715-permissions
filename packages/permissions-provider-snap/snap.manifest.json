{
  "version": "0.1.0",
  "description": "Grants 7715 permissions from a DeleGator smart account",
  "proposedName": "MetaMask 7715 Permissions Provider",
  "repository": {
    "type": "git",
    "url": "https://github.com/MetaMask/snap-7715-permissions.git"
  },
  "source": {
<<<<<<< HEAD
    "shasum": "/mGkMZI5EwlbWMxyXj89PuxTT58vqMoBlH3jVjfub+w=",
=======
    "shasum": "+y8352vNo8Pkq46weEyLRlmcw83OecHcJYsKWmKXKCA=",
>>>>>>> cee93581
    "location": {
      "npm": {
        "filePath": "dist/bundle.js",
        "iconPath": "images/icon.svg",
        "packageName": "@metamask/7715-permissions-provider",
        "registry": "https://registry.npmjs.org/"
      }
    }
  },
  "initialPermissions": {
    "endowment:keyring": {
      "allowedOrigins": ["http://localhost:3001"]
    },
    "endowment:rpc": {
      "dapps": true,
      "snaps": true
    },
    "wallet_snap": {
      "local:http://localhost:8080": {},
      "npm:@metamask/permissions-kernel": {}
    },
    "snap_manageState": {},
    "endowment:ethereum-provider": {},
    "endowment:network-access": {},
    "snap_getEntropy": {},
    "snap_dialog": {},
    "endowment:lifecycle-hooks": {}
  },
  "platformVersion": "6.17.1",
  "manifestVersion": "0.1"
}<|MERGE_RESOLUTION|>--- conflicted
+++ resolved
@@ -7,11 +7,7 @@
     "url": "https://github.com/MetaMask/snap-7715-permissions.git"
   },
   "source": {
-<<<<<<< HEAD
-    "shasum": "/mGkMZI5EwlbWMxyXj89PuxTT58vqMoBlH3jVjfub+w=",
-=======
-    "shasum": "+y8352vNo8Pkq46weEyLRlmcw83OecHcJYsKWmKXKCA=",
->>>>>>> cee93581
+    "shasum": "Czvs96j1bqhn/b+5yhqqatw+tGUabavBvo4UjANgZhA=",
     "location": {
       "npm": {
         "filePath": "dist/bundle.js",
