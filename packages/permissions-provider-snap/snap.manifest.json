--- conflicted
+++ resolved
@@ -7,11 +7,7 @@
     "url": "https://github.com/MetaMask/snap-7715-permissions.git"
   },
   "source": {
-<<<<<<< HEAD
-    "shasum": "nLoB5Ww6O3R3Mvn+LMxAOGcn/X3UBiPo3OjyaMHMeAc=",
-=======
-    "shasum": "7uT4Cl5TL61P9Xa6xKX1v66HUdYIZymy19r8eNRiOTc=",
->>>>>>> bcaaee98
+    "shasum": "mwTcVRWGO3EKb7ViqueKuSUaIwyYeHCQUifYaTH2yRg=",
     "location": {
       "npm": {
         "filePath": "dist/bundle.js",
