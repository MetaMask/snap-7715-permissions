{
  "version": "0.1.0",
  "description": "Grants 7715 permissions from a DeleGator smart account",
  "proposedName": "MetaMask 7715 Permissions Provider",
  "repository": {
    "type": "git",
    "url": "https://github.com/MetaMask/snap-7715-permissions.git"
  },
  "source": {
<<<<<<< HEAD
    "shasum": "H3aqyhmpajXrvSzWbUVkMH7NoKhSdCuCwEDveVvvKOs=",
=======
    "shasum": "opzNNIVk37dLsfZJdf/2PZT7J1wB25TgjDlITcAAYjA=",
>>>>>>> 828f35d5
    "location": {
      "npm": {
        "filePath": "dist/bundle.js",
        "iconPath": "images/icon.svg",
        "packageName": "@metamask/7715-permissions-provider",
        "registry": "https://registry.npmjs.org/"
      }
    }
  },
  "initialPermissions": {
    "endowment:keyring": {
      "allowedOrigins": ["http://localhost:3001"]
    },
    "endowment:rpc": {
      "dapps": true,
      "snaps": true
    },
    "wallet_snap": {
      "local:http://localhost:8080": {},
      "npm:@metamask/permissions-kernel": {}
    },
    "snap_manageState": {},
    "endowment:ethereum-provider": {},
    "endowment:network-access": {},
    "snap_getEntropy": {},
    "snap_dialog": {},
    "endowment:lifecycle-hooks": {}
  },
  "platformVersion": "6.17.1",
  "manifestVersion": "0.1"
}<|MERGE_RESOLUTION|>--- conflicted
+++ resolved
@@ -7,11 +7,7 @@
     "url": "https://github.com/MetaMask/snap-7715-permissions.git"
   },
   "source": {
-<<<<<<< HEAD
-    "shasum": "H3aqyhmpajXrvSzWbUVkMH7NoKhSdCuCwEDveVvvKOs=",
-=======
-    "shasum": "opzNNIVk37dLsfZJdf/2PZT7J1wB25TgjDlITcAAYjA=",
->>>>>>> 828f35d5
+    "shasum": "lp2shsNr+ITsywBPRysygvXDOHI/0Mq0xb9sDhzvm80=",
     "location": {
       "npm": {
         "filePath": "dist/bundle.js",
