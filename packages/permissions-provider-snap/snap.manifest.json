--- conflicted
+++ resolved
@@ -7,11 +7,7 @@
     "url": "https://github.com/MetaMask/snap-7715-permissions.git"
   },
   "source": {
-<<<<<<< HEAD
-    "shasum": "2wTc2RPHsOpYUvuh/8PNlMugYKShsBJP9Wm3rq8R3s8=",
-=======
-    "shasum": "u5JOEaXuYl5ZYPecjjb4gy7nW17hyNr2GXznLlKxqgM=",
->>>>>>> b731e2a4
+    "shasum": "t203L6ZrgVBfAGm0xhQCz/joVfNzuZLIOb1PleghAxw=",
     "location": {
       "npm": {
         "filePath": "dist/bundle.js",
