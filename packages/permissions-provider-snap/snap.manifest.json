{
  "version": "0.1.0",
  "description": "Grants 7715 permissions from a DeleGator smart account",
  "proposedName": "MetaMask Smart Account",
  "repository": {
    "type": "git",
    "url": "https://github.com/MetaMask/snap-7715-permissions.git"
  },
  "source": {
<<<<<<< HEAD
    "shasum": "tK37PAROaK+dOIoLFlLPVVXYMVdQHkVLvSDhWwnOzTo=",
=======
    "shasum": "6zYDNpDKJysTKiDHFLLd//hdCF2eZoQqgne/3UZXEjM=",
>>>>>>> f4e384d0
    "location": {
      "npm": {
        "filePath": "dist/bundle.js",
        "iconPath": "images/icon.svg",
        "packageName": "@metamask/7715-permissions-provider",
        "registry": "https://registry.npmjs.org/"
      }
    }
  },
  "initialPermissions": {
    "endowment:keyring": {
      "allowedOrigins": ["http://localhost:3001"]
    },
    "endowment:rpc": {
      "dapps": true,
      "snaps": true
    },
    "wallet_snap": {
      "local:http://localhost:8080": {},
      "npm:@metamask/permissions-kernel": {}
    },
    "snap_manageState": {},
    "endowment:ethereum-provider": {},
    "endowment:network-access": {},
    "snap_getEntropy": {},
    "snap_dialog": {},
    "endowment:lifecycle-hooks": {},
    "snap_getPreferences": {}
  },
  "platformVersion": "6.17.1",
  "manifestVersion": "0.1"
}<|MERGE_RESOLUTION|>--- conflicted
+++ resolved
@@ -7,11 +7,7 @@
     "url": "https://github.com/MetaMask/snap-7715-permissions.git"
   },
   "source": {
-<<<<<<< HEAD
-    "shasum": "tK37PAROaK+dOIoLFlLPVVXYMVdQHkVLvSDhWwnOzTo=",
-=======
-    "shasum": "6zYDNpDKJysTKiDHFLLd//hdCF2eZoQqgne/3UZXEjM=",
->>>>>>> f4e384d0
+    "shasum": "3JelEo0/spn7NptxlGo6L2DQEod3L2GlAF72oFurWBI=",
     "location": {
       "npm": {
         "filePath": "dist/bundle.js",
