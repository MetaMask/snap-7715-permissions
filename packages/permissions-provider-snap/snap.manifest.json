--- conflicted
+++ resolved
@@ -7,11 +7,7 @@
     "url": "https://github.com/MetaMask/snap-7715-permissions.git"
   },
   "source": {
-<<<<<<< HEAD
-    "shasum": "uBTuvFPweeVoALLlEwdsT8X8ogl/Vh94dN+m6OCkxV4=",
-=======
-    "shasum": "r56+EwlpuKtbcKvgNqvsKy2Vzfg37NldQc8BYrttbjQ=",
->>>>>>> ef8fdcdf
+    "shasum": "Ofqeids7OmOnPV1c9CpOV0jFEYzi/LapfxUK4aHnbkg=",
     "location": {
       "npm": {
         "filePath": "dist/bundle.js",
