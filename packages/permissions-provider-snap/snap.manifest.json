--- conflicted
+++ resolved
@@ -7,11 +7,7 @@
     "url": "https://github.com/MetaMask/snap-7715-permissions.git"
   },
   "source": {
-<<<<<<< HEAD
-    "shasum": "Da2Q/cVHaKvfHn0N6IJgMFlKEGb+Gry667jl//46PuU=",
-=======
-    "shasum": "87w2PF8y7Bqf4JBoQRFeUV5PDpeTIwrh2TW6L1iRlYk=",
->>>>>>> 8213ca67
+    "shasum": "CAYtIFxgqf1F3o+eIOkWOKtmNkY1fLSbOCIBYUAFiaU=",
     "location": {
       "npm": {
         "filePath": "dist/bundle.js",
