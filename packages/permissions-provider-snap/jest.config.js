--- conflicted
+++ resolved
@@ -10,12 +10,7 @@
   testMatch: ['**/test/**/?(*.)+(spec|test).[tj]s?(x)'],
   collectCoverage: true,
   collectCoverageFrom: [
-<<<<<<< HEAD
     './src/**/*.[tj]s?(x)',
-    './src/index.ts',
-=======
-    './src/**/*.ts',
->>>>>>> 5e4c81d2
     '!./src/**/*.d.ts',
     '!./src/**/index.[tj]s?(x)',
     '!./src/**/type?(s).ts',
