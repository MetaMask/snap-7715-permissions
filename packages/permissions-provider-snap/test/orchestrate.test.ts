<<<<<<< HEAD
import {
  createCaveatBuilder,
  getDeleGatorEnvironment,
} from '@metamask-private/delegator-core-viem';
import type { NativeTokenStreamPermission } from '@metamask/7715-permissions-shared/types';
import { extractPermissionName } from '@metamask/7715-permissions-shared/utils';
import { toHex, getAddress, parseUnits } from 'viem';
import { sepolia } from 'viem/chains';
=======
import { createRootDelegation } from '@metamask-private/delegator-core-viem';
import type { NativeTokenStreamPermission } from '@metamask/7715-permissions-shared/types';
import { extractPermissionName } from '@metamask/7715-permissions-shared/utils';
import { toHex, getAddress, parseUnits } from 'viem';
>>>>>>> 828f35d5

import type { AccountControllerInterface } from '../src/accountController';
import type {
  SupportedPermissionTypes,
  PermissionTypeMapping,
  OrchestrateArgs,
} from '../src/orchestrators';
import {
  createPermissionOrchestrator,
  orchestrate,
} from '../src/orchestrators';
import type { PermissionsContextBuilder } from '../src/orchestrators/permissionsContextBuilder';
import type {
  PermissionConfirmationContext,
  PermissionConfirmationRenderHandler,
} from '../src/ui';

describe('Orchestrate', () => {
  const address = getAddress('0x1234567890123456789012345678901234567890');
  const sessionAccount = getAddress(
    '0x1234567890123456789012345678901234567890',
  );

  describe('native-token-stream', () => {
    const nativeTokenStreamPermission: NativeTokenStreamPermission = {
      type: 'native-token-stream',
      data: {
        justification: 'shh...permission 2',
        initialAmount: '0x1',
        amountPerSecond: '0x1',
        startTime: toHex(BigInt(1000)),
        endTime: toHex(BigInt(1000 + 1000)),
      },
    };
    const mockPermissionType = extractPermissionName(
      nativeTokenStreamPermission.type,
    ) as SupportedPermissionTypes;
    const mockAccountController = {
      getAccountAddress: jest.fn(),
      signDelegation: jest.fn(),
      getAccountMetadata: jest.fn(),
      getAccountBalance: jest.fn(),
      getDelegationManager: jest.fn(),
<<<<<<< HEAD
      getCaveatBuilder: jest.fn(),
=======
>>>>>>> 828f35d5
    } as jest.Mocked<AccountControllerInterface>;
    const mockPermissionConfirmationRenderHandler = {
      getConfirmedAttenuatedPermission: jest.fn(),
    } as jest.Mocked<PermissionConfirmationRenderHandler>;
    const mockPermissionsContextBuilder = {
      buildPermissionsContext: jest.fn(),
    } as jest.Mocked<PermissionsContextBuilder>;
    const orchestrator = createPermissionOrchestrator(mockPermissionType);

    const orchestrateArgs: OrchestrateArgs<typeof mockPermissionType> = {
      permissionType: mockPermissionType,
      accountController: mockAccountController,
      orchestrator,
      orchestrateMeta: {
        permission:
          nativeTokenStreamPermission as PermissionTypeMapping[typeof mockPermissionType],
        chainId: '0xaa36a7',
        sessionAccount,
        origin: 'http://localhost:3000',
        expiry: 1,
      },
      permissionConfirmationRenderHandler:
        mockPermissionConfirmationRenderHandler,
      permissionsContextBuilder: mockPermissionsContextBuilder,
    };

    const mockAttenuatedContext: PermissionConfirmationContext<
      typeof mockPermissionType
    > = {
      permission:
        nativeTokenStreamPermission as PermissionTypeMapping[typeof mockPermissionType],
      address,
      siteOrigin: 'http://localhost:3000',
      balance: '0x1',
      expiry: 1,
      chainId: 11155111,
    };

    it('should orchestrate and return a successfuly 7715 response when user confirms', async () => {
      // prepare mock user confirmation context
      mockPermissionConfirmationRenderHandler.getConfirmedAttenuatedPermission.mockResolvedValueOnce(
        {
          isConfirmed: true,
          attenuatedExpiry: mockAttenuatedContext.expiry,
          attenuatedPermission: mockAttenuatedContext.permission,
        },
      );

<<<<<<< HEAD
      // prepare mock permissions context builder
      mockPermissionsContextBuilder.buildPermissionsContext.mockResolvedValueOnce(
        '0x00_some_permission_context',
      );

=======
>>>>>>> 828f35d5
      // prepare mock account controller
      mockAccountController.getAccountAddress.mockResolvedValueOnce(address);
      mockAccountController.getAccountBalance.mockResolvedValueOnce(
        toHex(parseUnits('1', 18)),
      );
      mockAccountController.getAccountMetadata.mockResolvedValueOnce({
        factory: '0x1234567890123456789012345678901234567890',
        factoryData: '0x000000000000000000000000000000_factory_data',
      });
      mockAccountController.getDelegationManager.mockResolvedValueOnce(
        '0x000000_delegation_manager',
      );
<<<<<<< HEAD
      mockAccountController.getCaveatBuilder.mockResolvedValueOnce(
        createCaveatBuilder(getDeleGatorEnvironment(sepolia.id)),
=======
      mockAccountController.signDelegation.mockResolvedValueOnce(
        createRootDelegation(sessionAccount, address, []),
>>>>>>> 828f35d5
      );

      const res = await orchestrate(orchestrateArgs);

      expect(res).toStrictEqual({
        success: true,
        response: {
          address,
          accountMeta: [
            {
              factory: '0x1234567890123456789012345678901234567890',
              factoryData: '0x000000000000000000000000000000_factory_data',
            },
          ],
          chainId: '0xaa36a7',
<<<<<<< HEAD
          context: '0x00_some_permission_context',
=======
          context:
            '0x00000000000000000000000000000000000000000000000000000000000000200000000000000000000000000000000000000000000000000000000000000001000000000000000000000000000000000000000000000000000000000000002000000000000000000000000012345678901234567890123456789012345678900000000000000000000000001234567890123456789012345678901234567890ffffffffffffffffffffffffffffffffffffffffffffffffffffffffffffffff00000000000000000000000000000000000000000000000000000000000000c0000000000000000000000000000000000000000000000000000000000000000000000000000000000000000000000000000000000000000000000000000000e000000000000000000000000000000000000000000000000000000000000000000000000000000000000000000000000000000000000000000000000000000000',
>>>>>>> 828f35d5
          expiry: 1,
          permissions: [
            {
              data: {
                justification: 'shh...permission 2',
                amountPerSecond: '0x1',
                endTime: '0x7d0',
                initialAmount: '0x1',
                startTime: '0x3e8',
              },
              type: 'native-token-stream',
            },
          ],
          signer: {
            data: { address: sessionAccount },
            type: 'account',
          },
          signerMeta: { delegationManager: '0x000000_delegation_manager' },
        },
      });
    });

    it('should orchestrate and return a unsuccessfuly 7715 response when user rejects', async () => {
      // prepare mock user confirmation context
      mockPermissionConfirmationRenderHandler.getConfirmedAttenuatedPermission.mockResolvedValueOnce(
        {
          isConfirmed: false,
          attenuatedExpiry: mockAttenuatedContext.expiry,
          attenuatedPermission: mockAttenuatedContext.permission,
        },
      );

<<<<<<< HEAD
      // prepare mock permissions context builder
      mockPermissionsContextBuilder.buildPermissionsContext.mockResolvedValueOnce(
        '0x00_some_permission_context',
      );

=======
>>>>>>> 828f35d5
      // prepare mock account controller
      mockAccountController.getAccountAddress.mockResolvedValueOnce(address);
      mockAccountController.getAccountBalance.mockResolvedValueOnce(
        toHex(parseUnits('1', 18)),
      );
      mockAccountController.getAccountMetadata.mockResolvedValueOnce({
        factory: '0x1234567890123456789012345678901234567890',
        factoryData: '0x000000000000000000000000000000_factory_data',
      });
      mockAccountController.getDelegationManager.mockResolvedValueOnce(
        '0x000000_delegation_manager',
      );
<<<<<<< HEAD
      mockAccountController.getCaveatBuilder.mockResolvedValueOnce(
        createCaveatBuilder(getDeleGatorEnvironment(sepolia.id)),
=======
      mockAccountController.signDelegation.mockResolvedValueOnce(
        createRootDelegation(sessionAccount, address, []),
>>>>>>> 828f35d5
      );

      const res = await orchestrate(orchestrateArgs);

      expect(res).toStrictEqual({
        success: false,
        reason: 'User rejected the permissions request',
      });
    });
  });
});<|MERGE_RESOLUTION|>--- conflicted
+++ resolved
@@ -1,18 +1,8 @@
-<<<<<<< HEAD
-import {
-  createCaveatBuilder,
-  getDeleGatorEnvironment,
-} from '@metamask-private/delegator-core-viem';
+import { getDeleGatorEnvironment } from '@metamask-private/delegator-core-viem';
 import type { NativeTokenStreamPermission } from '@metamask/7715-permissions-shared/types';
 import { extractPermissionName } from '@metamask/7715-permissions-shared/utils';
 import { toHex, getAddress, parseUnits } from 'viem';
 import { sepolia } from 'viem/chains';
-=======
-import { createRootDelegation } from '@metamask-private/delegator-core-viem';
-import type { NativeTokenStreamPermission } from '@metamask/7715-permissions-shared/types';
-import { extractPermissionName } from '@metamask/7715-permissions-shared/utils';
-import { toHex, getAddress, parseUnits } from 'viem';
->>>>>>> 828f35d5
 
 import type { AccountControllerInterface } from '../src/accountController';
 import type {
@@ -56,10 +46,7 @@
       getAccountMetadata: jest.fn(),
       getAccountBalance: jest.fn(),
       getDelegationManager: jest.fn(),
-<<<<<<< HEAD
-      getCaveatBuilder: jest.fn(),
-=======
->>>>>>> 828f35d5
+      getEnvironment: jest.fn(),
     } as jest.Mocked<AccountControllerInterface>;
     const mockPermissionConfirmationRenderHandler = {
       getConfirmedAttenuatedPermission: jest.fn(),
@@ -108,14 +95,11 @@
         },
       );
 
-<<<<<<< HEAD
       // prepare mock permissions context builder
       mockPermissionsContextBuilder.buildPermissionsContext.mockResolvedValueOnce(
         '0x00_some_permission_context',
       );
 
-=======
->>>>>>> 828f35d5
       // prepare mock account controller
       mockAccountController.getAccountAddress.mockResolvedValueOnce(address);
       mockAccountController.getAccountBalance.mockResolvedValueOnce(
@@ -128,13 +112,8 @@
       mockAccountController.getDelegationManager.mockResolvedValueOnce(
         '0x000000_delegation_manager',
       );
-<<<<<<< HEAD
-      mockAccountController.getCaveatBuilder.mockResolvedValueOnce(
-        createCaveatBuilder(getDeleGatorEnvironment(sepolia.id)),
-=======
-      mockAccountController.signDelegation.mockResolvedValueOnce(
-        createRootDelegation(sessionAccount, address, []),
->>>>>>> 828f35d5
+      mockAccountController.getEnvironment.mockResolvedValueOnce(
+        getDeleGatorEnvironment(sepolia.id),
       );
 
       const res = await orchestrate(orchestrateArgs);
@@ -150,12 +129,7 @@
             },
           ],
           chainId: '0xaa36a7',
-<<<<<<< HEAD
           context: '0x00_some_permission_context',
-=======
-          context:
-            '0x00000000000000000000000000000000000000000000000000000000000000200000000000000000000000000000000000000000000000000000000000000001000000000000000000000000000000000000000000000000000000000000002000000000000000000000000012345678901234567890123456789012345678900000000000000000000000001234567890123456789012345678901234567890ffffffffffffffffffffffffffffffffffffffffffffffffffffffffffffffff00000000000000000000000000000000000000000000000000000000000000c0000000000000000000000000000000000000000000000000000000000000000000000000000000000000000000000000000000000000000000000000000000e000000000000000000000000000000000000000000000000000000000000000000000000000000000000000000000000000000000000000000000000000000000',
->>>>>>> 828f35d5
           expiry: 1,
           permissions: [
             {
@@ -188,14 +162,11 @@
         },
       );
 
-<<<<<<< HEAD
       // prepare mock permissions context builder
       mockPermissionsContextBuilder.buildPermissionsContext.mockResolvedValueOnce(
         '0x00_some_permission_context',
       );
 
-=======
->>>>>>> 828f35d5
       // prepare mock account controller
       mockAccountController.getAccountAddress.mockResolvedValueOnce(address);
       mockAccountController.getAccountBalance.mockResolvedValueOnce(
@@ -208,13 +179,8 @@
       mockAccountController.getDelegationManager.mockResolvedValueOnce(
         '0x000000_delegation_manager',
       );
-<<<<<<< HEAD
-      mockAccountController.getCaveatBuilder.mockResolvedValueOnce(
-        createCaveatBuilder(getDeleGatorEnvironment(sepolia.id)),
-=======
-      mockAccountController.signDelegation.mockResolvedValueOnce(
-        createRootDelegation(sessionAccount, address, []),
->>>>>>> 828f35d5
+      mockAccountController.getEnvironment.mockResolvedValueOnce(
+        getDeleGatorEnvironment(sepolia.id),
       );
 
       const res = await orchestrate(orchestrateArgs);
