import type { SupportedPermissionTypes } from '../src/orchestrators';
import { createPermissionOrchestrator } from '../src/orchestrators';

describe('PermissionOrchestrator Factory', () => {
  it('should return a PermissionOrchestrator when given native-token-stream permission type', () => {
    const orchestrator = createPermissionOrchestrator('native-token-stream');

    expect(orchestrator).toBeDefined();
    expect(orchestrator.parseAndValidate).toBeInstanceOf(Function);
<<<<<<< HEAD
    expect(orchestrator.buildPermissionConfirmation).toBeInstanceOf(Function);
    expect(orchestrator.buildPermissionContext).toBeInstanceOf(Function);
=======
    expect(orchestrator.buildPermissionConfirmationPage).toBeInstanceOf(
      Function,
    );
    expect(orchestrator.appendPermissionCaveats).toBeInstanceOf(Function);
>>>>>>> cbaadfa3
  });
  it('should throw error when given a permission type that is not supported', async () => {
    expect(() =>
      createPermissionOrchestrator(
        'non-supported-permission' as SupportedPermissionTypes,
      ),
    ).toThrow('Permission type is not supported');
  });
});<|MERGE_RESOLUTION|>--- conflicted
+++ resolved
@@ -7,15 +7,8 @@
 
     expect(orchestrator).toBeDefined();
     expect(orchestrator.parseAndValidate).toBeInstanceOf(Function);
-<<<<<<< HEAD
     expect(orchestrator.buildPermissionConfirmation).toBeInstanceOf(Function);
-    expect(orchestrator.buildPermissionContext).toBeInstanceOf(Function);
-=======
-    expect(orchestrator.buildPermissionConfirmationPage).toBeInstanceOf(
-      Function,
-    );
     expect(orchestrator.appendPermissionCaveats).toBeInstanceOf(Function);
->>>>>>> cbaadfa3
   });
   it('should throw error when given a permission type that is not supported', async () => {
     expect(() =>
