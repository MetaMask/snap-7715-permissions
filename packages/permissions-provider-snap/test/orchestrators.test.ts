--- conflicted
+++ resolved
@@ -1,8 +1,4 @@
-<<<<<<< HEAD
 import { createRootDelegation } from '@metamask-private/delegator-core-viem';
-=======
-import { createMockSnapsProvider } from '@metamask/7715-permissions-shared/testing';
->>>>>>> cde882a4
 import type { PermissionRequest } from '@metamask/7715-permissions-shared/types';
 import { extractPermissionName } from '@metamask/7715-permissions-shared/utils';
 import { fromHex, getAddress } from 'viem';
@@ -66,16 +62,16 @@
       expect(orchestrator.orchestrate).toBeInstanceOf(Function);
     });
 
-<<<<<<< HEAD
-    it('should orchestrate after passing validation and return valid 7715 response', async () => {
-=======
     it('should orchestrate', async () => {
->>>>>>> cde882a4
       const orchestrator = createPermissionOrchestrator(
         mockAccountController,
         mockPermissionConfirmationRenderHandler,
       );
-      const orchestrateMeta: OrchestrateMeta = {
+      const permissionTypeAsserted =
+        mockPartialPermissionRequest.permission as PermissionTypeMapping[typeof mockPermissionType];
+
+      const orchestrateMeta: OrchestrateMeta<typeof mockPermissionType> = {
+        permission: permissionTypeAsserted,
         chainId: mockPartialPermissionRequest.chainId,
         delegate: mockPartialPermissionRequest.signer.data.address,
         origin: 'http://localhost:3000',
@@ -88,10 +84,7 @@
         mockAccountController,
         chainId,
       );
-      const permissionTypeAsserted =
-        mockPartialPermissionRequest.permission as PermissionTypeMapping[typeof mockPermissionType];
 
-<<<<<<< HEAD
       mockPermissionConfirmationRenderHandler.renderPermissionConfirmation.mockResolvedValueOnce(
         {
           permission: permissionTypeAsserted,
@@ -113,10 +106,7 @@
       await orchestrator.validate(mockPartialPermissionRequest);
 
       // then orchestrate
-      const res = await orchestrator.orchestrate(
-        permissionTypeAsserted,
-        orchestrateMeta,
-      );
+      const res = await orchestrator.orchestrate(orchestrateMeta);
 
       expect(res).toStrictEqual({
         account: '0x1234567890123456789012345678901234567890',
@@ -129,13 +119,6 @@
         chainId: '0xaa36a7',
         context:
           '0x000000000000000000000000000000000000000000000000000000000000002000000000000000000000000000000000000000000000000000000000000000010000000000000000000000000000000000000000000000000000000000000020000000000000000000000000016562aa41a8697720ce0943f003141f5deae0060000000000000000000000001234567890123456789012345678901234567890ffffffffffffffffffffffffffffffffffffffffffffffffffffffffffffffff00000000000000000000000000000000000000000000000000000000000000c0000000000000000000000000000000000000000000000000000000000000000000000000000000000000000000000000000000000000000000000000000000e00000000000000000000000000000000000000000000000000000000000000000000000000000000000000000000000000000000000000000000000000000001000000000000000_SIGNED_DELEGATION00000000000000000000000000000000',
-=======
-      const res = await orchestrator.orchestrate({
-        permission: permissionTypeAsserted,
-        chainId: mockPartialPermissionRequest.chainId,
-        delegate: mockPartialPermissionRequest.signer.data.address,
-        origin: 'http://localhost:3000',
->>>>>>> cde882a4
         expiry: 1,
         permission: {
           data: { justification: 'shh...permission 2' },
@@ -148,29 +131,5 @@
         signerMeta: { delegationManager: '0x000000_delegation_manager' },
       });
     });
-<<<<<<< HEAD
-
-    it('should throw error if trying to orchestrate before passing validation', async () => {
-      const orchestrator = createPermissionOrchestrator(
-        mockAccountController,
-        mockPermissionConfirmationRenderHandler,
-      );
-
-      const permissionTypeAsserted =
-        mockPartialPermissionRequest.permission as PermissionTypeMapping[typeof mockPermissionType];
-
-      await expect(
-        orchestrator.orchestrate(permissionTypeAsserted, {
-          chainId: mockPartialPermissionRequest.chainId,
-          delegate: mockPartialPermissionRequest.signer.data.address,
-          origin: 'http://localhost:3000',
-          expiry: 1,
-        }),
-      ).rejects.toThrow(
-        'Permission has not been validated, call validate before orchestrate',
-      );
-    });
-=======
->>>>>>> cde882a4
   });
 });