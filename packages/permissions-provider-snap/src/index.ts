--- conflicted
+++ resolved
@@ -8,14 +8,7 @@
 import { lineaSepolia, sepolia } from 'viem/chains';
 
 import { AccountController } from './accountController';
-<<<<<<< HEAD
-=======
-import type { SupportedPermissionTypes } from './orchestrators';
-import {
-  createPermissionOrchestrator,
-  createPermissionsContextBuilder,
-} from './orchestrators';
->>>>>>> cbaadfa3
+import { createPermissionsContextBuilder } from './orchestrators';
 import { isMethodAllowedForOrigin } from './rpc/permissions';
 import { createRpcHandler } from './rpc/rpcHandler';
 import { RpcMethod } from './rpc/rpcMethod';
@@ -29,7 +22,6 @@
   deploymentSalt: '0x',
 });
 
-<<<<<<< HEAD
 const userEventDispatcher = new UserEventDispatcher();
 
 const permissionConfirmationRenderHandler =
@@ -38,12 +30,9 @@
     userEventDispatcher,
   });
 
-=======
->>>>>>> cbaadfa3
 const rpcHandler = createRpcHandler({
   accountController,
-  permissionConfirmationRenderHandler:
-    createPermissionConfirmationRenderHandler(snap),
+  permissionConfirmationRenderHandler,
   permissionsContextBuilder: createPermissionsContextBuilder(accountController),
 });
 
