/* eslint-disable no-restricted-globals */
import { MESSAGE_SIGNING_SNAP_ID } from '@metamask/7715-permissions-shared/constants';
import type { GetSnapsResponse } from '@metamask/7715-permissions-shared/types';
import { logger } from '@metamask/7715-permissions-shared/utils';
import {
  AuthType,
  JwtBearerAuth,
  Platform,
  UserStorage,
} from '@metamask/profile-sync-controller/sdk';
import type {
  OnHomePageHandler,
  OnInstallHandler,
  Json,
  JsonRpcParams,
  OnRpcRequestHandler,
  OnUserInputHandler,
} from '@metamask/snaps-sdk';
import { lineaSepolia, sepolia } from 'viem/chains';

import { AccountController } from './accountController';
import { PriceApiClient } from './clients/priceApiClient';
import { ConfirmationDialogFactory } from './core/confirmationFactory';
import { OrchestratorFactory } from './core/orchestratorFactory';
import { HomePage } from './homepage';
<<<<<<< HEAD
import { createPermissionsContextBuilder } from './orchestrators';
import {
  createProfileSyncManager,
  createProfileSyncOptions,
  getProfileSyncSdkEnv,
} from './profileSync';
import { isMethodAllowedForOrigin } from './rpc/permissions';
import { createRpcHandler } from './rpc/rpcHandler';
import { RpcMethod } from './rpc/rpcMethod';
import { TokenPricesService } from './services';
import { createStateManager } from './stateManagement';
import { createPermissionConfirmationRenderHandler } from './ui';
=======
import { isMethodAllowedForOrigin } from './rpc/permissions';
import { createRpcHandler } from './rpc/rpcHandler';
import { RpcMethod } from './rpc/rpcMethod';
import { TokenPricesService } from './services/tokenPricesService';
>>>>>>> e1ab150b
import { UserEventDispatcher } from './userEventDispatcher';

// set up dependencies
const accountController = new AccountController({
  snapsProvider: snap,
  supportedChains: [sepolia, lineaSepolia],
  deploymentSalt: '0x',
});

const stateManager = createStateManager(snap);
const profileSyncOptions = createProfileSyncOptions(
  stateManager,
  snap,
  MESSAGE_SIGNING_SNAP_ID,
);
const profileSyncSdkEnv = getProfileSyncSdkEnv(process.env.SNAP_ENV);

const auth = new JwtBearerAuth(
  {
    type: AuthType.SRP,
    platform: Platform.EXTENSION,
    env: profileSyncSdkEnv,
  },
  {
    storage: profileSyncOptions.authStorageOptions,
    signing: profileSyncOptions.authSigningOptions,
  },
);

const profileSyncManager = createProfileSyncManager({
  snapEnv: process.env.SNAP_ENV,
  auth,
  userStorage: new UserStorage(
    {
      auth,
      env: profileSyncSdkEnv,
    },
    {
      storage: profileSyncOptions.keyStorageOptions,
    },
  ),
});

const homepage = new HomePage({
  accountController,
  snapsProvider: snap,
  profileSyncManager,
});

const userEventDispatcher = new UserEventDispatcher();

// eslint-disable-next-line no-restricted-globals
const priceApiClient = new PriceApiClient(process.env.PRICE_API_BASE_URL ?? '');
const tokenPricesService = new TokenPricesService(priceApiClient, snap);

const confirmationDialogFactory = new ConfirmationDialogFactory({
  snap,
  userEventDispatcher,
});

const orchestratorFactory = new OrchestratorFactory({
  accountController,
  tokenPricesService,
  confirmationDialogFactory,
  userEventDispatcher,
  profileSyncManager,
});

const rpcHandler = createRpcHandler({
  orchestratorFactory,
});

// configure RPC methods bindings
const boundRpcHandlers: {
  [RpcMethod: string]: (params?: JsonRpcParams) => Promise<Json>;
} = {
  [RpcMethod.PermissionProviderGrantAttenuatedPermissions]:
    rpcHandler.grantPermission.bind(rpcHandler),
};

/**
 * Handle incoming JSON-RPC requests, sent through `wallet_invokeSnap`.
 *
 * @param args - The request handler args as object.
 * @param args.origin - The origin of the request, e.g., the website that
 * invoked the snap.
 * @param args.request - A validated JSON-RPC request object.
 * @returns The result of the request.
 * @throws If the request method is not valid for this snap, or the origin is not allowed to call the method.
 */
export const onRpcRequest: OnRpcRequestHandler = async ({
  origin,
  request,
}) => {
  logger.debug(
    `RPC request (origin="${origin}"):`,
    JSON.stringify(request, undefined, 2),
  );

  if (!isMethodAllowedForOrigin(origin, request.method)) {
    throw new Error(
      `Origin '${origin}' is not allowed to call '${request.method}'`,
    );
  }

  const handler = boundRpcHandlers[request.method];

  if (!handler) {
    throw new Error(`Method ${request.method} not found.`);
  }

  const result = await handler(request.params);

  return result;
};

/**
 * Handle incoming user input events.
 *
 * @param args - The user input handler args as object.
 * @param args.id - The id of the interface.
 * @param args.event - The user input event.
 * @returns Resolves once any registered event handlers have completed.
 */
export const onUserInput: OnUserInputHandler =
  userEventDispatcher.createUserInputEventHandler();

export const onHomePage: OnHomePageHandler = async () => {
  return {
    content: await homepage.buildHomepage(),
  };
};

export const onInstall: OnInstallHandler = async () => {
  /**
   * Local Development Only
   *
   * The message signing snap must be installed and the gator permissions snap must
   * have permission to communicate with the message signing snap, or the request is rejected.
   *
   * Since the message signing snap is preinstalled in production, and has
   * initialConnections configured to automatically connect to the gator snap, this is not needed in production.
   */
  // eslint-disable-next-line no-restricted-globals
  if (process.env.SNAP_ENV === 'local') {
    const installedSnaps = (await snap.request({
      method: 'wallet_getSnaps',
    })) as unknown as GetSnapsResponse;
    if (!installedSnaps[MESSAGE_SIGNING_SNAP_ID]) {
      logger.debug('Installing local message signing snap');
      await snap.request({
        method: 'wallet_requestSnaps',
        params: {
          [MESSAGE_SIGNING_SNAP_ID]: {},
        },
      });
    }
  }

  await homepage.showWelcomeScreen();
};<|MERGE_RESOLUTION|>--- conflicted
+++ resolved
@@ -23,25 +23,10 @@
 import { ConfirmationDialogFactory } from './core/confirmationFactory';
 import { OrchestratorFactory } from './core/orchestratorFactory';
 import { HomePage } from './homepage';
-<<<<<<< HEAD
-import { createPermissionsContextBuilder } from './orchestrators';
-import {
-  createProfileSyncManager,
-  createProfileSyncOptions,
-  getProfileSyncSdkEnv,
-} from './profileSync';
-import { isMethodAllowedForOrigin } from './rpc/permissions';
-import { createRpcHandler } from './rpc/rpcHandler';
-import { RpcMethod } from './rpc/rpcMethod';
-import { TokenPricesService } from './services';
-import { createStateManager } from './stateManagement';
-import { createPermissionConfirmationRenderHandler } from './ui';
-=======
 import { isMethodAllowedForOrigin } from './rpc/permissions';
 import { createRpcHandler } from './rpc/rpcHandler';
 import { RpcMethod } from './rpc/rpcMethod';
 import { TokenPricesService } from './services/tokenPricesService';
->>>>>>> e1ab150b
 import { UserEventDispatcher } from './userEventDispatcher';
 
 // set up dependencies
@@ -100,6 +85,7 @@
 const confirmationDialogFactory = new ConfirmationDialogFactory({
   snap,
   userEventDispatcher,
+  profileSyncManager,
 });
 
 const orchestratorFactory = new OrchestratorFactory({
@@ -107,7 +93,6 @@
   tokenPricesService,
   confirmationDialogFactory,
   userEventDispatcher,
-  profileSyncManager,
 });
 
 const rpcHandler = createRpcHandler({
