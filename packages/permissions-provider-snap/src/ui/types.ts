--- conflicted
+++ resolved
@@ -50,7 +50,7 @@
     | 'address'
     | 'siteOrigin'
     | 'balance'
-<<<<<<< HEAD
+    | 'valueFormattedAsCurrency'
     | 'expiry'
     | 'chainId'
     | 'permissionSpecificRules'
@@ -64,10 +64,4 @@
 > = JsonObject & {
   permissionSpecificRules: PermissionSpecificRulesMapping[TPermissionType];
   expiry: number;
-};
-=======
-    | 'valueFormattedAsCurrency'
-    | 'expiry'
-    | 'chainId'
-  >;
->>>>>>> 7b42a9c4
+};