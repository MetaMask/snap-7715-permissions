--- conflicted
+++ resolved
@@ -34,15 +34,9 @@
     <Section>
       {initialAmount ? (
         <TokenValueRule
-<<<<<<< HEAD
           text="Initial allowance"
           tooltip="The amount that can be taken out by the recipient after permission is approved. Can be withdrawn before start date."
-          inputName={NativeTokenStreamRulesEventNames.InitialAmount}
-=======
-          text="Initial amount"
-          tooltip="tooltip text"
           inputName={NativeTokenStreamRulesElementNames.InitialAmount}
->>>>>>> 270c8663
           removeRuleButtonName={
             NativeTokenStreamRulesElementNames.InitialAmountRemove
           }
@@ -53,13 +47,8 @@
       {maxAllowance ? (
         <TokenValueRule
           text="Max allowance"
-<<<<<<< HEAD
           tooltip="The token stream stops when the max allowance is reached. This includes the initial allowance and the streaming amount each period."
-          inputName={NativeTokenStreamRulesEventNames.MaxAllowance}
-=======
-          tooltip="tooltip text"
           inputName={NativeTokenStreamRulesElementNames.MaxAllowance}
->>>>>>> 270c8663
           removeRuleButtonName={
             NativeTokenStreamRulesElementNames.MaxAllowanceRemove
           }
@@ -70,13 +59,8 @@
       {startTime ? (
         <TimestampRule
           text="Start date"
-<<<<<<< HEAD
           tooltip="Start date for the token stream allowance."
-          inputName={NativeTokenStreamRulesEventNames.StartTime}
-=======
-          tooltip="tooltip text"
           inputName={NativeTokenStreamRulesElementNames.StartTime}
->>>>>>> 270c8663
           removeRuleButtonName={
             NativeTokenStreamRulesElementNames.StartTimeRemove
           }
@@ -87,15 +71,9 @@
       {expiry ? (
         <TimestampRule
           text="Expiration date"
-<<<<<<< HEAD
           tooltip="Date when tokens can no longer be taken out by the receiver."
-          inputName={NativeTokenStreamRulesEventNames.Expiry}
-          removeRuleButtonName={NativeTokenStreamRulesEventNames.ExpiryRemove}
-=======
-          tooltip="tooltip text"
           inputName={NativeTokenStreamRulesElementNames.Expiry}
           removeRuleButtonName={NativeTokenStreamRulesElementNames.ExpiryRemove}
->>>>>>> 270c8663
           timestamp={expiry}
         />
       ) : null}
