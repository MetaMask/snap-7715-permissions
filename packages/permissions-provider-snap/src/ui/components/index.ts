--- conflicted
+++ resolved
@@ -4,8 +4,5 @@
 export * from './spending-cap-details';
 export * from './pagination';
 export * from './confirmation-footer';
-<<<<<<< HEAD
-export * from './Rules';
-=======
 export * from './StreamAmount';
->>>>>>> f4e384d0
+export * from './Rules';