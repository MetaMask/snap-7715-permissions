--- conflicted
+++ resolved
@@ -1,11 +1,6 @@
 export * from './header';
-<<<<<<< HEAD
-export * from './request-details';
+export * from './RequestDetails';
 export * from './AccountDetails';
-=======
-export * from './RequestDetails';
-export * from './account-details';
->>>>>>> 0c86f74e
 export * from './spending-cap-details';
 export * from './pagination';
 export * from './confirmation-footer';