--- conflicted
+++ resolved
@@ -1,18 +1,7 @@
-import type { Permission } from '@metamask/7715-permissions-shared/types';
-<<<<<<< HEAD
-import type { JsonObject, SnapComponent } from '@metamask/snaps-sdk/jsx';
-=======
-import type { JSXElement } from '@metamask/snaps-sdk/jsx';
->>>>>>> 5e4c81d2
+import type { SnapComponent } from '@metamask/snaps-sdk/jsx';
 import { Text, Section, Box, Icon, Tooltip } from '@metamask/snaps-sdk/jsx';
 
-type SpendingCapDetails = JsonObject & {
-  permission: Permission;
-};
-
-export const SpendingCapDetails: (params: SpendingCapDetails) => JSXElement = ({
-  permission: _,
-}) => {
+export const SpendingCapDetails: SnapComponent = () => {
   return (
     <Section>
       <Box direction="horizontal" alignment="space-between">
