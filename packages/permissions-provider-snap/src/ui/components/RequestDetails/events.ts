import { logger } from '@metamask/7715-permissions-shared/utils';
import type { ButtonClickEvent, InterfaceContext } from '@metamask/snaps-sdk';
import { UserInputEventType } from '@metamask/snaps-sdk';

import type { UserEventHandler } from '../../../userEventDispatcher';
import type { DialogContentEventHandlers } from '../../handler';
import { RequestDetailsEventNames } from './RequestDetails';

/**
 * Handles the "Show More" button click event.
 *
 * @param args - The user input handler args as object.
 * @param args.event - The user input event.
 * @param args.context - The interface context.
 */
const onShowMoreButtonClick: UserEventHandler<
  UserInputEventType.ButtonClickEvent
> = async ({
  event,
  context,
}: {
  event: ButtonClickEvent;
  context: InterfaceContext | null;
}) => {
  const eventName = event.name;
  if (!eventName) {
    return;
  }
  if (!(eventName === RequestDetailsEventNames.ShowMoreButton)) {
    return;
  }
  // TODO: Add the event handle logic to make the button interactive
  logger.debug(
    `Handling onShowMoreButtonClick event:`,
    JSON.stringify({ event, context }, undefined, 2),
  );
};

<<<<<<< HEAD
export const requestDetailsButtonEventHandlers: DialogContentEventHandlers[] = [
  {
    eventType: UserInputEventType.ButtonClickEvent,
    handler: onShowMoreButtonClick as UserEventHandler<UserInputEventType>,
  },
];
=======
export const requestDetailsEventHandlers = {
  [RequestDetailsEventNames.ShowMoreButton]: onShowMoreButtonClick,
};
>>>>>>> 4065954d
<|MERGE_RESOLUTION|>--- conflicted
+++ resolved
@@ -2,8 +2,10 @@
 import type { ButtonClickEvent, InterfaceContext } from '@metamask/snaps-sdk';
 import { UserInputEventType } from '@metamask/snaps-sdk';
 
-import type { UserEventHandler } from '../../../userEventDispatcher';
-import type { DialogContentEventHandlers } from '../../handler';
+import type {
+  DialogContentEventHandlers,
+  UserEventHandler,
+} from '../../../userEventDispatcher';
 import { RequestDetailsEventNames } from './RequestDetails';
 
 /**
@@ -36,15 +38,9 @@
   );
 };
 
-<<<<<<< HEAD
 export const requestDetailsButtonEventHandlers: DialogContentEventHandlers[] = [
   {
     eventType: UserInputEventType.ButtonClickEvent,
     handler: onShowMoreButtonClick as UserEventHandler<UserInputEventType>,
   },
-];
-=======
-export const requestDetailsEventHandlers = {
-  [RequestDetailsEventNames.ShowMoreButton]: onShowMoreButtonClick,
-};
->>>>>>> 4065954d
+];