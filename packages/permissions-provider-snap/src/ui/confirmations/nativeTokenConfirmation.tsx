import type { SnapComponent } from '@metamask/snaps-sdk/jsx';
import { Box } from '@metamask/snaps-sdk/jsx';

import type { AccountDetailsProps } from '../components';
import {
  AccountDetails,
  RequestHeader,
  RequestDetails,
  NativeTokenStreamRules,
} from '../components';
import type { PermissionConfirmationProps } from '../types';

/**
 * The native-token-stream permission confirmation page.
 *
 * @param props - The permission confirmation props.
 * @param props.siteOrigin - The site origin.
 * @param props.permission - The native-token-stream permission data.
 * @param props.chainId - The chain ID.
 * @param props.address - The account address.
 * @param props.balance - The account balance.
<<<<<<< HEAD
 * @param props.expiry - The unix timestamp in seconds when the granted permission is set to expire.
 * @param props.permissionSpecificRules - The permission rules.
=======
 * @param props.valueFormattedAsCurrency - The account balance formatted as currency that matches the user's preferences.
>>>>>>> 7b42a9c4
 * @returns The JSX element to render.
 */
export const NativeTokenStreamConfirmationPage: SnapComponent<
  PermissionConfirmationProps<'native-token-stream'>
> = ({
  siteOrigin,
  permission,
  chainId,
  address,
  balance,
<<<<<<< HEAD
  expiry,
  permissionSpecificRules,
=======
  valueFormattedAsCurrency,
>>>>>>> 7b42a9c4
}) => {
  const asset = 'ETH';
  const accountDetailsProps: AccountDetailsProps = {
    account: {
      address,
      balance,
      valueFormattedAsCurrency,
    },
    senderDetails: {
      title: 'Stream from',
      tooltip: 'Tooltip text',
    },
  };
  return (
    <Box>
      <RequestHeader title="Create a token stream" />

      <RequestDetails
        siteOrigin={siteOrigin}
        chainId={chainId}
        justification={permission.data.justification}
        asset={asset}
      />

      <AccountDetails
        account={accountDetailsProps.account}
        senderDetails={accountDetailsProps.senderDetails}
      />

      <NativeTokenStreamRules
        permissionSpecificRules={permissionSpecificRules}
        expiry={expiry}
      />
    </Box>
  );
};<|MERGE_RESOLUTION|>--- conflicted
+++ resolved
@@ -19,12 +19,9 @@
  * @param props.chainId - The chain ID.
  * @param props.address - The account address.
  * @param props.balance - The account balance.
-<<<<<<< HEAD
  * @param props.expiry - The unix timestamp in seconds when the granted permission is set to expire.
+ * @param props.valueFormattedAsCurrency - The account balance formatted as currency that matches the user's preferences.
  * @param props.permissionSpecificRules - The permission rules.
-=======
- * @param props.valueFormattedAsCurrency - The account balance formatted as currency that matches the user's preferences.
->>>>>>> 7b42a9c4
  * @returns The JSX element to render.
  */
 export const NativeTokenStreamConfirmationPage: SnapComponent<
@@ -35,12 +32,9 @@
   chainId,
   address,
   balance,
-<<<<<<< HEAD
   expiry,
+  valueFormattedAsCurrency,
   permissionSpecificRules,
-=======
-  valueFormattedAsCurrency,
->>>>>>> 7b42a9c4
 }) => {
   const asset = 'ETH';
   const accountDetailsProps: AccountDetailsProps = {
