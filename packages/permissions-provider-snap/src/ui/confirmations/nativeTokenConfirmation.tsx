import type { SnapComponent } from '@metamask/snaps-sdk/jsx';
import { Box, Divider } from '@metamask/snaps-sdk/jsx';

import type { AccountDetailsProps } from '../components';
import { AccountDetails, Header, RequestDetails } from '../components';
import type { PermissionConfirmationProps } from '../types';

/**
 * The native-token-stream permission confirmation page.
 *
 * @param props - The permission confirmation props.
 * @param props.siteOrigin - The site origin.
 * @param props.permission - The native-token-stream permission data.
 * @param props.chainId - The chain ID.
 * @param props.address - The account address.
 * @param props.balance - The account balance.
 * @param props.valueFormattedAsCurrency - The account balance formatted as currency that matches the user's preferences.
 * @returns The JSX element to render.
 */
export const NativeTokenStreamConfirmationPage: SnapComponent<
  PermissionConfirmationProps<'native-token-stream'>
<<<<<<< HEAD
> = ({
  siteOrigin,
  permission,
  chainId,
  address,
  balance,
  valueFormattedAsCurrency,
}) => {
  const accountDetailsProps: AccountDetailsProps = {
    account: {
      address,
      balance,
      valueFormattedAsCurrency,
    },
    senderDetails: {
      title: 'Stream from',
      tooltip: 'Tooltip text',
    },
=======
> = ({ siteOrigin, permission, chainId, address, balance }) => {
  const asset = 'ETH';
  const accountDetailsProps: AccountDetailsProps = {
    accounts: [
      {
        address,
        balance,
        asset,
      },
    ],
    permissionIndex: 0,
>>>>>>> 0c86f74e
  };
  return (
    <Box>
      <Header
        title="Permission request"
        subtitle="<place holder subtitle for native-token-stream>"
      />
      <Divider />

      <RequestDetails
        siteOrigin={siteOrigin}
        chainId={chainId}
        justification={permission.data.justification}
        asset={asset}
      />

      <AccountDetails
        account={accountDetailsProps.account}
        senderDetails={accountDetailsProps.senderDetails}
      />
    </Box>
  );
};<|MERGE_RESOLUTION|>--- conflicted
+++ resolved
@@ -19,7 +19,6 @@
  */
 export const NativeTokenStreamConfirmationPage: SnapComponent<
   PermissionConfirmationProps<'native-token-stream'>
-<<<<<<< HEAD
 > = ({
   siteOrigin,
   permission,
@@ -28,6 +27,7 @@
   balance,
   valueFormattedAsCurrency,
 }) => {
+  const asset = 'ETH';
   const accountDetailsProps: AccountDetailsProps = {
     account: {
       address,
@@ -38,19 +38,6 @@
       title: 'Stream from',
       tooltip: 'Tooltip text',
     },
-=======
-> = ({ siteOrigin, permission, chainId, address, balance }) => {
-  const asset = 'ETH';
-  const accountDetailsProps: AccountDetailsProps = {
-    accounts: [
-      {
-        address,
-        balance,
-        asset,
-      },
-    ],
-    permissionIndex: 0,
->>>>>>> 0c86f74e
   };
   return (
     <Box>
