import type { SnapComponent } from '@metamask/snaps-sdk/jsx';
<<<<<<< HEAD
import { Box, Divider } from '@metamask/snaps-sdk/jsx';

import type { AccountDetailsProps } from '../components';
import { AccountDetails, Header, RequestDetails } from '../components';
=======
import { Box, Container } from '@metamask/snaps-sdk/jsx';

import type { AccountDetailsProps } from '../components';
import {
  AccountDetails,
  ConfirmationFooter,
  RequestHeader,
  RequestDetails,
} from '../components';
>>>>>>> bbc9cdbc
import type { PermissionConfirmationProps } from '../types';

/**
 * The native-token-stream permission confirmation page.
 *
 * @param props - The permission confirmation props.
 * @param props.siteOrigin - The site origin.
 * @param props.permission - The native-token-stream permission data.
 * @param props.chainId - The chain ID.
 * @param props.address - The account address.
 * @param props.balance - The account balance.
 * @returns The JSX element to render.
 */
export const NativeTokenStreamConfirmationPage: SnapComponent<
  PermissionConfirmationProps<'native-token-stream'>
> = ({ siteOrigin, permission, chainId, address, balance }) => {
  const accountDetailsProps: AccountDetailsProps = {
    accounts: [
      {
        address,
        balance,
        asset: 'ETH',
      },
    ],
    permissionIndex: 0,
  };
  return (
<<<<<<< HEAD
    <Box>
      <Header
        title="Permission request"
        subtitle="<place holder subtitle for native-token-stream>"
      />
      <Divider />
=======
    <Container>
      <Box>
        <RequestHeader title="Create a token stream" />
>>>>>>> bbc9cdbc

      <RequestDetails
        siteOrigin={siteOrigin}
        chainId={chainId}
        justification={permission.data.justification}
      />

      <AccountDetails
        accounts={accountDetailsProps.accounts}
        permissionIndex={accountDetailsProps.permissionIndex}
      />
    </Box>
  );
};<|MERGE_RESOLUTION|>--- conflicted
+++ resolved
@@ -1,20 +1,8 @@
 import type { SnapComponent } from '@metamask/snaps-sdk/jsx';
-<<<<<<< HEAD
-import { Box, Divider } from '@metamask/snaps-sdk/jsx';
+import { Box } from '@metamask/snaps-sdk/jsx';
 
 import type { AccountDetailsProps } from '../components';
-import { AccountDetails, Header, RequestDetails } from '../components';
-=======
-import { Box, Container } from '@metamask/snaps-sdk/jsx';
-
-import type { AccountDetailsProps } from '../components';
-import {
-  AccountDetails,
-  ConfirmationFooter,
-  RequestHeader,
-  RequestDetails,
-} from '../components';
->>>>>>> bbc9cdbc
+import { AccountDetails, RequestHeader, RequestDetails } from '../components';
 import type { PermissionConfirmationProps } from '../types';
 
 /**
@@ -42,18 +30,8 @@
     permissionIndex: 0,
   };
   return (
-<<<<<<< HEAD
     <Box>
-      <Header
-        title="Permission request"
-        subtitle="<place holder subtitle for native-token-stream>"
-      />
-      <Divider />
-=======
-    <Container>
-      <Box>
-        <RequestHeader title="Create a token stream" />
->>>>>>> bbc9cdbc
+      <RequestHeader title="Create a token stream" />
 
       <RequestDetails
         siteOrigin={siteOrigin}
