import type { SnapComponent } from '@metamask/snaps-sdk/jsx';
import { Box } from '@metamask/snaps-sdk/jsx';

import type { AccountDetailsProps } from '../components';
<<<<<<< HEAD
import {
  AccountDetails,
  Header,
  RequestDetails,
  StreamAmount,
} from '../components';
=======
import { AccountDetails, RequestHeader, RequestDetails } from '../components';
>>>>>>> ec81acd0
import type { PermissionConfirmationProps } from '../types';

/**
 * The native-token-stream permission confirmation page.
 *
 * @param props - The permission confirmation props.
 * @param props.siteOrigin - The site origin.
 * @param props.permission - The native-token-stream permission data.
 * @param props.chainId - The chain ID.
 * @param props.address - The account address.
 * @param props.balance - The account balance.
 * @returns The JSX element to render.
 */
export const NativeTokenStreamConfirmationPage: SnapComponent<
  PermissionConfirmationProps<'native-token-stream'>
> = ({ siteOrigin, permission, chainId, address, balance }) => {
  const asset = 'ETH';
  const accountDetailsProps: AccountDetailsProps = {
    accounts: [
      {
        address,
        balance,
        asset,
      },
    ],
    permissionIndex: 0,
  };
  return (
    <Box>
      <RequestHeader title="Create a token stream" />

      <RequestDetails
        siteOrigin={siteOrigin}
        chainId={chainId}
        justification={permission.data.justification}
        asset={asset}
      />

      <AccountDetails
        accounts={accountDetailsProps.accounts}
        permissionIndex={accountDetailsProps.permissionIndex}
      />

      <StreamAmount permission={permission} />
    </Box>
  );
};<|MERGE_RESOLUTION|>--- conflicted
+++ resolved
@@ -2,16 +2,12 @@
 import { Box } from '@metamask/snaps-sdk/jsx';
 
 import type { AccountDetailsProps } from '../components';
-<<<<<<< HEAD
 import {
   AccountDetails,
-  Header,
+  RequestHeader,
   RequestDetails,
   StreamAmount,
 } from '../components';
-=======
-import { AccountDetails, RequestHeader, RequestDetails } from '../components';
->>>>>>> ec81acd0
 import type { PermissionConfirmationProps } from '../types';
 
 /**
