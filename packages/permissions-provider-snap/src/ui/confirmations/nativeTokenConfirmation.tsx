--- conflicted
+++ resolved
@@ -66,7 +66,6 @@
     },
   };
 
-<<<<<<< HEAD
   // @ts-expect-error - extractChain does not work well with dynamic `chains`
   const chain = extractChain({
     chains: Object.values(ALL_CHAINS),
@@ -95,27 +94,18 @@
     },
     {
       label: 'Reason',
-      text: permission.data.justification ?? 'No reason provided',
+      text: justification ?? 'No reason provided',
       tooltipText:
         'Reason given by the recipient for requesting this token stream allowance.',
-      isHideable: true,
     },
   ];
 
-=======
->>>>>>> 270c8663
   return (
     <Box>
       <RequestHeader title="Create a token stream" />
 
-<<<<<<< HEAD
-      <RequestDetails itemDetails={items} />
-=======
       <RequestDetails
-        siteOrigin={siteOrigin}
-        chainId={chainId}
-        justification={justification}
-        asset={asset}
+        itemDetails={items}
         isJustificationShowMoreExpanded={
           state[
             NativeTokenStreamDialogElementNames.JustificationShowMoreExpanded
@@ -125,16 +115,12 @@
           NativeTokenStreamDialogElementNames.JustificationShowMoreExpanded
         }
       />
->>>>>>> 270c8663
 
       <AccountDetails
         account={accountDetailsProps.account}
         senderDetails={accountDetailsProps.senderDetails}
       />
 
-<<<<<<< HEAD
-      <StreamAmount streamAmount={permission.data.maxAmount} />
-=======
       <StreamAmount
         streamAmount={state[NativeTokenStreamDialogElementNames.MaxAmountInput]}
         streamAmountElementName={
@@ -143,7 +129,6 @@
         period={state[NativeTokenStreamDialogElementNames.PeriodInput]}
         periodElementName={NativeTokenStreamDialogElementNames.PeriodInput}
       />
->>>>>>> 270c8663
 
       <NativeTokenStreamRules
         permissionSpecificRules={permissionSpecificRules}
