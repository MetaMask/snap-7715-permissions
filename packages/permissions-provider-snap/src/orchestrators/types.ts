--- conflicted
+++ resolved
@@ -8,10 +8,8 @@
 import type { CaipAssetType } from '@metamask/utils';
 import type { Address, Hex, OneOf } from 'viem';
 
-import type {
-  DialogContentEventHandlers,
-  PermissionConfirmationContext,
-} from '../ui';
+import type { PermissionConfirmationContext } from '../ui';
+import type { DialogContentEventHandlers } from '../userEventDispatcher';
 import type {
   PermissionSpecificRulesMapping,
   PermissionTypeMapping,
@@ -122,13 +120,6 @@
   }>;
 
   /**
-<<<<<<< HEAD
-   * Returns a set of event handlers for the confirmation dialog specific to the permission type.
-   * These event handlers are used to handle user input events in the confirmation dialog.
-   * @returns An array of event handlers for the confirmation dialog.
-   */
-  getConfirmationDialogEventHandlers: () => DialogContentEventHandlers[];
-=======
    * Gets the permission specific rules for the permission type. These are default values depending on the permission type.
    * @param permission - The permission to get the specific rules for.
    * @returns The permission specific rules for the permission type.
@@ -136,7 +127,13 @@
   getPermissionSpecificRules: (
     permission: PermissionTypeMapping[TPermissionType],
   ) => PermissionSpecificRulesMapping[TPermissionType];
->>>>>>> 4065954d
+
+  /**
+   * Returns a set of event handlers for the confirmation dialog specific to the permission type.
+   * These event handlers are used to handle user input events in the confirmation dialog.
+   * @returns An array of event handlers for the confirmation dialog.
+   */
+  getConfirmationDialogEventHandlers: () => DialogContentEventHandlers[];
 };
 
 /**
