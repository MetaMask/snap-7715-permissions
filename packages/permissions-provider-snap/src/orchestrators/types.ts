--- conflicted
+++ resolved
@@ -1,16 +1,9 @@
-<<<<<<< HEAD
-import type { PermissionResponse } from '@metamask/7715-permissions-shared/types';
-import { type Permission } from '@metamask/7715-permissions-shared/types';
-import type { ComponentOrElement } from '@metamask/snaps-sdk';
-=======
 import type {
   PermissionResponse,
-  NativeTokenStreamPermission,
-  NativeTokenTransferPermission,
   Permission,
 } from '@metamask/7715-permissions-shared/types';
+import type { ComponentOrElement } from '@metamask/snaps-sdk';
 import type { JsonObject } from '@metamask/snaps-sdk/jsx';
->>>>>>> 04da156e
 import type { Address, Hex, OneOf } from 'viem';
 
 import type { MockAccountController } from '../accountController.mock';
@@ -46,25 +39,6 @@
 >;
 
 /**
-<<<<<<< HEAD
-=======
- * Supported permission types.
- */
-export type SupportedPermissionTypes = keyof PermissionTypeMapping;
-
-/**
- * Mapping of supported permission types to their respective permission types.
- *
- * - In the future, we may want to extend the mapping key to a unique hash to account for permission types that don't have a string literal representation
- * and are defined as `type: { name: z.string(), description: z.string().optional()}`.
- */
-export type PermissionTypeMapping = {
-  'native-token-stream': JsonObject & NativeTokenStreamPermission; // JsonObject & NativeTokenStreamPermission to be compatible with the Snap JSON object type
-  'native-token-transfer': JsonObject & NativeTokenTransferPermission; // JsonObject & NativeTokenTransferPermission to be compatible with the Snap JSON object type
-};
-
-/**
->>>>>>> 04da156e
  * Metadata required for orchestrating a permission.
  */
 export type OrchestrateMeta<TPermissionType extends SupportedPermissionTypes> =
@@ -133,7 +107,7 @@
 };
 
 /**
- * The orchestrator args.
+ * The orchestrator args needed to create a permission orchestrator.
  */
 export type OrchestratorArgs = {
   // TODO: Remove mock accountController: https://app.zenhub.com/workspaces/readable-permissions-67982ce51eb4360029b2c1a1/issues/gh/metamask/delegator-readable-permissions/54
