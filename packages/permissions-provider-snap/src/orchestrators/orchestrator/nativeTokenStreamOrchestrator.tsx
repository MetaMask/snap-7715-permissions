/* eslint-disable @typescript-eslint/no-throw-literal */
import type { NativeTokenStreamPermission } from '@metamask/7715-permissions-shared/types';
import {
  zNativeTokenStreamPermission,
  type Permission,
} from '@metamask/7715-permissions-shared/types';
import { extractZodError } from '@metamask/7715-permissions-shared/utils';
import { InvalidParamsError, UserInputEventType } from '@metamask/snaps-sdk';
import type { JsonObject } from '@metamask/snaps-sdk/jsx';
import { toHex, type Hex } from 'viem';

import type { PermissionConfirmationContext } from '../../ui';
import {
  RulesSelectorElementNames,
  NativeTokenStreamDialogElementNames,
  TIME_PERIOD_TO_SECONDS,
  TimePeriod,
  handleFormSubmit,
  handleRemoveRuleClicked,
  handleReplaceTextInput,
  handleReplaceValueInput,
  handleToggleBooleanClicked,
} from '../../ui';
import { NativeTokenStreamConfirmationPage } from '../../ui/confirmations';
import type { UserEventHandler } from '../../userEventDispatcher';
import {
  convertReadableDateToTimestamp,
  convertTimestampToReadableDate,
  formatTokenBalance,
  maxAllowanceParser,
  zeroDefaultParser,
} from '../../utils';
import type {
  OrchestratorFactoryFunction,
  PermissionContextMeta,
} from '../types';
import type { PermissionTypeMapping } from './types';

declare module './types' {
  // eslint-disable-next-line @typescript-eslint/consistent-type-definitions, @typescript-eslint/no-shadow
  interface PermissionTypeMapping {
    'native-token-stream': JsonObject & NativeTokenStreamPermission; // JsonObject & NativeTokenStreamPermission to be compatible with the Snap JSON object type
  }

  // eslint-disable-next-line @typescript-eslint/consistent-type-definitions, @typescript-eslint/no-shadow
  interface PermissionConfirmationStateMapping {
    'native-token-stream': JsonObject & {
      [RulesSelectorElementNames.AddMoreRulesPageToggle]: boolean;
      [NativeTokenStreamDialogElementNames.JustificationShowMoreExpanded]: boolean;
      [NativeTokenStreamDialogElementNames.MaxAmountInput]: Hex;
      [NativeTokenStreamDialogElementNames.PeriodInput]: TimePeriod;
      rules: {
        [NativeTokenStreamDialogElementNames.MaxAllowanceRule]: string | null;
        [NativeTokenStreamDialogElementNames.InitialAmountRule]: string | null;
        [NativeTokenStreamDialogElementNames.StartTimeRule]: string | null;
        [NativeTokenStreamDialogElementNames.ExpiryRule]: string | null;
      };
      [NativeTokenStreamDialogElementNames.SelectedRuleDropdown]: string;
      [NativeTokenStreamDialogElementNames.SelectedRuleInput]: string;
      [NativeTokenStreamDialogElementNames.MaxAllowanceDropdown]: string;
    };
  }
}

/**
 * Parses a permission request and returns the permission object.
 *
 * @param basePermission - The base permission object.
 * @returns The permission object.
 * @throws An error if the permission in the request is invalid.
 * @throws An error if the permission type is not supported.
 */
const parsePermission = (
  basePermission: Permission,
): NativeTokenStreamPermission => {
  const validateRes = zNativeTokenStreamPermission.safeParse(basePermission);
  if (!validateRes.success) {
    throw new InvalidParamsError(extractZodError(validateRes.error.errors));
  }

  return validateRes.data;
};

/**
 * Validates a permission object data specific to the permission type.
 *
 * @param permission - The permission object.
 * @returns True if the permission object data is valid.
 * @throws Error if the initial amount is not greater than 0.
 * @throws Error if the max amount is not greater than 0.
 * @throws Error if the max amount is less than the initial amount.
 * @throws Error if the amount per second is not a positive number.
 * @throws Error if the start time is not a positive number.
 */
const validatePermissionData = (
  permission: NativeTokenStreamPermission,
): true => {
  const { initialAmount, maxAmount, amountPerSecond, startTime } =
    permission.data;
  const bigIntAmountPerSecond = BigInt(amountPerSecond);
  const bigIntMaxAmount = BigInt(maxAmount);

  if (bigIntMaxAmount <= 0n) {
    throw new InvalidParamsError(
      'Invalid maxAmount: must be a positive number',
    );
  }

  if (initialAmount) {
    const bigIntInitialAmount = BigInt(initialAmount);
    if (bigIntInitialAmount <= 0n) {
      throw new InvalidParamsError(
        'Invalid initialAmount: must be greater than zero',
      );
    }

    if (bigIntMaxAmount < bigIntInitialAmount) {
      throw new InvalidParamsError(
        'Invalid maxAmount: must be greater than initialAmount',
      );
    }
  }

  if (bigIntAmountPerSecond <= 0n) {
    throw new InvalidParamsError(
      'Invalid amountPerSecond: must be a positive number',
    );
  }

  if (startTime <= 0) {
    throw new InvalidParamsError(
      'Invalid startTime: must be a positive number',
    );
  }

  if (startTime !== Math.floor(startTime)) {
    throw new InvalidParamsError('Invalid startTime: must be an integer');
  }

  return true;
};

/**
 * Factory function to create a permission orchestrator for a native-token-stream permission type.
 *
 * @returns A permission orchestrator for the native-token-stream permission type.
 */
export const nativeTokenStreamPermissionOrchestrator: OrchestratorFactoryFunction<
  'native-token-stream'
> = () => {
  return {
    parseAndValidate: async (basePermission: Permission) => {
      const validatedPermission = parsePermission(basePermission);
      validatePermissionData(validatedPermission);

      return validatedPermission as PermissionTypeMapping['native-token-stream'];
    },
    buildPermissionConfirmation: (
      context: PermissionConfirmationContext<'native-token-stream'>,
    ) => {
      return (
        <NativeTokenStreamConfirmationPage
          siteOrigin={context.siteOrigin}
          address={context.address}
          justification={context.justification}
          balance={context.balance}
          expiry={context.expiry}
          chainId={context.chainId}
          valueFormattedAsCurrency={context.valueFormattedAsCurrency}
          state={context.state}
        />
      );
    },
    appendPermissionCaveats: async (
      permissionContextMeta: PermissionContextMeta<'native-token-stream'>,
    ) => {
      const { attenuatedPermission, caveatBuilder } = permissionContextMeta;

      const { initialAmount, maxAmount, amountPerSecond, startTime } =
        attenuatedPermission.data;

      const intialAmountBigInt =
        initialAmount === undefined ? 0n : BigInt(initialAmount);

      caveatBuilder
        .addCaveat(
          'nativeTokenStreaming',
          intialAmountBigInt,
          BigInt(maxAmount),
          BigInt(amountPerSecond),
          startTime,
        )
        // don't allow any calldata as this could be used to extract additional authority
        // not included in a native token stream permission
        .addCaveat('exactCalldata', '0x');

      return caveatBuilder;
    },
    resolveAttenuatedPermission: async (
      requestedPermission: PermissionTypeMapping['native-token-stream'],
      attenuatedContext: PermissionConfirmationContext<'native-token-stream'>,
    ) => {
      const { state, expiry: requestedExpiry } = attenuatedContext;

      const attenuatedMaxAmount =
        state[NativeTokenStreamDialogElementNames.MaxAmountInput];
      const period = state[NativeTokenStreamDialogElementNames.PeriodInput];
<<<<<<< HEAD
      const attenuatedAmountPerSecond = toHex(
        BigInt(attenuatedMaxAmount) / BigInt(TIME_PERIOD_TO_SECOND[period]),
=======
      const amountPerSecond = toHex(
        BigInt(maxAmount) / BigInt(TIME_PERIOD_TO_SECONDS[period]),
>>>>>>> c76152f6
      );
      const attenuatedExpiry =
        state.rules[NativeTokenStreamDialogElementNames.ExpiryRule];
      const attenuatedInitialAmount =
        state.rules[NativeTokenStreamDialogElementNames.InitialAmountRule];
      const attenuatedStartTime =
        state.rules[NativeTokenStreamDialogElementNames.StartTimeRule];
      const attenuatedMaxAllowance =
        state.rules[NativeTokenStreamDialogElementNames.MaxAllowanceRule];

      return {
        expiry: attenuatedExpiry
          ? convertReadableDateToTimestamp(attenuatedExpiry)
          : requestedExpiry,
        attenuatedPermission: {
          ...requestedPermission,
          data: {
            ...requestedPermission.data,
            maxAmount: attenuatedMaxAllowance
              ? maxAllowanceParser(attenuatedMaxAllowance)
              : attenuatedMaxAmount,
            amountPerSecond: attenuatedAmountPerSecond,
            initialAmount: zeroDefaultParser(attenuatedInitialAmount),
            startTime: attenuatedStartTime
              ? convertReadableDateToTimestamp(attenuatedStartTime)
              : requestedPermission.data.startTime,
          },
        } as PermissionTypeMapping['native-token-stream'],
      };
    },
    getTokenCaipAssetType(
      _: PermissionTypeMapping['native-token-stream'],
      _chainId: number,
    ) {
      // TODO: Use the chainId to determine the native asset type since native token is not always ETH on all chains
      return `eip155:1/slip44:60`;
    },
    getConfirmationDialogEventHandlers: (
      permission: PermissionTypeMapping['native-token-stream'],
      expiry: number,
    ) => {
      return {
        state: {
          [NativeTokenStreamDialogElementNames.JustificationShowMoreExpanded]:
            true,
          [NativeTokenStreamDialogElementNames.MaxAmountInput]:
            permission.data.maxAmount,
          [NativeTokenStreamDialogElementNames.PeriodInput]: TimePeriod.WEEKLY,

          // Rules are in human readable format is state so UI components do not need to convert them
          rules: {
            [NativeTokenStreamDialogElementNames.MaxAllowanceRule]: 'Unlimited',
            [NativeTokenStreamDialogElementNames.InitialAmountRule]: permission
              .data.initialAmount
              ? formatTokenBalance(permission.data.initialAmount)
              : null,
            [NativeTokenStreamDialogElementNames.StartTimeRule]:
              convertTimestampToReadableDate(permission.data.startTime),
            [NativeTokenStreamDialogElementNames.ExpiryRule]:
              convertTimestampToReadableDate(expiry),
          },
          [RulesSelectorElementNames.AddMoreRulesPageToggle]: false,
          [NativeTokenStreamDialogElementNames.SelectedRuleDropdown]: '',
          [NativeTokenStreamDialogElementNames.SelectedRuleInput]: '',
          [NativeTokenStreamDialogElementNames.MaxAllowanceDropdown]: '',
        },

        dialogContentEventHandlers: [
          // shared component handlers
          {
            elementName:
              NativeTokenStreamDialogElementNames.JustificationShowMoreExpanded,
            eventType: UserInputEventType.ButtonClickEvent,
            handler:
              handleToggleBooleanClicked as UserEventHandler<UserInputEventType>,
          },

          // Stream amount input handler
          {
            elementName: NativeTokenStreamDialogElementNames.MaxAmountInput,
            eventType: UserInputEventType.InputChangeEvent,
            handler:
              handleReplaceValueInput as UserEventHandler<UserInputEventType>,
          },
          {
            elementName: NativeTokenStreamDialogElementNames.PeriodInput,
            eventType: UserInputEventType.InputChangeEvent,
            handler:
              handleReplaceTextInput as UserEventHandler<UserInputEventType>,
          },

          // Adding Rules form handlers
          {
            elementName: RulesSelectorElementNames.AddMoreRulesPageToggle,
            eventType: UserInputEventType.ButtonClickEvent,
            handler:
              handleToggleBooleanClicked as UserEventHandler<UserInputEventType>,
          },
          {
            elementName:
              NativeTokenStreamDialogElementNames.AddMoreRulesFormSubmit,
            eventType: UserInputEventType.FormSubmitEvent,
            handler: handleFormSubmit as UserEventHandler<UserInputEventType>,
          },
          {
            elementName:
              NativeTokenStreamDialogElementNames.SelectedRuleDropdown,
            eventType: UserInputEventType.InputChangeEvent,
            handler:
              handleReplaceTextInput as UserEventHandler<UserInputEventType>,
          },
          {
            elementName: NativeTokenStreamDialogElementNames.SelectedRuleInput,
            eventType: UserInputEventType.InputChangeEvent,
            handler:
              handleReplaceTextInput as UserEventHandler<UserInputEventType>,
          },
          {
            elementName:
              NativeTokenStreamDialogElementNames.MaxAllowanceDropdown,
            eventType: UserInputEventType.InputChangeEvent,
            handler:
              handleReplaceTextInput as UserEventHandler<UserInputEventType>,
          },

          // Remove Rules handlers
          {
            elementName: NativeTokenStreamDialogElementNames.MaxAllowanceRule,
            eventType: UserInputEventType.ButtonClickEvent,
            handler:
              handleRemoveRuleClicked as UserEventHandler<UserInputEventType>,
          },
          {
            elementName: NativeTokenStreamDialogElementNames.InitialAmountRule,
            eventType: UserInputEventType.ButtonClickEvent,
            handler:
              handleRemoveRuleClicked as UserEventHandler<UserInputEventType>,
          },
          {
            elementName: NativeTokenStreamDialogElementNames.StartTimeRule,
            eventType: UserInputEventType.ButtonClickEvent,
            handler:
              handleRemoveRuleClicked as UserEventHandler<UserInputEventType>,
          },
          {
            elementName: NativeTokenStreamDialogElementNames.ExpiryRule,
            eventType: UserInputEventType.ButtonClickEvent,
            handler:
              handleRemoveRuleClicked as UserEventHandler<UserInputEventType>,
          },
        ],
      };
    },
  };
};<|MERGE_RESOLUTION|>--- conflicted
+++ resolved
@@ -205,13 +205,8 @@
       const attenuatedMaxAmount =
         state[NativeTokenStreamDialogElementNames.MaxAmountInput];
       const period = state[NativeTokenStreamDialogElementNames.PeriodInput];
-<<<<<<< HEAD
       const attenuatedAmountPerSecond = toHex(
-        BigInt(attenuatedMaxAmount) / BigInt(TIME_PERIOD_TO_SECOND[period]),
-=======
-      const amountPerSecond = toHex(
-        BigInt(maxAmount) / BigInt(TIME_PERIOD_TO_SECONDS[period]),
->>>>>>> c76152f6
+        BigInt(attenuatedMaxAmount) / BigInt(TIME_PERIOD_TO_SECONDS[period]),
       );
       const attenuatedExpiry =
         state.rules[NativeTokenStreamDialogElementNames.ExpiryRule];
