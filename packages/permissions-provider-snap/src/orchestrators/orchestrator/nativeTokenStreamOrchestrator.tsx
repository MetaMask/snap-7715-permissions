/* eslint-disable @typescript-eslint/no-throw-literal */
import type { CoreCaveatBuilder } from '@metamask-private/delegator-core-viem';
import type { NativeTokenStreamPermission } from '@metamask/7715-permissions-shared/types';
import {
  zNativeTokenStreamPermission,
  type Permission,
} from '@metamask/7715-permissions-shared/types';
import { extractZodError } from '@metamask/7715-permissions-shared/utils';
import { InvalidParamsError } from '@metamask/snaps-sdk';
import type { JsonObject } from '@metamask/snaps-sdk/jsx';
import type { Hex } from 'viem';

import type { PermissionConfirmationContext } from '../../ui';
import { NativeTokenStreamConfirmationPage } from '../../ui/confirmations';
import type {
  OrchestratorFactoryFunction,
  PermissionContextMeta,
} from '../types';
import type { PermissionTypeMapping } from './types';

declare module './types' {
  // eslint-disable-next-line @typescript-eslint/consistent-type-definitions, @typescript-eslint/no-shadow
  interface PermissionTypeMapping {
    'native-token-stream': JsonObject & NativeTokenStreamPermission; // JsonObject & NativeTokenStreamPermission to be compatible with the Snap JSON object type
  }

  // eslint-disable-next-line @typescript-eslint/consistent-type-definitions, @typescript-eslint/no-shadow
  interface PermissionSpecificRulesMapping {
    'native-token-stream': JsonObject & {
      maxAllowance?: Hex | 'Unlimited';
      initialAmount?: Hex;
      startTime?: number;
    };
  }
}

/**
 * Parses a permission request and returns the permission object.
 *
 * @param basePermission - The base permission object.
 * @returns The permission object.
 * @throws An error if the permission in the request is invalid.
 * @throws An error if the permission type is not supported.
 */
const parsePermission = (
  basePermission: Permission,
): NativeTokenStreamPermission => {
  const validateRes = zNativeTokenStreamPermission.safeParse(basePermission);
  if (!validateRes.success) {
    throw new InvalidParamsError(extractZodError(validateRes.error.errors));
  }

  return validateRes.data;
};

/**
 * Validates a permission object data specific to the permission type.
 *
 * @param permission - The permission object.
 * @returns True if the permission object data is valid.
 * @throws Error if the initial amount is not greater than 0.
 * @throws Error if the max amount is not greater than 0.
 * @throws Error if the max amount is less than the initial amount.
 * @throws Error if the amount per second is not a positive number.
 * @throws Error if the start time is not a positive number.
 */
const validatePermissionData = (
  permission: NativeTokenStreamPermission,
): true => {
  const { initialAmount, maxAmount, amountPerSecond, startTime } =
    permission.data;

  if (BigInt(maxAmount) <= 0n) {
    throw new InvalidParamsError(
      'Invalid maxAmount: must be a positive number',
    );
  }

  if (initialAmount) {
    if (BigInt(initialAmount) <= 0n) {
      throw new InvalidParamsError(
        'Invalid initialAmount: must be greater than zero',
      );
    }

    if (maxAmount < initialAmount) {
      throw new InvalidParamsError(
        'Invalid maxAmount: must be greater than initialAmount',
      );
    }
  }

  if (BigInt(amountPerSecond) <= 0n) {
    throw new InvalidParamsError(
      'Invalid amountPerSecond: must be a positive number',
    );
  }

  if (startTime <= 0) {
    throw new InvalidParamsError(
      'Invalid startTime: must be a positive number',
    );
  }

  if (startTime !== Math.floor(startTime)) {
    throw new InvalidParamsError('Invalid startTime: must be an integer');
  }

  return true;
};

/**
 * Factory function to create a permission orchestrator for a native-token-stream permission type.
 *
 * @returns A permission orchestrator for the native-token-stream permission type.
 */
export const nativeTokenStreamPermissionOrchestrator: OrchestratorFactoryFunction<
  'native-token-stream'
> = () => {
  return {
    parseAndValidate: async (basePermission: Permission) => {
      const validatedPermission = parsePermission(basePermission);
      validatePermissionData(validatedPermission);

      return validatedPermission as PermissionTypeMapping['native-token-stream'];
    },
    buildPermissionConfirmation: (
      context: PermissionConfirmationContext<'native-token-stream'>,
    ) => {
      return (
        <NativeTokenStreamConfirmationPage
          siteOrigin={context.siteOrigin}
          address={context.address}
          permission={context.permission}
          balance={context.balance}
          expiry={context.expiry}
          chainId={context.chainId}
<<<<<<< HEAD
          permissionSpecificRules={context.permissionSpecificRules}
=======
          valueFormattedAsCurrency={context.valueFormattedAsCurrency}
>>>>>>> 7b42a9c4
        />
      );
    },
    appendPermissionCaveats: async (
      permissionContextMeta: PermissionContextMeta<'native-token-stream'>,
    ) => {
      const { attenuatedPermission, caveatBuilder } = permissionContextMeta;
      // TODO: Using native token allowance enforcers, for now, until native token stream enforcer is available in delegator-sdk
      const updatedCaveatBuilder: CoreCaveatBuilder = caveatBuilder.addCaveat(
        'nativeTokenTransferAmount',
        BigInt(attenuatedPermission.data.initialAmount ?? 0),
      );

      return updatedCaveatBuilder;
    },
    resolveAttenuatedPermission: async ({
      requestedPermission,
      requestedExpiry,
    }: {
      requestedPermission: PermissionTypeMapping['native-token-stream'];
      requestedExpiry: number;
    }) => {
      const attenuatedPermission = {
        ...requestedPermission,
      };

      return {
        expiry: requestedExpiry,
        permission: attenuatedPermission,
      };
    },
    getTokenCaipAssetType(
      _: PermissionTypeMapping['native-token-stream'],
      _chainId: number,
    ) {
      // TODO: Use the chainId to determine the native asset type since native token is not always ETH on all chains
      return `eip155:1/slip44:60`;
    },
  };
};<|MERGE_RESOLUTION|>--- conflicted
+++ resolved
@@ -135,11 +135,8 @@
           balance={context.balance}
           expiry={context.expiry}
           chainId={context.chainId}
-<<<<<<< HEAD
+          valueFormattedAsCurrency={context.valueFormattedAsCurrency}
           permissionSpecificRules={context.permissionSpecificRules}
-=======
-          valueFormattedAsCurrency={context.valueFormattedAsCurrency}
->>>>>>> 7b42a9c4
         />
       );
     },
