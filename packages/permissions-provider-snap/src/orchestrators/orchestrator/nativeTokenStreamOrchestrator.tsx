/* eslint-disable @typescript-eslint/no-throw-literal */
import type { CoreCaveatBuilder } from '@metamask-private/delegator-core-viem';
import type { NativeTokenStreamPermission } from '@metamask/7715-permissions-shared/types';
import {
  zNativeTokenStreamPermission,
  type Permission,
} from '@metamask/7715-permissions-shared/types';
import { extractZodError } from '@metamask/7715-permissions-shared/utils';
import { InvalidParamsError } from '@metamask/snaps-sdk';
import type { JsonObject } from '@metamask/snaps-sdk/jsx';
import type { Hex } from 'viem';

import type { PermissionConfirmationContext } from '../../ui';
import { NativeTokenStreamConfirmationPage } from '../../ui/confirmations';
import type {
  OrchestratorFactoryFunction,
  PermissionContextMeta,
} from '../types';
import type {
  PermissionSpecificRulesMapping,
  PermissionTypeMapping,
} from './types';

declare module './types' {
  // eslint-disable-next-line @typescript-eslint/consistent-type-definitions, @typescript-eslint/no-shadow
  interface PermissionTypeMapping {
    'native-token-stream': JsonObject & NativeTokenStreamPermission; // JsonObject & NativeTokenStreamPermission to be compatible with the Snap JSON object type
  }

  // eslint-disable-next-line @typescript-eslint/consistent-type-definitions, @typescript-eslint/no-shadow
  interface PermissionSpecificRulesMapping {
    'native-token-stream': JsonObject & {
      maxAllowance?: Hex | 'Unlimited';
      initialAmount?: Hex;
      startTime?: number;
    };
  }
}

/**
 * Parses a permission request and returns the permission object.
 *
 * @param basePermission - The base permission object.
 * @returns The permission object.
 * @throws An error if the permission in the request is invalid.
 * @throws An error if the permission type is not supported.
 */
const parsePermission = (
  basePermission: Permission,
): NativeTokenStreamPermission => {
  const validateRes = zNativeTokenStreamPermission.safeParse(basePermission);
  if (!validateRes.success) {
    throw new InvalidParamsError(extractZodError(validateRes.error.errors));
  }

  return validateRes.data;
};

/**
 * Validates a permission object data specific to the permission type.
 *
 * @param permission - The permission object.
 * @returns True if the permission object data is valid.
 * @throws Error if the initial amount is not greater than 0.
 * @throws Error if the max amount is not greater than 0.
 * @throws Error if the max amount is less than the initial amount.
 * @throws Error if the amount per second is not a positive number.
 * @throws Error if the start time is not a positive number.
 */
const validatePermissionData = (
  permission: NativeTokenStreamPermission,
): true => {
  const { initialAmount, maxAmount, amountPerSecond, startTime } =
    permission.data;
  const bigIntAmountPerSecond = BigInt(amountPerSecond);
  const bigIntMaxAmount = BigInt(maxAmount);

  if (bigIntMaxAmount <= 0n) {
    throw new InvalidParamsError(
      'Invalid maxAmount: must be a positive number',
    );
  }

  if (initialAmount) {
    const bigIntInitialAmount = BigInt(initialAmount);
    if (bigIntInitialAmount <= 0n) {
      throw new InvalidParamsError(
        'Invalid initialAmount: must be greater than zero',
      );
    }

    if (bigIntMaxAmount < bigIntInitialAmount) {
      throw new InvalidParamsError(
        'Invalid maxAmount: must be greater than initialAmount',
      );
    }
  }

  if (bigIntAmountPerSecond <= 0n) {
    throw new InvalidParamsError(
      'Invalid amountPerSecond: must be a positive number',
    );
  }

  if (startTime <= 0) {
    throw new InvalidParamsError(
      'Invalid startTime: must be a positive number',
    );
  }

  if (startTime !== Math.floor(startTime)) {
    throw new InvalidParamsError('Invalid startTime: must be an integer');
  }

  return true;
};

/**
 * Factory function to create a permission orchestrator for a native-token-stream permission type.
 *
 * @returns A permission orchestrator for the native-token-stream permission type.
 */
export const nativeTokenStreamPermissionOrchestrator: OrchestratorFactoryFunction<
  'native-token-stream'
> = () => {
  return {
    parseAndValidate: async (basePermission: Permission) => {
      const validatedPermission = parsePermission(basePermission);
      validatePermissionData(validatedPermission);

      return validatedPermission as PermissionTypeMapping['native-token-stream'];
    },
    buildPermissionConfirmation: (
      context: PermissionConfirmationContext<'native-token-stream'>,
    ) => {
      return (
        <NativeTokenStreamConfirmationPage
          siteOrigin={context.siteOrigin}
          address={context.address}
          permission={context.permission}
          balance={context.balance}
          expiry={context.expiry}
          chainId={context.chainId}
          valueFormattedAsCurrency={context.valueFormattedAsCurrency}
          permissionSpecificRules={context.permissionSpecificRules}
        />
      );
    },
    appendPermissionCaveats: async (
      permissionContextMeta: PermissionContextMeta<'native-token-stream'>,
    ) => {
      const { attenuatedPermission, caveatBuilder } = permissionContextMeta;
      // TODO: Using native token allowance enforcers, for now, until native token stream enforcer is available in delegator-sdk
      const updatedCaveatBuilder: CoreCaveatBuilder = caveatBuilder.addCaveat(
        'nativeTokenTransferAmount',
        BigInt(attenuatedPermission.data.initialAmount ?? 0),
      );

      return updatedCaveatBuilder;
    },
    resolveAttenuatedPermission: async ({
      requestedPermission,
      requestedExpiry,
    }: {
      requestedPermission: PermissionTypeMapping['native-token-stream'];
      requestedExpiry: number;
    }) => {
      const attenuatedPermission = {
        ...requestedPermission,
      };

      return {
        expiry: requestedExpiry,
        permission: attenuatedPermission,
      };
    },
    getTokenCaipAssetType(
      _: PermissionTypeMapping['native-token-stream'],
      _chainId: number,
    ) {
      // TODO: Use the chainId to determine the native asset type since native token is not always ETH on all chains
      return `eip155:1/slip44:60`;
    },
<<<<<<< HEAD
    getConfirmationDialogEventHandlers: () => {
      // TODO: Add all native token stream events handlers
      return [];
=======
    getPermissionSpecificRules: (
      permission: PermissionTypeMapping['native-token-stream'],
    ) => {
      return {
        maxAllowance: 'Unlimited',
        initialAmount: permission.data.initialAmount,
        startTime: permission.data.startTime,
      } as PermissionSpecificRulesMapping['native-token-stream'];
>>>>>>> 4065954d
    },
  };
};<|MERGE_RESOLUTION|>--- conflicted
+++ resolved
@@ -181,11 +181,6 @@
       // TODO: Use the chainId to determine the native asset type since native token is not always ETH on all chains
       return `eip155:1/slip44:60`;
     },
-<<<<<<< HEAD
-    getConfirmationDialogEventHandlers: () => {
-      // TODO: Add all native token stream events handlers
-      return [];
-=======
     getPermissionSpecificRules: (
       permission: PermissionTypeMapping['native-token-stream'],
     ) => {
@@ -194,7 +189,10 @@
         initialAmount: permission.data.initialAmount,
         startTime: permission.data.startTime,
       } as PermissionSpecificRulesMapping['native-token-stream'];
->>>>>>> 4065954d
+    },
+    getConfirmationDialogEventHandlers: () => {
+      // TODO: Add all native token stream events handlers
+      return [];
     },
   };
 };