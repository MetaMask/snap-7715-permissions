--- conflicted
+++ resolved
@@ -1,20 +1,10 @@
-<<<<<<< HEAD
 import {
   createRootDelegation,
   encodeDelegation,
 } from '@metamask-private/delegator-core-viem';
-=======
->>>>>>> 5d2d660c
-import type {
-  PermissionRequest,
-  PermissionResponse,
-} from '@metamask/7715-permissions-shared/types';
-<<<<<<< HEAD
+import type { Permission } from '@metamask/7715-permissions-shared/types';
 import type { Hex } from 'viem';
 import { fromHex } from 'viem';
-=======
-import type { SnapsProvider } from '@metamask/snaps-sdk';
->>>>>>> 5d2d660c
 
 import { type MockAccountController } from '../accountController.mock';
 import { type PermissionConfirmationRenderHandler } from '../ui';
@@ -24,6 +14,7 @@
 } from '../utils';
 import type {
   OrchestrateMeta,
+  OrchestrateResult,
   Orchestrator,
   PermissionTypeMapping,
   SupportedPermissionTypes,
@@ -52,30 +43,22 @@
 /**
  * Factory function to create a permission orchestrator for a specific permission type.
  *
-<<<<<<< HEAD
  * @param accountController - An account controller instance.
  * @param permissionConfirmationRenderHandler - The permission confirmation render handler.
  * @param permissionType - The permission type.
  * @returns A permission orchestrator for the specific permission type.
-=======
- * @param _snapsProvider - A snaps provider instance.
- * @param _accountController - An account controller instance.
- * @param _permissionType - The permission type.
- * @returns A permission orchestrator for the native-token-stream permission type.
->>>>>>> 5d2d660c
  */
 export const createPermissionOrchestrator = <
   TPermissionType extends SupportedPermissionTypes,
 >(
-<<<<<<< HEAD
   accountController: MockAccountController,
   permissionConfirmationRenderHandler: PermissionConfirmationRenderHandler,
   permissionType: TPermissionType,
 ): Orchestrator<TPermissionType> => {
   return {
-    parseAndValidate: async (basePermission: PermissionRequest) => {
+    parseAndValidate: async (basePermission: Permission) => {
       // TODO: Implement Specific permission validator: https://app.zenhub.com/workspaces/readable-permissions-67982ce51eb4360029b2c1a1/issues/gh/metamask/delegator-readable-permissions/38
-      return basePermission.permission as PermissionTypeMapping[typeof permissionType];
+      return basePermission as PermissionTypeMapping[typeof permissionType];
     },
     orchestrate: async (orchestrateMeta: OrchestrateMeta<TPermissionType>) => {
       const { chainId, delegate, origin, expiry, permission } = orchestrateMeta;
@@ -122,7 +105,10 @@
         );
 
       if (!isConfirmed) {
-        throw new Error('User rejected the permissions request');
+        return {
+          success: false,
+          reason: 'User rejected the permissions request',
+        };
       }
 
       // TODO: Pass this to the delegation builder to sign and build the permission context
@@ -138,42 +124,28 @@
       });
 
       return {
-        chainId,
-        account: delegator,
-        expiry: attenuatedExpiry,
-        signer: {
-          type: 'account',
-          data: {
-            address: delegate,
+        success: true,
+        response: {
+          chainId,
+          account: delegator,
+          expiry: attenuatedExpiry,
+          signer: {
+            type: 'account',
+            data: {
+              address: delegate,
+            },
+          },
+          permission: attenuatedPermission,
+          context: permissionContext,
+          accountMeta:
+            accountMeta.factory && accountMeta.factoryData
+              ? [accountMeta]
+              : undefined,
+          signerMeta: {
+            delegationManager: '0x000000_delegation_manager', // TODO: Update to use actual values instead of mock values
           },
         },
-        permission: attenuatedPermission,
-        context: permissionContext,
-        accountMeta:
-          accountMeta.factory && accountMeta.factoryData
-            ? [accountMeta]
-            : undefined,
-        signerMeta: {
-          delegationManager: '0x000000_delegation_manager', // TODO: Update to use actual values instead of mock values
-        },
-      } as PermissionResponse;
-=======
-  _snapsProvider: SnapsProvider,
-  _accountController: unknown,
-  _permissionType: TPermissionType,
-): Orchestrator<TPermissionType> => {
-  return {
-    parseAndValidate: async (_basePermission: PermissionRequest) => {
-      // TODO: Implement Specific permission validator: https://app.zenhub.com/workspaces/readable-permissions-67982ce51eb4360029b2c1a1/issues/gh/metamask/delegator-readable-permissions/38
-      return {} as PermissionTypeMapping[TPermissionType];
-    },
-    orchestrate: async (_orchestrateMeta: OrchestrateMeta<TPermissionType>) => {
-      // TODO: Implement Specific permission orchestrator: https://app.zenhub.com/workspaces/readable-permissions-67982ce51eb4360029b2c1a1/issues/gh/metamask/delegator-readable-permissions/42
-      return {
-        success: true,
-        response: {} as PermissionResponse,
-      };
->>>>>>> 5d2d660c
+      } as OrchestrateResult;
     },
   };
 };