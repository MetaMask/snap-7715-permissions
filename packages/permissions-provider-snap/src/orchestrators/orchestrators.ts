--- conflicted
+++ resolved
@@ -1,21 +1,16 @@
-<<<<<<< HEAD
+/* eslint-disable @typescript-eslint/no-throw-literal */
 import {
   createRootDelegation,
   encodeDelegation,
 } from '@metamask-private/delegator-core-viem';
-import type { Permission } from '@metamask/7715-permissions-shared/types';
+import {
+  zNativeTokenStreamPermission,
+  type Permission,
+} from '@metamask/7715-permissions-shared/types';
+import { extractZodError } from '@metamask/7715-permissions-shared/utils';
+import { InvalidParamsError } from '@metamask/snaps-sdk';
 import type { Hex } from 'viem';
 import { fromHex } from 'viem';
-=======
-/* eslint-disable @typescript-eslint/no-throw-literal */
-import type { Permission } from '@metamask/7715-permissions-shared/types';
-import {
-  zNativeTokenStreamPermission,
-  type PermissionResponse,
-} from '@metamask/7715-permissions-shared/types';
-import { extractZodError } from '@metamask/7715-permissions-shared/utils';
-import { InvalidParamsError, type SnapsProvider } from '@metamask/snaps-sdk';
->>>>>>> 3ab939ef
 
 import { type MockAccountController } from '../accountController.mock';
 import { type PermissionConfirmationRenderHandler } from '../ui';
@@ -32,7 +27,13 @@
 } from './types';
 
 /**
-<<<<<<< HEAD
+ * Maps permission types to their corresponding Zod object validators.
+ */
+const zodObjectMapper = {
+  'native-token-stream': zNativeTokenStreamPermission,
+};
+
+/**
  * Prepare the account details for the permission picker UI.
  * @param accountController - An account controller instance.
  * @param chainId - The chain ID.
@@ -53,20 +54,6 @@
 };
 
 /**
- * Factory function to create a permission orchestrator for a specific permission type.
- *
- * @param accountController - An account controller instance.
- * @param permissionConfirmationRenderHandler - The permission confirmation render handler.
- * @param permissionType - The permission type.
- * @returns A permission orchestrator for the specific permission type.
-=======
- * Maps permission types to their corresponding Zod object validators.
- */
-const zodObjectMapper = {
-  'native-token-stream': zNativeTokenStreamPermission,
-};
-
-/**
  * Parses a permission request and returns the permission object.
  *
  * @param basePermission - The base permission object.
@@ -114,32 +101,22 @@
 };
 
 /**
- * Factory function for create a permission orchestrator for a specific permission type.
+ * Factory function to create a permission orchestrator for a specific permission type.
  *
- * @param _snapsProvider - A snaps provider instance.
- * @param _accountController - An account controller instance.
+ * @param accountController - An account controller instance.
+ * @param permissionConfirmationRenderHandler - The permission confirmation render handler.
  * @param permissionType - The permission type.
- * @returns A permission orchestrator for the native-token-stream permission type.
->>>>>>> 3ab939ef
+ * @returns A permission orchestrator for the specific permission type.
  */
 export const createPermissionOrchestrator = <
   TPermissionType extends SupportedPermissionTypes,
 >(
-<<<<<<< HEAD
   accountController: MockAccountController,
   permissionConfirmationRenderHandler: PermissionConfirmationRenderHandler,
-=======
-  _snapsProvider: SnapsProvider,
-  _accountController: unknown,
->>>>>>> 3ab939ef
   permissionType: TPermissionType,
 ): Orchestrator<TPermissionType> => {
   return {
     parseAndValidate: async (basePermission: Permission) => {
-<<<<<<< HEAD
-      // TODO: Implement Specific permission validator: https://app.zenhub.com/workspaces/readable-permissions-67982ce51eb4360029b2c1a1/issues/gh/metamask/delegator-readable-permissions/38
-      return basePermission as PermissionTypeMapping[typeof permissionType];
-=======
       const validatedPermission = parsePermission(
         basePermission,
         permissionType,
@@ -147,7 +124,6 @@
       validatePermissionData(validatedPermission, permissionType);
 
       return validatedPermission;
->>>>>>> 3ab939ef
     },
     orchestrate: async (orchestrateMeta: OrchestrateMeta<TPermissionType>) => {
       const { chainId, sessionAccount, origin, expiry, permission } =
