--- conflicted
+++ resolved
@@ -43,36 +43,6 @@
 };
 
 /**
-<<<<<<< HEAD
- * Factory function for create a native token transfer permission orchestrator.
- *
- * @param _snapsProvider - A snaps provider instance.
- * @param _accountController - An account controller instance.
- * @returns A permission orchestrator for the native-token-transfer permission type.
- */
-export const createNativeTokenTransferPermissionOrchestrator = (
-  _snapsProvider: SnapsProvider,
-  _accountController: MockAccountController,
-): Orchestrator<'native-token-transfer'> => {
-  return {
-    permissionType: 'native-token-transfer',
-    validate: async (_basePermissionRequest: PermissionRequest) => {
-      // TODO: Implement Specific permission validator: https://app.zenhub.com/workspaces/readable-permissions-67982ce51eb4360029b2c1a1/issues/gh/metamask/delegator-readable-permissions/38
-      return true;
-    },
-    orchestrate: async (
-      _nativeTokenTransferPermission: NativeTokenTransferPermission,
-      _orchestrateMeta: OrchestrateMeta,
-    ) => {
-      // TODO: Implement Specific permission orchestrator: https://app.zenhub.com/workspaces/readable-permissions-67982ce51eb4360029b2c1a1/issues/gh/metamask/delegator-readable-permissions/42
-      return null;
-    },
-  };
-};
-
-/**
-=======
->>>>>>> af1ef033
  * Factory function for create a native token stream permission orchestrator.
  *
  * @param _snapsProvider - A snaps provider instance.
