--- conflicted
+++ resolved
@@ -9,20 +9,9 @@
   UserInputEventType,
   type OnRpcRequestHandler,
 } from '@metamask/snaps-sdk';
-<<<<<<< HEAD
-import type { Address, Hex } from 'viem';
-import { getAddress } from 'viem';
 import { sepolia } from 'viem/chains';
 
 import { AccountController } from './accountController';
-import {
-  type PermissionsRequestIterator,
-  createPermissionsRequestIterator,
-} from './iterator';
-import { logger } from './logger';
-=======
-
->>>>>>> 07c1d4e5
 import { hasPermission, InternalMethod } from './permissions';
 import { saveInterfaceIdState } from './stateManagement';
 import type { GrantPermissionContext } from './ui';
