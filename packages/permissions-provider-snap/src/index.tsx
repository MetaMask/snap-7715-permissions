--- conflicted
+++ resolved
@@ -4,7 +4,6 @@
   OnInstallHandler,
   OnUpdateHandler,
   OnUserInputHandler,
-  SnapsProvider,
 } from '@metamask/snaps-sdk';
 import {
   UserInputEventType,
@@ -12,12 +11,8 @@
 } from '@metamask/snaps-sdk';
 import { sepolia } from 'viem/chains';
 
-<<<<<<< HEAD
-import { createMockAccountController } from './accountController';
+import { AccountController } from './accountController';
 import { createPermissionOrchestratorFactory } from './orchestrators';
-=======
-import { AccountController } from './accountController';
->>>>>>> 88e5a983
 import { hasPermission, InternalMethod } from './permissions';
 import { permissionConfirmationPageFactory } from './ui';
 import {
@@ -74,10 +69,11 @@
         throw new Error('No permissions provided');
       }
 
+      // Testing orchestrator e2e
       const orchestrator = createPermissionOrchestratorFactory(
         permissionRequest,
-        snap as SnapsProvider,
-        createMockAccountController(),
+        snap,
+        controller,
       );
 
       if (await orchestrator.validate(permissionRequest)) {
