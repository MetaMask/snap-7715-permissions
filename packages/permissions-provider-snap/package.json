{
  "name": "@metamask/7715-permissions-provider",
  "version": "0.1.0",
  "description": "Grants 7715 permissions from a DeleGator smart account",
  "repository": {
    "type": "git",
    "url": "https://github.com/MetaMask/snap-7715-permissions.git"
  },
  "license": "(MIT-0 OR Apache-2.0)",
  "exports": {
    "./package.json": "./package.json",
    "./snap.manifest.json": "./snap.manifest.json",
    "./images/icon.svg": "./images/icon.svg",
    "./dist/bundle.js": "./dist/bundle.js",
    "./dist/preinstalled-snap.json": "./dist/preinstalled-snap.json"
  },
  "main": "./dist/bundle.js",
  "files": [
    "dist/",
    "images/",
    "snap.manifest.json"
  ],
  "scripts": {
    "allow-scripts": "yarn workspace root allow-scripts",
    "build": "mm-snap build && yarn build:preinstalled-snap",
    "build:clean": "yarn clean && yarn build",
    "build:pack": "yarn build:clean && yarn pack --filename ../../deps/snap-b-0.1.0.tgz",
    "build:preinstalled-snap": "node scripts/build-preinstalled-snap.js",
    "clean": "rimraf dist",
    "lint": "yarn lint:eslint && yarn lint:misc --check",
    "lint:eslint": "eslint . --cache --ext js,ts",
    "lint:fix": "yarn lint:eslint --fix && yarn lint:misc --write",
    "lint:misc": "prettier '**/*.json' '**/*.md' '!CHANGELOG.md' --ignore-path .gitignore",
    "prepublishOnly": "mm-snap manifest",
    "serve": "mm-snap serve",
    "start": "mm-snap watch",
    "test": "jest"
  },
  "dependencies": {
<<<<<<< HEAD
    "@metamask-private/delegator-core-viem": "^0.6.0",
    "@metamask/eth-simple-keyring": "^8.1.1",
    "@metamask/snaps-sdk": "^6.17.1",
    "ethers": "^6.10.0",
=======
    "@metamask/7715-permissions-shared": "workspace:*",
    "@metamask/snaps-sdk": "^6.14.0",
>>>>>>> 07c1d4e5
    "viem": "^2.21.29"
  },
  "devDependencies": {
    "@jest/globals": "^29.5.0",
    "@metamask/auto-changelog": "^3.4.4",
    "@metamask/eslint-config": "^12.2.0",
    "@metamask/eslint-config-jest": "^12.1.0",
    "@metamask/eslint-config-nodejs": "^12.1.0",
    "@metamask/eslint-config-typescript": "^12.1.0",
    "@metamask/snaps-cli": "^6.6.0",
    "@metamask/snaps-jest": "^8.9.0",
    "@types/react": "18.2.4",
    "@types/react-dom": "18.2.4",
    "@typescript-eslint/eslint-plugin": "^5.42.1",
    "@typescript-eslint/parser": "^5.42.1",
    "dotenv": "16.4.5",
    "eslint": "^8.45.0",
    "eslint-config-prettier": "^8.5.0",
    "eslint-plugin-import": "~2.26.0",
    "eslint-plugin-jest": "^27.1.5",
    "eslint-plugin-jsdoc": "^41.1.2",
    "eslint-plugin-n": "^15.7.0",
    "eslint-plugin-prettier": "^4.2.1",
    "eslint-plugin-promise": "^6.1.1",
    "jest": "^29.5.0",
    "prettier": "^2.7.1",
    "prettier-plugin-packagejson": "^2.2.11",
    "rimraf": "^3.0.2",
    "ts-jest": "^29.1.0",
    "typescript": "^4.7.4"
  },
  "packageManager": "yarn@3.2.1",
  "engines": {
    "node": ">=18.6.0"
  },
  "publishConfig": {
    "access": "public",
    "registry": "https://registry.npmjs.org/"
  }
}<|MERGE_RESOLUTION|>--- conflicted
+++ resolved
@@ -37,15 +37,9 @@
     "test": "jest"
   },
   "dependencies": {
-<<<<<<< HEAD
     "@metamask-private/delegator-core-viem": "^0.6.0",
-    "@metamask/eth-simple-keyring": "^8.1.1",
+    "@metamask/7715-permissions-shared": "workspace:*",
     "@metamask/snaps-sdk": "^6.17.1",
-    "ethers": "^6.10.0",
-=======
-    "@metamask/7715-permissions-shared": "workspace:*",
-    "@metamask/snaps-sdk": "^6.14.0",
->>>>>>> 07c1d4e5
     "viem": "^2.21.29"
   },
   "devDependencies": {
