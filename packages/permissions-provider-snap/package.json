--- conflicted
+++ resolved
@@ -57,13 +57,8 @@
     "@jest/globals": "^29.5.0",
     "@metamask/7715-permissions-shared": "workspace:*",
     "@metamask/auto-changelog": "^3.4.4",
-<<<<<<< HEAD
-    "@metamask/eslint-config": "^12.2.0",
+    "@metamask/eslint-config": "^14.0.0",
     "@metamask/eslint-config-jest": "^14.0.0",
-=======
-    "@metamask/eslint-config": "^14.0.0",
-    "@metamask/eslint-config-jest": "^12.1.0",
->>>>>>> b0e0bad5
     "@metamask/eslint-config-nodejs": "^12.1.0",
     "@metamask/eslint-config-typescript": "^12.1.0",
     "@metamask/snaps-cli": "^6.6.0",
