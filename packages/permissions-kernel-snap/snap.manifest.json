--- conflicted
+++ resolved
@@ -7,11 +7,7 @@
     "url": "https://github.com/MetaMask/snap-7715-permissions.git"
   },
   "source": {
-<<<<<<< HEAD
-    "shasum": "hIiECiwdNUhmy9sGWi6xKw4tj8JXTmJYcNl+8H9YZQI=",
-=======
-    "shasum": "LCeomAqI0V1sxrUpZ6CmWtiFHrAnc/T3VXqOlvlalaA=",
->>>>>>> b731e2a4
+    "shasum": "tlqT9kBNer07DsckkI0z/qAEcGvwfd2Ltqfd7xMw1X0=",
     "location": {
       "npm": {
         "filePath": "dist/bundle.js",
