{
  "version": "0.2.0",
  "description": "Manage onchain 7715 permissions",
  "proposedName": "MetaMask Permissions Kernel",
  "repository": {
    "type": "git",
    "url": "https://github.com/MetaMask/snap-7715-permissions.git"
  },
  "source": {
<<<<<<< HEAD
    "shasum": "s49jgLXvW4MYiZwpHNLwxuGbmwztiddZzhpMxTXEZIg=",
=======
    "shasum": "Dfoudp3CqlmRrbTu8sKW/Iq2n5W/oIaH4n14oyqnGF0=",
>>>>>>> 08ca700f
    "location": {
      "npm": {
        "filePath": "dist/bundle.js",
        "iconPath": "images/icon.svg",
        "packageName": "@metamask/permissions-kernel-snap",
        "registry": "https://registry.npmjs.org/"
      }
    }
  },
  "initialConnections": {
    "local:http://localhost:8082": {},
    "npm:@metamask/gator-permissions-snap": {}
  },
  "initialPermissions": {
    "snap_dialog": {},
    "endowment:rpc": {
      "dapps": true,
      "snaps": true
    },
    "snap_manageState": {},
    "endowment:page-home": {}
  },
  "platformVersion": "6.22.0",
  "manifestVersion": "0.1"
}<|MERGE_RESOLUTION|>--- conflicted
+++ resolved
@@ -7,11 +7,7 @@
     "url": "https://github.com/MetaMask/snap-7715-permissions.git"
   },
   "source": {
-<<<<<<< HEAD
-    "shasum": "s49jgLXvW4MYiZwpHNLwxuGbmwztiddZzhpMxTXEZIg=",
-=======
-    "shasum": "Dfoudp3CqlmRrbTu8sKW/Iq2n5W/oIaH4n14oyqnGF0=",
->>>>>>> 08ca700f
+    "shasum": "c0+Q3i0EYFKVaerz5PfHmdgkihUG2UPTCD8W8WoJKs8=",
     "location": {
       "npm": {
         "filePath": "dist/bundle.js",
