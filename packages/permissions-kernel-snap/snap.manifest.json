--- conflicted
+++ resolved
@@ -7,11 +7,7 @@
     "url": "https://github.com/MetaMask/snap-7715-permissions.git"
   },
   "source": {
-<<<<<<< HEAD
-    "shasum": "eAjQd3nycoz/u8D3RUzcutAeeEpvEBIN19+IdUWQY9Y=",
-=======
     "shasum": "5X3yRwaRwLce0XKLeg8Gq19zvCHRAgMAU9OWauk5kk8=",
->>>>>>> 9216243d
     "location": {
       "npm": {
         "filePath": "dist/bundle.js",
