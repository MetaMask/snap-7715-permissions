{
  "version": "0.1.0",
  "description": "Manage onchain 7715 permissions",
  "proposedName": "MetaMask Permissions Kernel",
  "repository": {
    "type": "git",
    "url": "https://github.com/MetaMask/snap-7715-permissions.git"
  },
  "source": {
<<<<<<< HEAD
    "shasum": "+Kd5+3QhDOMgTtd+aYdBj/Ll3YC4pgqi7OCt8AKvq4c=",
=======
    "shasum": "KdYnb/g6je0aHCklLSJTOOIn42Z+UITp5zS53oggx2Y=",
>>>>>>> 07c1d4e5
    "location": {
      "npm": {
        "filePath": "dist/bundle.js",
        "iconPath": "images/icon.svg",
        "packageName": "@metamask/permissions-kernel",
        "registry": "https://registry.npmjs.org/"
      }
    }
  },
  "initialPermissions": {
    "snap_dialog": {},
    "endowment:rpc": {
      "dapps": true,
      "snaps": true
    },
    "wallet_snap": {
      "local:http://localhost:8081": {},
      "npm:@metamask/7715-permissions-provider": {}
    },
    "snap_manageState": {},
    "endowment:page-home": {}
  },
  "platformVersion": "6.17.1",
  "manifestVersion": "0.1"
}<|MERGE_RESOLUTION|>--- conflicted
+++ resolved
@@ -7,11 +7,7 @@
     "url": "https://github.com/MetaMask/snap-7715-permissions.git"
   },
   "source": {
-<<<<<<< HEAD
-    "shasum": "+Kd5+3QhDOMgTtd+aYdBj/Ll3YC4pgqi7OCt8AKvq4c=",
-=======
-    "shasum": "KdYnb/g6je0aHCklLSJTOOIn42Z+UITp5zS53oggx2Y=",
->>>>>>> 07c1d4e5
+    "shasum": "AEHMe7q6NJbq5xJlr0fLR0xaxtpvbL7y4KzKc+eiAyU=",
     "location": {
       "npm": {
         "filePath": "dist/bundle.js",
