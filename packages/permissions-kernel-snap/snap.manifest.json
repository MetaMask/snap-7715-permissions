--- conflicted
+++ resolved
@@ -7,11 +7,7 @@
     "url": "https://github.com/MetaMask/snap-7715-permissions.git"
   },
   "source": {
-<<<<<<< HEAD
-    "shasum": "Zvj1TXzz1Y+ph0JdkXP8kxXhpLIe0CmjSPLsdsqEOPU=",
-=======
-    "shasum": "iE7ORSHOYd0VTTHQYTHLcocpHwju4hdq8k2oY8cWlqE=",
->>>>>>> ace8d62d
+    "shasum": "fgGp1AIwmAA32Ovll7ajBdFG8+TliFj2rHHE1G4HylU=",
     "location": {
       "npm": {
         "filePath": "dist/bundle.js",
