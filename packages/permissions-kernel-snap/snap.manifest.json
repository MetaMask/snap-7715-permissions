--- conflicted
+++ resolved
@@ -7,11 +7,7 @@
     "url": "https://github.com/MetaMask/snap-7715-permissions.git"
   },
   "source": {
-<<<<<<< HEAD
-    "shasum": "3PALS/KgcPwwnrUweCi4M45cukomk8SLbACDbQuli5M=",
-=======
     "shasum": "hZo+7o1s3HpbWCmp8vRZhTqymcsMEETpjEcnF455+/I=",
->>>>>>> 52ce0cb7
     "location": {
       "npm": {
         "filePath": "dist/bundle.js",
