--- conflicted
+++ resolved
@@ -7,11 +7,7 @@
     "url": "https://github.com/MetaMask/snap-7715-permissions.git"
   },
   "source": {
-<<<<<<< HEAD
-    "shasum": "v6ZIDQIor8HnyJCsEQVK1ARdI3mB9RFYV97su03uRi4=",
-=======
-    "shasum": "R8zkWdswbRav9YggBsrufCvJo0wAeb6a6MnnHAG5n04=",
->>>>>>> ef8fdcdf
+    "shasum": "eIAYbIT5Lysv1FLjwr82nVEIOyQPbByl1u5wjrXPoPU=",
     "location": {
       "npm": {
         "filePath": "dist/bundle.js",
