{
  "version": "0.2.0",
  "description": "Manage onchain 7715 permissions",
  "proposedName": "MetaMask Permissions Kernel",
  "repository": {
    "type": "git",
    "url": "https://github.com/MetaMask/snap-7715-permissions.git"
  },
  "source": {
<<<<<<< HEAD
    "shasum": "nEJyhneBrspqdmRA7ps9UMdcsbu3CA9ycwNOCoOW19I=",
=======
    "shasum": "ez3NINn3OAz8Jdwpz7fghCkwvyLoBUX546tLIeu331A=",
>>>>>>> 69b9cf3e
    "location": {
      "npm": {
        "filePath": "dist/bundle.js",
        "iconPath": "images/icon.svg",
        "packageName": "@metamask/permissions-kernel-snap",
        "registry": "https://registry.npmjs.org/"
      }
    }
  },
  "initialPermissions": {
    "snap_dialog": {},
    "endowment:rpc": {
      "dapps": true,
      "snaps": true
    },
    "wallet_snap": {
      "local:http://localhost:8081": {},
      "npm:@metamask/gator-permissions-snap": {}
    },
    "snap_manageState": {},
    "endowment:page-home": {}
  },
  "platformVersion": "6.17.1",
  "manifestVersion": "0.1"
}<|MERGE_RESOLUTION|>--- conflicted
+++ resolved
@@ -7,11 +7,7 @@
     "url": "https://github.com/MetaMask/snap-7715-permissions.git"
   },
   "source": {
-<<<<<<< HEAD
-    "shasum": "nEJyhneBrspqdmRA7ps9UMdcsbu3CA9ycwNOCoOW19I=",
-=======
-    "shasum": "ez3NINn3OAz8Jdwpz7fghCkwvyLoBUX546tLIeu331A=",
->>>>>>> 69b9cf3e
+    "shasum": "H1mWblADCyZYzeMN9t7AZ8RPBqYyOcjwvgwGTk4C/nk=",
     "location": {
       "npm": {
         "filePath": "dist/bundle.js",
