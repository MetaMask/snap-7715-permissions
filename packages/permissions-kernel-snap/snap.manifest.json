{
  "version": "0.2.0",
  "description": "Manage onchain 7715 permissions",
  "proposedName": "MetaMask Permissions Kernel",
  "repository": {
    "type": "git",
    "url": "https://github.com/MetaMask/snap-7715-permissions.git"
  },
  "source": {
<<<<<<< HEAD
    "shasum": "J4pzSEDdGKh5PXvjYcJXCbRPgAH1ZaO5F5kcs5K93QE=",
=======
    "shasum": "c0+Q3i0EYFKVaerz5PfHmdgkihUG2UPTCD8W8WoJKs8=",
>>>>>>> 4f2c69fe
    "location": {
      "npm": {
        "filePath": "dist/bundle.js",
        "iconPath": "images/icon.svg",
        "packageName": "@metamask/permissions-kernel-snap",
        "registry": "https://registry.npmjs.org/"
      }
    }
  },
  "initialConnections": {
    "local:http://localhost:8082": {},
    "npm:@metamask/gator-permissions-snap": {}
  },
  "initialPermissions": {
    "snap_dialog": {},
    "endowment:rpc": {
      "dapps": true,
      "snaps": true
    },
    "snap_manageState": {},
    "endowment:page-home": {}
  },
  "platformVersion": "6.22.0",
  "manifestVersion": "0.1"
}<|MERGE_RESOLUTION|>--- conflicted
+++ resolved
@@ -7,11 +7,7 @@
     "url": "https://github.com/MetaMask/snap-7715-permissions.git"
   },
   "source": {
-<<<<<<< HEAD
-    "shasum": "J4pzSEDdGKh5PXvjYcJXCbRPgAH1ZaO5F5kcs5K93QE=",
-=======
-    "shasum": "c0+Q3i0EYFKVaerz5PfHmdgkihUG2UPTCD8W8WoJKs8=",
->>>>>>> 4f2c69fe
+    "shasum": "8CQ7kZqBjGARnU081pL3Vf1J0ODN5dI1+IezJBaU3Cs=",
     "location": {
       "npm": {
         "filePath": "dist/bundle.js",
