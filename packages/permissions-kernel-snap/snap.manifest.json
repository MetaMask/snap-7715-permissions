{
  "version": "0.2.0",
  "description": "Manage onchain 7715 permissions",
  "proposedName": "MetaMask Permissions Kernel",
  "repository": {
    "type": "git",
    "url": "https://github.com/MetaMask/snap-7715-permissions.git"
  },
  "source": {
<<<<<<< HEAD
    "shasum": "J+zbSb5Nd9W5HGr17plv6VoQJAkIWfebRa0O5OQHXSQ=",
=======
    "shasum": "Dib/YcFvkxoXOpXvzYhVvENjh+5yGK+MFAYJ3e4KKzg=",
>>>>>>> ac6a73ac
    "location": {
      "npm": {
        "filePath": "dist/bundle.js",
        "iconPath": "images/icon.svg",
        "packageName": "@metamask/permissions-kernel-snap",
        "registry": "https://registry.npmjs.org/"
      }
    }
  },
  "initialConnections": {
    "local:http://localhost:8082": {},
    "npm:@metamask/gator-permissions-snap": {}
  },
  "initialPermissions": {
    "snap_dialog": {},
    "endowment:rpc": {
      "dapps": true,
      "snaps": true
    }
  },
  "platformVersion": "8.1.0",
  "manifestVersion": "0.1"
}<|MERGE_RESOLUTION|>--- conflicted
+++ resolved
@@ -7,11 +7,7 @@
     "url": "https://github.com/MetaMask/snap-7715-permissions.git"
   },
   "source": {
-<<<<<<< HEAD
-    "shasum": "J+zbSb5Nd9W5HGr17plv6VoQJAkIWfebRa0O5OQHXSQ=",
-=======
     "shasum": "Dib/YcFvkxoXOpXvzYhVvENjh+5yGK+MFAYJ3e4KKzg=",
->>>>>>> ac6a73ac
     "location": {
       "npm": {
         "filePath": "dist/bundle.js",
