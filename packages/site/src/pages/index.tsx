import { useMemo, useState } from 'react';
import styled from 'styled-components';
import { createClient, custom } from 'viem';

import {
  ConnectButton,
  InstallFlaskButton,
  CustomMessageButton,
  Card,
} from '../components';
import { kernelSnapOrigin, gatorSnapOrigin } from '../config';
import { useMetaMask, useMetaMaskContext, useRequestSnap } from '../hooks';
import { isLocalSnap } from '../utils';
import { erc7715ProviderActions } from '@metamask-private/delegator-core-viem/experimental';
import { sepolia } from 'viem/chains';

const Container = styled.div`
  display: flex;
  flex-direction: column;
  align-items: center;
  flex: 1;
  margin-top: 7.6rem;
  margin-bottom: 7.6rem;
  ${({ theme }) => theme.mediaQueries.small} {
    padding-left: 2.4rem;
    padding-right: 2.4rem;
    margin-top: 2rem;
    margin-bottom: 2rem;
    width: auto;
  }
`;

const Heading = styled.h1`
  margin-top: 0;
  margin-bottom: 2.4rem;
  text-align: center;
`;

const Span = styled.span`
  color: ${(props) => props.theme.colors.primary?.default};
`;

const Subtitle = styled.p`
  font-size: ${({ theme }) => theme.fontSizes.large};
  font-weight: 500;
  margin-top: 0;
  margin-bottom: 0;
  ${({ theme }) => theme.mediaQueries.small} {
    font-size: ${({ theme }) => theme.fontSizes.text};
  }
`;

const CardContainer = styled.div`
  display: flex;
  flex-direction: row;
  flex-wrap: wrap;
  justify-content: space-between;
  max-width: 64.8rem;
  width: 100%;
  height: 100%;
  margin-top: 1.5rem;
`;

const Box = styled.div`
  background-color: ${({ theme }) => theme.colors.background?.alternative};
  border: 1px solid ${({ theme }) => theme.colors.border?.default};
  color: ${({ theme }) => theme.colors.text?.alternative};
  border-radius: ${({ theme }) => theme.radii.default};
  padding: 2.4rem;
  margin-top: 2.4rem;
  max-width: 60rem;
  width: 100%;

  & > * {
    margin: 0;
  }
  ${({ theme }) => theme.mediaQueries.small} {
    margin-top: 1.2rem;
    padding: 1.6rem;
  }
`;

const ErrorMessage = styled.div`
  background-color: ${({ theme }) => theme.colors.error?.muted};
  border: 1px solid ${({ theme }) => theme.colors.error?.default};
  color: ${({ theme }) => theme.colors.error?.alternative};
  border-radius: ${({ theme }) => theme.radii.default};
  padding: 2.4rem;
  margin-bottom: 2.4rem;
  margin-top: 2.4rem;
  max-width: 60rem;
  width: 100%;
  ${({ theme }) => theme.mediaQueries.small} {
    padding: 1.6rem;
    margin-bottom: 1.2rem;
    margin-top: 1.2rem;
    max-width: 100%;
  }
`;

const StyledForm = styled.form`
  width: 100%;
  display: flex;
  flex-direction: column;
  gap: 1.2rem;

  label {
    display: inline-block;
    width: 9rem;
    margin-right: 1rem;
    font-weight: 500;
  }

  textarea,
  input {
    padding: 0.8rem;
    border: 1px solid ${({ theme }) => theme.colors.border?.default};
    border-radius: 0.3rem;
    flex-grow: 1;
  }

  div {
    display: flex;
    align-items: center;
    margin-bottom: 1rem;
  }

  }
`;

const ResponseContainer = styled.div`
  position: relative;
  max-height: 50rem;
  overflow-y: auto;
  overflow-x: hidden;
`;

const CopyButton = styled.button`
  position: absolute;
  top: 0.6rem;
  right: 0.6rem;
  background-color: ${({ theme }) => theme.colors.primary?.default};
  color: white;
  border: none;
  border-radius: 0.25rem;
  padding: 0.5rem 1rem;
  border: 1px solid transparent;
  &:hover {
    background-color: ${({ theme }) => theme.colors.primary?.alternative};
  }
  cursor: pointer;
  font-size: 2rem;
`;

const Index = () => {
  const { error } = useMetaMaskContext();
  const { isFlask, snapsDetected, installedSnaps, provider } = useMetaMask();
  const requestKernelSnap = useRequestSnap(kernelSnapOrigin);
  const requestPermissionSnap = useRequestSnap(gatorSnapOrigin);

  const isMetaMaskReady = isLocalSnap(kernelSnapOrigin)
    ? isFlask
    : snapsDetected;

  const metaMaskClient = useMemo(() => {
    if (!provider || !isMetaMaskReady) return undefined;

    return createClient({
      transport: custom(provider),
    }).extend(
      erc7715ProviderActions({
        kernelSnapId: kernelSnapOrigin,
        providerSnapId: gatorSnapOrigin,
      }),
    );
  }, [provider, kernelSnapOrigin, gatorSnapOrigin, isMetaMaskReady]);

  const isKernelSnapReady = Boolean(installedSnaps[kernelSnapOrigin]);
  const isGatorSnapReady = Boolean(installedSnaps[gatorSnapOrigin]);
  const mockDappSessionAccount = '0x016562aA41A8697720ce0943F003141f5dEAe006';
  const chainId = sepolia.id;
  const [initialAmount, setInitialAmount] = useState<bigint>(1n);
  const [amountPerSecond, setAmountPerSecond] = useState<bigint>(1n);
  const [maxAmount, setMaxAmount] = useState<bigint>(2000n);
  const [startTime, setStartTime] = useState<number>(
    Math.floor(Date.now() / 1000),
  );
  const [expiry, setExpiry] = useState<number>(
    Math.floor(Date.now() / 1000) + 60 * 60 * 24 * 30, // 30 days from now
  );
  const [justification, setJustification] = useState<string>('Money please!');
  const [permissionType, setPermissionType] = useState<string>(
    'native-token-stream',
  );
  const [permissionResponse, setPermissionResponse] = useState<any>(null);
  const [isCopied, setIsCopied] = useState(false);

  const handleInitialAmountChange = (
    event: React.ChangeEvent<HTMLInputElement>,
  ) => {
    const value = event.target.value;
    setInitialAmount(BigInt(value));
  };

<<<<<<< HEAD
  const handleAmountPerSecondChange = (
    event: React.ChangeEvent<HTMLInputElement>,
  ) => {
    const value = event.target.value;
    setAmountPerSecond(BigInt(value));
=======
  const handleGrantPermissions = async () => {
    const permissionsRequests = [
      {
        chainId,
        expiry,
        signer: {
          type: 'account',
          data: {
            address: mockDappSessionAccount,
          },
        },
        permissions: [
          {
            type: 'native-token-stream',
            data: {
              justification: 'This is the reason for the permission',
              initialAmount: '0x1',
              amountPerSecond: '0x1',
              startTime: now,
              maxAmount: '0x2',
            },
          },
        ],
      },
    ];
    const response = await invokeKernelSnap({
      method: 'wallet_grantPermissions',
      params: permissionsRequests,
    });
    appendToLog('Request Permission(single permission)', response);
>>>>>>> 0c86f74e
  };

  const handleMaxAmountChange = (
    event: React.ChangeEvent<HTMLInputElement>,
  ) => {
    const value = event.target.value;
    setMaxAmount(BigInt(value));
  };

  const handleStartTimeChange = (
    event: React.ChangeEvent<HTMLInputElement>,
  ) => {
    const value = event.target.value;
    setStartTime(Number(value));
  };

  const handleJustificationChange = (
    event: React.ChangeEvent<HTMLTextAreaElement>,
  ) => {
    setJustification(event.target.value);
  };

  const handleExpiryChange = (event: React.ChangeEvent<HTMLInputElement>) => {
    const value = event.target.value;
    setExpiry(Number(value));
  };

  const handlePermissionTypeChange = (
    event: React.ChangeEvent<HTMLInputElement>,
  ) => {
    setPermissionType(event.target.value);
  };

  const handleGrantPermissions = async () => {
    const permissionsRequests = [
      {
        chainId,
        expiry,
        signer: {
          type: 'account',
          data: {
            address: mockDappSessionAccount,
          },
        },
        permissions: [
          {
            type: permissionType,
            data: {
              justification,
              initialAmount,
              amountPerSecond,
              startTime,
              maxAmount,
            },
          },
        ],
      },
    ];

    const response = await metaMaskClient?.grantPermissions(
      permissionsRequests,
    );
    setPermissionResponse(response);
  };

  const handleCopyToClipboard = () => {
    if (permissionResponse) {
      navigator.clipboard
        .writeText(JSON.stringify(permissionResponse, null, 2))
        .then(() => {
          setIsCopied(true);
          setTimeout(() => setIsCopied(false), 2000);
        })
        .catch((err) => {
          console.error('Failed to copy: ', err);
        });
    }
  };

  return (
    <Container>
      <Heading>
        Welcome to <Span>7715 permissions snap</Span>
      </Heading>
      <Subtitle>
        Get started by installing snaps and sending permissions requests.
      </Subtitle>

      <CardContainer>
        {error && (
          <ErrorMessage>
            <b>An error happened:</b> {error.message}
          </ErrorMessage>
        )}

        {permissionResponse && (
          <Box>
            <ResponseContainer>
              <CopyButton
                onClick={handleCopyToClipboard}
                title={'Copy to clipboard'}
              >
                {isCopied ? '✅' : '📝'}
              </CopyButton>
              <pre>{JSON.stringify(permissionResponse, null, 2)}</pre>
            </ResponseContainer>
          </Box>
        )}
        {metaMaskClient && (
          <Box style={{ position: 'relative' }}>
            <StyledForm>
              <div>
                <label htmlFor="permissionType">Permission Type:</label>
                <input
                  type="text"
                  id="permissionType"
                  name="permissionType"
                  value={permissionType}
                  onChange={handlePermissionTypeChange}
                />
              </div>
              <div>
                <label htmlFor="initialAmount">Initial Amount:</label>
                <input
                  type="text"
                  id="initialAmount"
                  name="initialAmount"
                  value={initialAmount.toString()}
                  onChange={handleInitialAmountChange}
                />
              </div>
              <div>
                <label htmlFor="amountPerSecond">Amount Per Second:</label>
                <input
                  type="text"
                  id="amountPerSecond"
                  name="amountPerSecond"
                  value={amountPerSecond.toString()}
                  onChange={handleAmountPerSecondChange}
                />
              </div>
              <div>
                <label htmlFor="maxAmount">Max Amount:</label>
                <input
                  type="text"
                  id="maxAmount"
                  name="maxAmount"
                  value={maxAmount.toString()}
                  onChange={handleMaxAmountChange}
                />
              </div>
              <div>
                <label htmlFor="startTime">Start Time:</label>
                <input
                  type="number"
                  id="startTime"
                  name="startTime"
                  value={startTime}
                  onChange={handleStartTimeChange}
                />
              </div>
              <div>
                <label htmlFor="justification">Justification:</label>
                <textarea
                  id="justification"
                  name="justification"
                  rows={3}
                  value={justification}
                  onChange={handleJustificationChange}
                ></textarea>
              </div>
              <div>
                <label htmlFor="expiry">Expiry:</label>
                <input
                  type="number"
                  id="expiry"
                  name="expiry"
                  value={expiry}
                  onChange={handleExpiryChange}
                />
              </div>
            </StyledForm>
            <CustomMessageButton
              text="Grant Permission"
              onClick={handleGrantPermissions}
            />
          </Box>
        )}

        {!isMetaMaskReady && (
          <Card
            content={{
              title: 'Install',
              description:
                'Snaps is pre-release software only available in MetaMask Flask, a canary distribution for developers with access to upcoming features.',
              button: <InstallFlaskButton />,
            }}
            fullWidth
          />
        )}

        <Card
          content={{
            title: `${isKernelSnapReady ? 'Reconnect' : 'Connect'}(kernel)`,
            description:
              'Get started by connecting to and installing the kernel snap.',
            button: (
              <ConnectButton
                onClick={requestKernelSnap}
                disabled={!isMetaMaskReady}
                isReconnect={isKernelSnapReady}
              />
            ),
          }}
          disabled={!isMetaMaskReady}
        />

        <Card
          content={{
            title: `${isGatorSnapReady ? 'Reconnect' : 'Connect'}(provider)`,
            description:
              'Get started by connecting to and installing the permission provider snap.',
            button: (
              <ConnectButton
                onClick={requestPermissionSnap}
                disabled={!isMetaMaskReady}
                isReconnect={isGatorSnapReady}
              />
            ),
          }}
          disabled={!isMetaMaskReady}
        />

        <Box>
          <p>
            Please note that the <b>snap.manifest.json</b> and{' '}
            <b>package.json</b> must be located in the server root directory and
            the bundle must be hosted at the location specified by the location
            field.
          </p>
        </Box>
      </CardContainer>
    </Container>
  );
};

export default Index;<|MERGE_RESOLUTION|>--- conflicted
+++ resolved
@@ -202,13 +202,44 @@
     setInitialAmount(BigInt(value));
   };
 
-<<<<<<< HEAD
   const handleAmountPerSecondChange = (
     event: React.ChangeEvent<HTMLInputElement>,
   ) => {
     const value = event.target.value;
     setAmountPerSecond(BigInt(value));
-=======
+  };
+
+  const handleMaxAmountChange = (
+    event: React.ChangeEvent<HTMLInputElement>,
+  ) => {
+    const value = event.target.value;
+    setMaxAmount(BigInt(value));
+  };
+
+  const handleStartTimeChange = (
+    event: React.ChangeEvent<HTMLInputElement>,
+  ) => {
+    const value = event.target.value;
+    setStartTime(Number(value));
+  };
+
+  const handleJustificationChange = (
+    event: React.ChangeEvent<HTMLTextAreaElement>,
+  ) => {
+    setJustification(event.target.value);
+  };
+
+  const handleExpiryChange = (event: React.ChangeEvent<HTMLInputElement>) => {
+    const value = event.target.value;
+    setExpiry(Number(value));
+  };
+
+  const handlePermissionTypeChange = (
+    event: React.ChangeEvent<HTMLInputElement>,
+  ) => {
+    setPermissionType(event.target.value);
+  };
+
   const handleGrantPermissions = async () => {
     const permissionsRequests = [
       {
@@ -220,82 +251,16 @@
             address: mockDappSessionAccount,
           },
         },
-        permissions: [
-          {
-            type: 'native-token-stream',
-            data: {
-              justification: 'This is the reason for the permission',
-              initialAmount: '0x1',
-              amountPerSecond: '0x1',
-              startTime: now,
-              maxAmount: '0x2',
-            },
-          },
-        ],
-      },
-    ];
-    const response = await invokeKernelSnap({
-      method: 'wallet_grantPermissions',
-      params: permissionsRequests,
-    });
-    appendToLog('Request Permission(single permission)', response);
->>>>>>> 0c86f74e
-  };
-
-  const handleMaxAmountChange = (
-    event: React.ChangeEvent<HTMLInputElement>,
-  ) => {
-    const value = event.target.value;
-    setMaxAmount(BigInt(value));
-  };
-
-  const handleStartTimeChange = (
-    event: React.ChangeEvent<HTMLInputElement>,
-  ) => {
-    const value = event.target.value;
-    setStartTime(Number(value));
-  };
-
-  const handleJustificationChange = (
-    event: React.ChangeEvent<HTMLTextAreaElement>,
-  ) => {
-    setJustification(event.target.value);
-  };
-
-  const handleExpiryChange = (event: React.ChangeEvent<HTMLInputElement>) => {
-    const value = event.target.value;
-    setExpiry(Number(value));
-  };
-
-  const handlePermissionTypeChange = (
-    event: React.ChangeEvent<HTMLInputElement>,
-  ) => {
-    setPermissionType(event.target.value);
-  };
-
-  const handleGrantPermissions = async () => {
-    const permissionsRequests = [
-      {
-        chainId,
-        expiry,
-        signer: {
-          type: 'account',
+        permission: {
+          type: permissionType,
           data: {
-            address: mockDappSessionAccount,
+            justification,
+            initialAmount,
+            amountPerSecond,
+            startTime,
+            maxAmount,
           },
         },
-        permissions: [
-          {
-            type: permissionType,
-            data: {
-              justification,
-              initialAmount,
-              amountPerSecond,
-              startTime,
-              maxAmount,
-            },
-          },
-        ],
       },
     ];
 
