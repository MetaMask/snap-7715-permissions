import { any, z } from 'zod';

import { zAddress, zHexStr } from './common';

// Rather than only define permissions by name,
// Requestors can optionally make this an object and leave room for forward-extensibility.
export const zTypeDescriptor = z.union([
  z.string(),
  z.object({
    name: z.string(),
    description: z.string(),
  }),
]);
export type TypeDescriptor = z.infer<typeof zTypeDescriptor>;

export const zPermission = z.object({
  type: zTypeDescriptor,

  /**
   * Data structure varies by permission type.
   */
  data: z.record(any()),

  rules: z.record(any()).optional(),
});

export const zMetaMaskPermissionData = z.object({
  /**
   * A human-readable explanation of why the permission is being requested.
   */
  justification: z.string(),
});

export const zNativeTokenTransferPermission = zPermission.extend({
  type: z.literal('native-token-transfer'),
  data: z.intersection(
    zMetaMaskPermissionData,
    z.object({
      allowance: zHexStr,
    }),
  ),
});

export const zErc20TokenTransferPermission = zPermission.extend({
  type: z.literal('erc20-token-transfer'),
  data: z.intersection(
    zMetaMaskPermissionData,
    z.object({
      address: zAddress,
      allowance: zHexStr,
    }),
  ),
});

export const zErc721TokenTransferPermission = zPermission.extend({
  type: z.literal('erc721-token-transfer'),
  data: z.intersection(
    zMetaMaskPermissionData,
    z.object({
      address: zAddress,
      tokenIds: z.array(zHexStr),
    }),
  ),
});

export const zErc1155TokenTransferPermission = zPermission.extend({
  type: z.literal('erc1155-token-transfer'),
  data: z.intersection(
    zMetaMaskPermissionData,
    z.object({
      address: zAddress,
      allowances: z.record(zHexStr),
    }),
  ),
});

<<<<<<< HEAD
=======
export const zNativeTokenStreamPermission = zPermission.extend({
  type: z.literal('native-token-stream'),
  data: z.intersection(
    zMetaMaskPermissionData,
    z.object({
      initialAmount: zHexStr.optional(),
      maxAmount: zHexStr.optional(),
      amountPerSecond: zHexStr,
      startTime: z.number(),
    }),
  ),
});

>>>>>>> 69b9cf3e
export type NativeTokenTransferPermission = z.infer<
  typeof zNativeTokenTransferPermission
>;

export type Erc20TokenTransferPermission = z.infer<
  typeof zErc20TokenTransferPermission
>;
export type Erc721TokenTransferPermission = z.infer<
  typeof zErc721TokenTransferPermission
>;
export type Erc1155TokenTransferPermission = z.infer<
  typeof zErc1155TokenTransferPermission
>;
export type Permission = z.infer<typeof zPermission>;<|MERGE_RESOLUTION|>--- conflicted
+++ resolved
@@ -74,22 +74,6 @@
   ),
 });
 
-<<<<<<< HEAD
-=======
-export const zNativeTokenStreamPermission = zPermission.extend({
-  type: z.literal('native-token-stream'),
-  data: z.intersection(
-    zMetaMaskPermissionData,
-    z.object({
-      initialAmount: zHexStr.optional(),
-      maxAmount: zHexStr.optional(),
-      amountPerSecond: zHexStr,
-      startTime: z.number(),
-    }),
-  ),
-});
-
->>>>>>> 69b9cf3e
 export type NativeTokenTransferPermission = z.infer<
   typeof zNativeTokenTransferPermission
 >;
