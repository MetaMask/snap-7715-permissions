{
  "name": "@metamask/7715-permissions-shared",
  "version": "0.1.0",
  "private": true,
  "description": "Shared code between all packages",
  "repository": {
    "type": "git",
    "url": "https://github.com/MetaMask/snap-7715-permissions.git"
  },
  "license": "(MIT-0 OR Apache-2.0)",
  "exports": {
    "./utils": "./src/utils/index.ts",
    "./types": "./src/types/index.ts",
<<<<<<< HEAD
    "./testing": "./test/__mocks__/index.ts"
=======
    "./constants": "./src/constants/index.ts",
    "./testing": "./src/testing/index.ts"
>>>>>>> 09948e26
  },
  "main": "./src",
  "types": "./src",
  "scripts": {
    "allow-scripts": "yarn workspace root allow-scripts",
    "lint": "yarn lint:eslint && yarn lint:misc --check",
    "lint:eslint": "eslint . --cache --ext js,ts",
    "lint:fix": "yarn lint:eslint --fix && yarn lint:misc --write",
    "lint:misc": "prettier '**/*.json' '**/*.md' '!CHANGELOG.md' --ignore-path .gitignore",
    "test": "jest"
  },
  "dependencies": {
    "viem": "^2.21.29",
    "zod": "^3.22.4"
  },
  "devDependencies": {
    "@jest/globals": "^29.5.0",
    "@metamask/auto-changelog": "^3.4.4",
    "@metamask/eslint-config": "^12.2.0",
    "@metamask/eslint-config-jest": "^12.1.0",
    "@metamask/eslint-config-nodejs": "^12.1.0",
    "@metamask/eslint-config-typescript": "^12.1.0",
    "@metamask/snaps-cli": "^6.6.0",
    "@metamask/snaps-jest": "^8.9.0",
    "@types/react": "18.2.4",
    "@types/react-dom": "18.2.4",
    "@typescript-eslint/eslint-plugin": "^5.42.1",
    "@typescript-eslint/parser": "^5.42.1",
    "eslint": "^8.45.0",
    "eslint-config-prettier": "^8.5.0",
    "eslint-plugin-import": "~2.26.0",
    "eslint-plugin-jest": "^27.1.5",
    "eslint-plugin-jsdoc": "^41.1.2",
    "eslint-plugin-n": "^15.7.0",
    "eslint-plugin-prettier": "^4.2.1",
    "eslint-plugin-promise": "^6.1.1",
    "jest": "^29.5.0",
    "prettier": "^2.7.1",
    "prettier-plugin-packagejson": "^2.2.11",
    "rimraf": "^3.0.2",
    "ts-jest": "^29.1.0",
    "typescript": "^4.7.4"
  },
  "packageManager": "yarn@3.2.1",
  "engines": {
    "node": ">=18.6.0"
  }
}<|MERGE_RESOLUTION|>--- conflicted
+++ resolved
@@ -11,12 +11,8 @@
   "exports": {
     "./utils": "./src/utils/index.ts",
     "./types": "./src/types/index.ts",
-<<<<<<< HEAD
-    "./testing": "./test/__mocks__/index.ts"
-=======
     "./constants": "./src/constants/index.ts",
     "./testing": "./src/testing/index.ts"
->>>>>>> 09948e26
   },
   "main": "./src",
   "types": "./src",
