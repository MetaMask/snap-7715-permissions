--- conflicted
+++ resolved
@@ -25,14 +25,9 @@
     "test": "jest"
   },
   "dependencies": {
-<<<<<<< HEAD
+    "@metamask/utils": "11.4.2",
     "viem": "2.31.7",
     "zod": "3.25.76"
-=======
-    "@metamask/utils": "^11.4.2",
-    "viem": "^2.21.29",
-    "zod": "^3.22.4"
->>>>>>> ace8d62d
   },
   "devDependencies": {
     "@jest/globals": "29.7.0",
