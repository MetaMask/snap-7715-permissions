import { describe, expect, it } from '@jest/globals';
import { NO_ASSET_ADDRESS } from '@metamask/7715-permissions-shared/types';

import { createConfirmationContent } from '../../../src/permissions/erc20TokenRevocation/content';
import type {
  Erc20TokenRevocationContext,
  Erc20TokenRevocationMetadata,
} from '../../../src/permissions/erc20TokenRevocation/types';

const mockContext: Erc20TokenRevocationContext = {
  expiry: {
    timestamp: 1714521600, // 05/01/2024
    isAdjustmentAllowed: true,
  },
  isAdjustmentAllowed: true,
  justification: 'Permission to revoke approvals',
  accountAddressCaip10: `eip155:1:0xf39Fd6e51aad88F6F4ce6aB8827279cffFb92266`,
  tokenAddressCaip19: NO_ASSET_ADDRESS,
  tokenMetadata: {
    symbol: '',
    decimals: 0,
    iconDataBase64: '',
  },
};

const mockMetadata: Erc20TokenRevocationMetadata = {
  validationErrors: {},
};

describe('erc20TokenRevocation:content', () => {
  describe('createConfirmationContent()', () => {
    it('should render content with expiry rule', async () => {
      const content = await createConfirmationContent({
        context: mockContext,
        metadata: mockMetadata,
      });

      expect(content).toMatchInlineSnapshot(`
{
  "key": null,
  "props": {
    "children": {
      "key": null,
      "props": {
        "children": [
          {
            "key": null,
            "props": {
              "children": [
                {
                  "key": null,
                  "props": {
                    "alignment": "space-between",
                    "children": [
                      {
                        "key": null,
                        "props": {
                          "children": [
                            {
                              "key": null,
                              "props": {
                                "children": "Expiry",
                              },
                              "type": "Text",
                            },
                            {
                              "key": null,
                              "props": {
                                "children": {
                                  "key": null,
                                  "props": {
                                    "color": "muted",
                                    "name": "question",
                                    "size": "inherit",
                                  },
                                  "type": "Icon",
                                },
                                "content": {
                                  "key": null,
                                  "props": {
<<<<<<< HEAD
                                    "children": "The expiry date of the permission (mm/dd/yyyy hh:mm:ss).",
=======
                                    "children": "The expiry date of the permission.",
>>>>>>> b272a08c
                                  },
                                  "type": "Text",
                                },
                              },
                              "type": "Tooltip",
                            },
                          ],
                          "direction": "horizontal",
                        },
                        "type": "Box",
                      },
                      null,
                    ],
                    "direction": "horizontal",
                  },
                  "type": "Box",
                },
                {
                  "key": null,
                  "props": {
                    "children": {
                      "key": null,
                      "props": {
                        "disablePast": true,
                        "name": "erc20-token-revocation-expiry",
                        "type": "datetime",
                        "value": "2024-05-01T00:00:00.000Z",
                      },
                      "type": "DateTimePicker",
                    },
                  },
                  "type": "Field",
                },
              ],
              "direction": "vertical",
            },
            "type": "Box",
          },
        ],
      },
      "type": "Section",
    },
  },
  "type": "Box",
}
`);
    });
  });
});<|MERGE_RESOLUTION|>--- conflicted
+++ resolved
@@ -78,11 +78,7 @@
                                 "content": {
                                   "key": null,
                                   "props": {
-<<<<<<< HEAD
-                                    "children": "The expiry date of the permission (mm/dd/yyyy hh:mm:ss).",
-=======
                                     "children": "The expiry date of the permission.",
->>>>>>> b272a08c
                                   },
                                   "type": "Text",
                                 },
