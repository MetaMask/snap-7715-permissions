import { describe, expect, it } from '@jest/globals';

import { TimePeriod } from '../../../src/core/types';
import { createConfirmationContent } from '../../../src/permissions/erc20TokenPeriodic/content';
import type {
  Erc20TokenPeriodicContext,
  Erc20TokenPeriodicMetadata,
} from '../../../src/permissions/erc20TokenPeriodic/types';
import { TIME_PERIOD_TO_SECONDS } from '../../../src/utils/time';

const tokenDecimals = 6;

const mockContext: Erc20TokenPeriodicContext = {
  expiry: {
    timestamp: 1714521600, // 05/01/2024
    isAdjustmentAllowed: true,
  },
  isAdjustmentAllowed: true,
  justification: 'Permission to do periodic ERC20 token transfers',
  accountAddressCaip10: `eip155:1:0xf39Fd6e51aad88F6F4ce6aB8827279cffFb92266`,
  tokenAddressCaip19: `eip155:1/erc20:0xA0b86a33E6417efb4e0Ba2b1e4E6FE87bbEf2B0F`,
  tokenMetadata: {
    symbol: 'USDC',
    decimals: tokenDecimals,
    iconDataBase64:
      'data:image/png;base64,iVBORw0KGgoAAAANSUhEUgAAAAEAAAABCAYAAAAfFcSJAAAADUlEQVR42mNk+M9QDwADhgGAWjR9awAAAABJRU5ErkJggg==',
  },
  permissionDetails: {
    periodAmount: '100',
    periodDuration: Number(TIME_PERIOD_TO_SECONDS[TimePeriod.DAILY]),
    startTime: 499161600, // 10/26/1985
  },
};

const mockMetadata: Erc20TokenPeriodicMetadata = {
  validationErrors: {},
};

describe('erc20TokenPeriodic:content', () => {
  describe('createConfirmationContent()', () => {
    it('should render content with ERC20 token details', async () => {
      const content = await createConfirmationContent({
        context: mockContext,
        metadata: mockMetadata,
      });

      expect(content).toMatchInlineSnapshot(`
{
  "key": null,
  "props": {
    "children": {
      "key": null,
      "props": {
        "children": [
          [
            {
              "key": null,
              "props": {
                "children": [
                  {
                    "key": null,
                    "props": {
                      "alignment": "space-between",
                      "children": [
                        {
                          "key": null,
                          "props": {
                            "children": [
                              {
                                "key": null,
                                "props": {
                                  "children": "Amount",
                                },
                                "type": "Text",
                              },
                              {
                                "key": null,
                                "props": {
                                  "children": {
                                    "key": null,
                                    "props": {
                                      "color": "muted",
                                      "name": "question",
                                      "size": "inherit",
                                    },
                                    "type": "Icon",
                                  },
                                  "content": {
                                    "key": null,
                                    "props": {
                                      "children": "The amount of tokens granted during each period",
                                    },
                                    "type": "Text",
                                  },
                                },
                                "type": "Tooltip",
                              },
                            ],
                            "direction": "horizontal",
                          },
                          "type": "Box",
                        },
                        null,
                      ],
                      "direction": "horizontal",
                    },
                    "type": "Box",
                  },
                  {
                    "key": null,
                    "props": {
                      "children": [
                        {
                          "key": null,
                          "props": {
                            "children": {
                              "key": null,
                              "props": {
                                "alt": "USDC",
                                "src": "<svg xmlns="http://www.w3.org/2000/svg" width="24" height="24" viewBox="0 0 24 24">
    <image href="data:image/png;base64,iVBORw0KGgoAAAANSUhEUgAAAAEAAAABCAYAAAAfFcSJAAAADUlEQVR42mNk+M9QDwADhgGAWjR9awAAAABJRU5ErkJggg==" width="24" height="24" />
  </svg>",
                              },
                              "type": "Image",
                            },
                          },
                          "type": "Box",
                        },
                        {
                          "key": null,
                          "props": {
                            "name": "erc20-token-periodic-period-amount",
                            "type": "number",
                            "value": "100",
                          },
                          "type": "Input",
                        },
                        {
                          "key": null,
                          "props": {
                            "children": null,
                          },
                          "type": "Box",
                        },
                      ],
                    },
                    "type": "Field",
                  },
                ],
                "direction": "vertical",
              },
              "type": "Box",
            },
            {
              "key": null,
              "props": {
                "children": [
                  {
                    "key": null,
                    "props": {
                      "alignment": "space-between",
                      "children": [
                        {
                          "key": null,
                          "props": {
                            "children": [
                              {
                                "key": null,
                                "props": {
                                  "children": "Frequency",
                                },
                                "type": "Text",
                              },
                              {
                                "key": null,
                                "props": {
                                  "children": {
                                    "key": null,
                                    "props": {
                                      "color": "muted",
                                      "name": "question",
                                      "size": "inherit",
                                    },
                                    "type": "Icon",
                                  },
                                  "content": {
                                    "key": null,
                                    "props": {
                                      "children": "The duration of the period",
                                    },
                                    "type": "Text",
                                  },
                                },
                                "type": "Tooltip",
                              },
                            ],
                            "direction": "horizontal",
                          },
                          "type": "Box",
                        },
                        null,
                      ],
                      "direction": "horizontal",
                    },
                    "type": "Box",
                  },
                  {
                    "key": null,
                    "props": {
                      "children": {
                        "key": null,
                        "props": {
                          "children": [
                            {
                              "key": "hourly",
                              "props": {
                                "children": "Hourly",
                                "value": "hourly",
                              },
                              "type": "Option",
                            },
                            {
                              "key": "daily",
                              "props": {
                                "children": "Daily",
                                "value": "daily",
                              },
                              "type": "Option",
                            },
                            {
                              "key": "weekly",
                              "props": {
                                "children": "Weekly",
                                "value": "weekly",
                              },
                              "type": "Option",
                            },
                            {
                              "key": "biweekly",
                              "props": {
                                "children": "Biweekly",
                                "value": "biweekly",
                              },
                              "type": "Option",
                            },
                            {
                              "key": "monthly",
                              "props": {
                                "children": "Monthly",
                                "value": "monthly",
                              },
                              "type": "Option",
                            },
                            {
                              "key": "yearly",
                              "props": {
                                "children": "Yearly",
                                "value": "yearly",
                              },
                              "type": "Option",
                            },
                          ],
                          "name": "erc20-token-periodic-period-type",
                          "value": "daily",
                        },
                        "type": "Dropdown",
                      },
                    },
                    "type": "Field",
                  },
                ],
                "direction": "vertical",
              },
              "type": "Box",
            },
          ],
          {
            "key": null,
            "props": {},
            "type": "Divider",
          },
          [
            {
              "key": null,
              "props": {
                "children": [
                  {
                    "key": null,
                    "props": {
                      "alignment": "space-between",
                      "children": [
                        {
                          "key": null,
                          "props": {
                            "children": [
                              {
                                "key": null,
                                "props": {
                                  "children": "Start Time",
                                },
                                "type": "Text",
                              },
                              {
                                "key": null,
                                "props": {
                                  "children": {
                                    "key": null,
                                    "props": {
                                      "color": "muted",
                                      "name": "question",
                                      "size": "inherit",
                                    },
                                    "type": "Icon",
                                  },
                                  "content": {
                                    "key": null,
                                    "props": {
<<<<<<< HEAD
                                      "children": "The time at which the first period begins (mm/dd/yyyy hh:mm:ss).",
=======
                                      "children": "The time at which the first period begins.",
>>>>>>> b272a08c
                                    },
                                    "type": "Text",
                                  },
                                },
                                "type": "Tooltip",
                              },
                            ],
                            "direction": "horizontal",
                          },
                          "type": "Box",
                        },
                        null,
                      ],
                      "direction": "horizontal",
                    },
                    "type": "Box",
                  },
                  {
                    "key": null,
                    "props": {
                      "children": {
                        "key": null,
                        "props": {
                          "disablePast": true,
                          "name": "erc20-token-periodic-start-date",
                          "type": "datetime",
                          "value": "1985-10-26T08:00:00.000Z",
                        },
                        "type": "DateTimePicker",
                      },
                    },
                    "type": "Field",
                  },
                ],
                "direction": "vertical",
              },
              "type": "Box",
            },
            {
              "key": null,
              "props": {
                "children": [
                  {
                    "key": null,
                    "props": {
                      "alignment": "space-between",
                      "children": [
                        {
                          "key": null,
                          "props": {
                            "children": [
                              {
                                "key": null,
                                "props": {
                                  "children": "Expiry",
                                },
                                "type": "Text",
                              },
                              {
                                "key": null,
                                "props": {
                                  "children": {
                                    "key": null,
                                    "props": {
                                      "color": "muted",
                                      "name": "question",
                                      "size": "inherit",
                                    },
                                    "type": "Icon",
                                  },
                                  "content": {
                                    "key": null,
                                    "props": {
<<<<<<< HEAD
                                      "children": "The expiry date of the permission (mm/dd/yyyy hh:mm:ss).",
=======
                                      "children": "The expiry date of the permission.",
>>>>>>> b272a08c
                                    },
                                    "type": "Text",
                                  },
                                },
                                "type": "Tooltip",
                              },
                            ],
                            "direction": "horizontal",
                          },
                          "type": "Box",
                        },
                        null,
                      ],
                      "direction": "horizontal",
                    },
                    "type": "Box",
                  },
                  {
                    "key": null,
                    "props": {
                      "children": {
                        "key": null,
                        "props": {
                          "disablePast": true,
                          "name": "erc20-token-periodic-expiry",
                          "type": "datetime",
                          "value": "2024-05-01T00:00:00.000Z",
                        },
                        "type": "DateTimePicker",
                      },
                    },
                    "type": "Field",
                  },
                ],
                "direction": "vertical",
              },
              "type": "Box",
            },
          ],
        ],
      },
      "type": "Section",
    },
  },
  "type": "Box",
}
`);
    });

    it('should render content with validation errors', async () => {
      const contextWithErrors = {
        ...mockContext,
        permissionDetails: {
          ...mockContext.permissionDetails,
          periodAmount: 'invalid',
        },
      };

      const metadataWithErrors: Erc20TokenPeriodicMetadata = {
        validationErrors: {
          periodAmountError: 'Invalid Period amount',
        },
      };

      const content = await createConfirmationContent({
        context: contextWithErrors,
        metadata: metadataWithErrors,
      });

      expect(content).toMatchInlineSnapshot(`
{
  "key": null,
  "props": {
    "children": {
      "key": null,
      "props": {
        "children": [
          [
            {
              "key": null,
              "props": {
                "children": [
                  {
                    "key": null,
                    "props": {
                      "alignment": "space-between",
                      "children": [
                        {
                          "key": null,
                          "props": {
                            "children": [
                              {
                                "key": null,
                                "props": {
                                  "children": "Amount",
                                },
                                "type": "Text",
                              },
                              {
                                "key": null,
                                "props": {
                                  "children": {
                                    "key": null,
                                    "props": {
                                      "color": "muted",
                                      "name": "question",
                                      "size": "inherit",
                                    },
                                    "type": "Icon",
                                  },
                                  "content": {
                                    "key": null,
                                    "props": {
                                      "children": "The amount of tokens granted during each period",
                                    },
                                    "type": "Text",
                                  },
                                },
                                "type": "Tooltip",
                              },
                            ],
                            "direction": "horizontal",
                          },
                          "type": "Box",
                        },
                        null,
                      ],
                      "direction": "horizontal",
                    },
                    "type": "Box",
                  },
                  {
                    "key": null,
                    "props": {
                      "children": [
                        {
                          "key": null,
                          "props": {
                            "children": {
                              "key": null,
                              "props": {
                                "alt": "USDC",
                                "src": "<svg xmlns="http://www.w3.org/2000/svg" width="24" height="24" viewBox="0 0 24 24">
    <image href="data:image/png;base64,iVBORw0KGgoAAAANSUhEUgAAAAEAAAABCAYAAAAfFcSJAAAADUlEQVR42mNk+M9QDwADhgGAWjR9awAAAABJRU5ErkJggg==" width="24" height="24" />
  </svg>",
                              },
                              "type": "Image",
                            },
                          },
                          "type": "Box",
                        },
                        {
                          "key": null,
                          "props": {
                            "name": "erc20-token-periodic-period-amount",
                            "type": "number",
                            "value": "invalid",
                          },
                          "type": "Input",
                        },
                        {
                          "key": null,
                          "props": {
                            "children": null,
                          },
                          "type": "Box",
                        },
                      ],
                      "error": "Invalid Period amount",
                    },
                    "type": "Field",
                  },
                ],
                "direction": "vertical",
              },
              "type": "Box",
            },
            {
              "key": null,
              "props": {
                "children": [
                  {
                    "key": null,
                    "props": {
                      "alignment": "space-between",
                      "children": [
                        {
                          "key": null,
                          "props": {
                            "children": [
                              {
                                "key": null,
                                "props": {
                                  "children": "Frequency",
                                },
                                "type": "Text",
                              },
                              {
                                "key": null,
                                "props": {
                                  "children": {
                                    "key": null,
                                    "props": {
                                      "color": "muted",
                                      "name": "question",
                                      "size": "inherit",
                                    },
                                    "type": "Icon",
                                  },
                                  "content": {
                                    "key": null,
                                    "props": {
                                      "children": "The duration of the period",
                                    },
                                    "type": "Text",
                                  },
                                },
                                "type": "Tooltip",
                              },
                            ],
                            "direction": "horizontal",
                          },
                          "type": "Box",
                        },
                        null,
                      ],
                      "direction": "horizontal",
                    },
                    "type": "Box",
                  },
                  {
                    "key": null,
                    "props": {
                      "children": {
                        "key": null,
                        "props": {
                          "children": [
                            {
                              "key": "hourly",
                              "props": {
                                "children": "Hourly",
                                "value": "hourly",
                              },
                              "type": "Option",
                            },
                            {
                              "key": "daily",
                              "props": {
                                "children": "Daily",
                                "value": "daily",
                              },
                              "type": "Option",
                            },
                            {
                              "key": "weekly",
                              "props": {
                                "children": "Weekly",
                                "value": "weekly",
                              },
                              "type": "Option",
                            },
                            {
                              "key": "biweekly",
                              "props": {
                                "children": "Biweekly",
                                "value": "biweekly",
                              },
                              "type": "Option",
                            },
                            {
                              "key": "monthly",
                              "props": {
                                "children": "Monthly",
                                "value": "monthly",
                              },
                              "type": "Option",
                            },
                            {
                              "key": "yearly",
                              "props": {
                                "children": "Yearly",
                                "value": "yearly",
                              },
                              "type": "Option",
                            },
                          ],
                          "name": "erc20-token-periodic-period-type",
                          "value": "daily",
                        },
                        "type": "Dropdown",
                      },
                    },
                    "type": "Field",
                  },
                ],
                "direction": "vertical",
              },
              "type": "Box",
            },
          ],
          {
            "key": null,
            "props": {},
            "type": "Divider",
          },
          [
            {
              "key": null,
              "props": {
                "children": [
                  {
                    "key": null,
                    "props": {
                      "alignment": "space-between",
                      "children": [
                        {
                          "key": null,
                          "props": {
                            "children": [
                              {
                                "key": null,
                                "props": {
                                  "children": "Start Time",
                                },
                                "type": "Text",
                              },
                              {
                                "key": null,
                                "props": {
                                  "children": {
                                    "key": null,
                                    "props": {
                                      "color": "muted",
                                      "name": "question",
                                      "size": "inherit",
                                    },
                                    "type": "Icon",
                                  },
                                  "content": {
                                    "key": null,
                                    "props": {
<<<<<<< HEAD
                                      "children": "The time at which the first period begins (mm/dd/yyyy hh:mm:ss).",
=======
                                      "children": "The time at which the first period begins.",
>>>>>>> b272a08c
                                    },
                                    "type": "Text",
                                  },
                                },
                                "type": "Tooltip",
                              },
                            ],
                            "direction": "horizontal",
                          },
                          "type": "Box",
                        },
                        null,
                      ],
                      "direction": "horizontal",
                    },
                    "type": "Box",
                  },
                  {
                    "key": null,
                    "props": {
                      "children": {
                        "key": null,
                        "props": {
                          "disablePast": true,
                          "name": "erc20-token-periodic-start-date",
                          "type": "datetime",
                          "value": "1985-10-26T08:00:00.000Z",
                        },
                        "type": "DateTimePicker",
                      },
                    },
                    "type": "Field",
                  },
                ],
                "direction": "vertical",
              },
              "type": "Box",
            },
            {
              "key": null,
              "props": {
                "children": [
                  {
                    "key": null,
                    "props": {
                      "alignment": "space-between",
                      "children": [
                        {
                          "key": null,
                          "props": {
                            "children": [
                              {
                                "key": null,
                                "props": {
                                  "children": "Expiry",
                                },
                                "type": "Text",
                              },
                              {
                                "key": null,
                                "props": {
                                  "children": {
                                    "key": null,
                                    "props": {
                                      "color": "muted",
                                      "name": "question",
                                      "size": "inherit",
                                    },
                                    "type": "Icon",
                                  },
                                  "content": {
                                    "key": null,
                                    "props": {
<<<<<<< HEAD
                                      "children": "The expiry date of the permission (mm/dd/yyyy hh:mm:ss).",
=======
                                      "children": "The expiry date of the permission.",
>>>>>>> b272a08c
                                    },
                                    "type": "Text",
                                  },
                                },
                                "type": "Tooltip",
                              },
                            ],
                            "direction": "horizontal",
                          },
                          "type": "Box",
                        },
                        null,
                      ],
                      "direction": "horizontal",
                    },
                    "type": "Box",
                  },
                  {
                    "key": null,
                    "props": {
                      "children": {
                        "key": null,
                        "props": {
                          "disablePast": true,
                          "name": "erc20-token-periodic-expiry",
                          "type": "datetime",
                          "value": "2024-05-01T00:00:00.000Z",
                        },
                        "type": "DateTimePicker",
                      },
                    },
                    "type": "Field",
                  },
                ],
                "direction": "vertical",
              },
              "type": "Box",
            },
          ],
        ],
      },
      "type": "Section",
    },
  },
  "type": "Box",
}
`);
    });

    it('should render content with weekly period', async () => {
      const weeklyContext = {
        ...mockContext,
        permissionDetails: {
          ...mockContext.permissionDetails,
          periodDuration: Number(TIME_PERIOD_TO_SECONDS[TimePeriod.WEEKLY]),
        },
      };

      const content = await createConfirmationContent({
        context: weeklyContext,
        metadata: mockMetadata,
      });

      expect(content).toMatchInlineSnapshot(`
{
  "key": null,
  "props": {
    "children": {
      "key": null,
      "props": {
        "children": [
          [
            {
              "key": null,
              "props": {
                "children": [
                  {
                    "key": null,
                    "props": {
                      "alignment": "space-between",
                      "children": [
                        {
                          "key": null,
                          "props": {
                            "children": [
                              {
                                "key": null,
                                "props": {
                                  "children": "Amount",
                                },
                                "type": "Text",
                              },
                              {
                                "key": null,
                                "props": {
                                  "children": {
                                    "key": null,
                                    "props": {
                                      "color": "muted",
                                      "name": "question",
                                      "size": "inherit",
                                    },
                                    "type": "Icon",
                                  },
                                  "content": {
                                    "key": null,
                                    "props": {
                                      "children": "The amount of tokens granted during each period",
                                    },
                                    "type": "Text",
                                  },
                                },
                                "type": "Tooltip",
                              },
                            ],
                            "direction": "horizontal",
                          },
                          "type": "Box",
                        },
                        null,
                      ],
                      "direction": "horizontal",
                    },
                    "type": "Box",
                  },
                  {
                    "key": null,
                    "props": {
                      "children": [
                        {
                          "key": null,
                          "props": {
                            "children": {
                              "key": null,
                              "props": {
                                "alt": "USDC",
                                "src": "<svg xmlns="http://www.w3.org/2000/svg" width="24" height="24" viewBox="0 0 24 24">
    <image href="data:image/png;base64,iVBORw0KGgoAAAANSUhEUgAAAAEAAAABCAYAAAAfFcSJAAAADUlEQVR42mNk+M9QDwADhgGAWjR9awAAAABJRU5ErkJggg==" width="24" height="24" />
  </svg>",
                              },
                              "type": "Image",
                            },
                          },
                          "type": "Box",
                        },
                        {
                          "key": null,
                          "props": {
                            "name": "erc20-token-periodic-period-amount",
                            "type": "number",
                            "value": "100",
                          },
                          "type": "Input",
                        },
                        {
                          "key": null,
                          "props": {
                            "children": null,
                          },
                          "type": "Box",
                        },
                      ],
                    },
                    "type": "Field",
                  },
                ],
                "direction": "vertical",
              },
              "type": "Box",
            },
            {
              "key": null,
              "props": {
                "children": [
                  {
                    "key": null,
                    "props": {
                      "alignment": "space-between",
                      "children": [
                        {
                          "key": null,
                          "props": {
                            "children": [
                              {
                                "key": null,
                                "props": {
                                  "children": "Frequency",
                                },
                                "type": "Text",
                              },
                              {
                                "key": null,
                                "props": {
                                  "children": {
                                    "key": null,
                                    "props": {
                                      "color": "muted",
                                      "name": "question",
                                      "size": "inherit",
                                    },
                                    "type": "Icon",
                                  },
                                  "content": {
                                    "key": null,
                                    "props": {
                                      "children": "The duration of the period",
                                    },
                                    "type": "Text",
                                  },
                                },
                                "type": "Tooltip",
                              },
                            ],
                            "direction": "horizontal",
                          },
                          "type": "Box",
                        },
                        null,
                      ],
                      "direction": "horizontal",
                    },
                    "type": "Box",
                  },
                  {
                    "key": null,
                    "props": {
                      "children": {
                        "key": null,
                        "props": {
                          "children": [
                            {
                              "key": "hourly",
                              "props": {
                                "children": "Hourly",
                                "value": "hourly",
                              },
                              "type": "Option",
                            },
                            {
                              "key": "daily",
                              "props": {
                                "children": "Daily",
                                "value": "daily",
                              },
                              "type": "Option",
                            },
                            {
                              "key": "weekly",
                              "props": {
                                "children": "Weekly",
                                "value": "weekly",
                              },
                              "type": "Option",
                            },
                            {
                              "key": "biweekly",
                              "props": {
                                "children": "Biweekly",
                                "value": "biweekly",
                              },
                              "type": "Option",
                            },
                            {
                              "key": "monthly",
                              "props": {
                                "children": "Monthly",
                                "value": "monthly",
                              },
                              "type": "Option",
                            },
                            {
                              "key": "yearly",
                              "props": {
                                "children": "Yearly",
                                "value": "yearly",
                              },
                              "type": "Option",
                            },
                          ],
                          "name": "erc20-token-periodic-period-type",
                          "value": "weekly",
                        },
                        "type": "Dropdown",
                      },
                    },
                    "type": "Field",
                  },
                ],
                "direction": "vertical",
              },
              "type": "Box",
            },
          ],
          {
            "key": null,
            "props": {},
            "type": "Divider",
          },
          [
            {
              "key": null,
              "props": {
                "children": [
                  {
                    "key": null,
                    "props": {
                      "alignment": "space-between",
                      "children": [
                        {
                          "key": null,
                          "props": {
                            "children": [
                              {
                                "key": null,
                                "props": {
                                  "children": "Start Time",
                                },
                                "type": "Text",
                              },
                              {
                                "key": null,
                                "props": {
                                  "children": {
                                    "key": null,
                                    "props": {
                                      "color": "muted",
                                      "name": "question",
                                      "size": "inherit",
                                    },
                                    "type": "Icon",
                                  },
                                  "content": {
                                    "key": null,
                                    "props": {
<<<<<<< HEAD
                                      "children": "The time at which the first period begins (mm/dd/yyyy hh:mm:ss).",
=======
                                      "children": "The time at which the first period begins.",
>>>>>>> b272a08c
                                    },
                                    "type": "Text",
                                  },
                                },
                                "type": "Tooltip",
                              },
                            ],
                            "direction": "horizontal",
                          },
                          "type": "Box",
                        },
                        null,
                      ],
                      "direction": "horizontal",
                    },
                    "type": "Box",
                  },
                  {
                    "key": null,
                    "props": {
                      "children": {
                        "key": null,
                        "props": {
                          "disablePast": true,
                          "name": "erc20-token-periodic-start-date",
                          "type": "datetime",
                          "value": "1985-10-26T08:00:00.000Z",
                        },
                        "type": "DateTimePicker",
                      },
                    },
                    "type": "Field",
                  },
                ],
                "direction": "vertical",
              },
              "type": "Box",
            },
            {
              "key": null,
              "props": {
                "children": [
                  {
                    "key": null,
                    "props": {
                      "alignment": "space-between",
                      "children": [
                        {
                          "key": null,
                          "props": {
                            "children": [
                              {
                                "key": null,
                                "props": {
                                  "children": "Expiry",
                                },
                                "type": "Text",
                              },
                              {
                                "key": null,
                                "props": {
                                  "children": {
                                    "key": null,
                                    "props": {
                                      "color": "muted",
                                      "name": "question",
                                      "size": "inherit",
                                    },
                                    "type": "Icon",
                                  },
                                  "content": {
                                    "key": null,
                                    "props": {
<<<<<<< HEAD
                                      "children": "The expiry date of the permission (mm/dd/yyyy hh:mm:ss).",
=======
                                      "children": "The expiry date of the permission.",
>>>>>>> b272a08c
                                    },
                                    "type": "Text",
                                  },
                                },
                                "type": "Tooltip",
                              },
                            ],
                            "direction": "horizontal",
                          },
                          "type": "Box",
                        },
                        null,
                      ],
                      "direction": "horizontal",
                    },
                    "type": "Box",
                  },
                  {
                    "key": null,
                    "props": {
                      "children": {
                        "key": null,
                        "props": {
                          "disablePast": true,
                          "name": "erc20-token-periodic-expiry",
                          "type": "datetime",
                          "value": "2024-05-01T00:00:00.000Z",
                        },
                        "type": "DateTimePicker",
                      },
                    },
                    "type": "Field",
                  },
                ],
                "direction": "vertical",
              },
              "type": "Box",
            },
          ],
        ],
      },
      "type": "Section",
    },
  },
  "type": "Box",
}
`);
    });

    it('should render content without token icon', async () => {
      const contextWithoutIcon = {
        ...mockContext,
        tokenMetadata: {
          ...mockContext.tokenMetadata,
          iconDataBase64: null,
        },
      };

      const content = await createConfirmationContent({
        context: contextWithoutIcon,
        metadata: mockMetadata,
      });

      expect(content).toMatchInlineSnapshot(`
{
  "key": null,
  "props": {
    "children": {
      "key": null,
      "props": {
        "children": [
          [
            {
              "key": null,
              "props": {
                "children": [
                  {
                    "key": null,
                    "props": {
                      "alignment": "space-between",
                      "children": [
                        {
                          "key": null,
                          "props": {
                            "children": [
                              {
                                "key": null,
                                "props": {
                                  "children": "Amount",
                                },
                                "type": "Text",
                              },
                              {
                                "key": null,
                                "props": {
                                  "children": {
                                    "key": null,
                                    "props": {
                                      "color": "muted",
                                      "name": "question",
                                      "size": "inherit",
                                    },
                                    "type": "Icon",
                                  },
                                  "content": {
                                    "key": null,
                                    "props": {
                                      "children": "The amount of tokens granted during each period",
                                    },
                                    "type": "Text",
                                  },
                                },
                                "type": "Tooltip",
                              },
                            ],
                            "direction": "horizontal",
                          },
                          "type": "Box",
                        },
                        null,
                      ],
                      "direction": "horizontal",
                    },
                    "type": "Box",
                  },
                  {
                    "key": null,
                    "props": {
                      "children": [
                        {
                          "key": null,
                          "props": {
                            "children": null,
                          },
                          "type": "Box",
                        },
                        {
                          "key": null,
                          "props": {
                            "name": "erc20-token-periodic-period-amount",
                            "type": "number",
                            "value": "100",
                          },
                          "type": "Input",
                        },
                        {
                          "key": null,
                          "props": {
                            "children": null,
                          },
                          "type": "Box",
                        },
                      ],
                    },
                    "type": "Field",
                  },
                ],
                "direction": "vertical",
              },
              "type": "Box",
            },
            {
              "key": null,
              "props": {
                "children": [
                  {
                    "key": null,
                    "props": {
                      "alignment": "space-between",
                      "children": [
                        {
                          "key": null,
                          "props": {
                            "children": [
                              {
                                "key": null,
                                "props": {
                                  "children": "Frequency",
                                },
                                "type": "Text",
                              },
                              {
                                "key": null,
                                "props": {
                                  "children": {
                                    "key": null,
                                    "props": {
                                      "color": "muted",
                                      "name": "question",
                                      "size": "inherit",
                                    },
                                    "type": "Icon",
                                  },
                                  "content": {
                                    "key": null,
                                    "props": {
                                      "children": "The duration of the period",
                                    },
                                    "type": "Text",
                                  },
                                },
                                "type": "Tooltip",
                              },
                            ],
                            "direction": "horizontal",
                          },
                          "type": "Box",
                        },
                        null,
                      ],
                      "direction": "horizontal",
                    },
                    "type": "Box",
                  },
                  {
                    "key": null,
                    "props": {
                      "children": {
                        "key": null,
                        "props": {
                          "children": [
                            {
                              "key": "hourly",
                              "props": {
                                "children": "Hourly",
                                "value": "hourly",
                              },
                              "type": "Option",
                            },
                            {
                              "key": "daily",
                              "props": {
                                "children": "Daily",
                                "value": "daily",
                              },
                              "type": "Option",
                            },
                            {
                              "key": "weekly",
                              "props": {
                                "children": "Weekly",
                                "value": "weekly",
                              },
                              "type": "Option",
                            },
                            {
                              "key": "biweekly",
                              "props": {
                                "children": "Biweekly",
                                "value": "biweekly",
                              },
                              "type": "Option",
                            },
                            {
                              "key": "monthly",
                              "props": {
                                "children": "Monthly",
                                "value": "monthly",
                              },
                              "type": "Option",
                            },
                            {
                              "key": "yearly",
                              "props": {
                                "children": "Yearly",
                                "value": "yearly",
                              },
                              "type": "Option",
                            },
                          ],
                          "name": "erc20-token-periodic-period-type",
                          "value": "daily",
                        },
                        "type": "Dropdown",
                      },
                    },
                    "type": "Field",
                  },
                ],
                "direction": "vertical",
              },
              "type": "Box",
            },
          ],
          {
            "key": null,
            "props": {},
            "type": "Divider",
          },
          [
            {
              "key": null,
              "props": {
                "children": [
                  {
                    "key": null,
                    "props": {
                      "alignment": "space-between",
                      "children": [
                        {
                          "key": null,
                          "props": {
                            "children": [
                              {
                                "key": null,
                                "props": {
                                  "children": "Start Time",
                                },
                                "type": "Text",
                              },
                              {
                                "key": null,
                                "props": {
                                  "children": {
                                    "key": null,
                                    "props": {
                                      "color": "muted",
                                      "name": "question",
                                      "size": "inherit",
                                    },
                                    "type": "Icon",
                                  },
                                  "content": {
                                    "key": null,
                                    "props": {
<<<<<<< HEAD
                                      "children": "The time at which the first period begins (mm/dd/yyyy hh:mm:ss).",
=======
                                      "children": "The time at which the first period begins.",
>>>>>>> b272a08c
                                    },
                                    "type": "Text",
                                  },
                                },
                                "type": "Tooltip",
                              },
                            ],
                            "direction": "horizontal",
                          },
                          "type": "Box",
                        },
                        null,
                      ],
                      "direction": "horizontal",
                    },
                    "type": "Box",
                  },
                  {
                    "key": null,
                    "props": {
                      "children": {
                        "key": null,
                        "props": {
                          "disablePast": true,
                          "name": "erc20-token-periodic-start-date",
                          "type": "datetime",
                          "value": "1985-10-26T08:00:00.000Z",
                        },
                        "type": "DateTimePicker",
                      },
                    },
                    "type": "Field",
                  },
                ],
                "direction": "vertical",
              },
              "type": "Box",
            },
            {
              "key": null,
              "props": {
                "children": [
                  {
                    "key": null,
                    "props": {
                      "alignment": "space-between",
                      "children": [
                        {
                          "key": null,
                          "props": {
                            "children": [
                              {
                                "key": null,
                                "props": {
                                  "children": "Expiry",
                                },
                                "type": "Text",
                              },
                              {
                                "key": null,
                                "props": {
                                  "children": {
                                    "key": null,
                                    "props": {
                                      "color": "muted",
                                      "name": "question",
                                      "size": "inherit",
                                    },
                                    "type": "Icon",
                                  },
                                  "content": {
                                    "key": null,
                                    "props": {
<<<<<<< HEAD
                                      "children": "The expiry date of the permission (mm/dd/yyyy hh:mm:ss).",
=======
                                      "children": "The expiry date of the permission.",
>>>>>>> b272a08c
                                    },
                                    "type": "Text",
                                  },
                                },
                                "type": "Tooltip",
                              },
                            ],
                            "direction": "horizontal",
                          },
                          "type": "Box",
                        },
                        null,
                      ],
                      "direction": "horizontal",
                    },
                    "type": "Box",
                  },
                  {
                    "key": null,
                    "props": {
                      "children": {
                        "key": null,
                        "props": {
                          "disablePast": true,
                          "name": "erc20-token-periodic-expiry",
                          "type": "datetime",
                          "value": "2024-05-01T00:00:00.000Z",
                        },
                        "type": "DateTimePicker",
                      },
                    },
                    "type": "Field",
                  },
                ],
                "direction": "vertical",
              },
              "type": "Box",
            },
          ],
        ],
      },
      "type": "Section",
    },
  },
  "type": "Box",
}
`);
    });

    it('should handle different chain IDs correctly', async () => {
      const content = await createConfirmationContent({
        context: mockContext,
        metadata: mockMetadata,
      });

      expect(content).toMatchInlineSnapshot(`
{
  "key": null,
  "props": {
    "children": {
      "key": null,
      "props": {
        "children": [
          [
            {
              "key": null,
              "props": {
                "children": [
                  {
                    "key": null,
                    "props": {
                      "alignment": "space-between",
                      "children": [
                        {
                          "key": null,
                          "props": {
                            "children": [
                              {
                                "key": null,
                                "props": {
                                  "children": "Amount",
                                },
                                "type": "Text",
                              },
                              {
                                "key": null,
                                "props": {
                                  "children": {
                                    "key": null,
                                    "props": {
                                      "color": "muted",
                                      "name": "question",
                                      "size": "inherit",
                                    },
                                    "type": "Icon",
                                  },
                                  "content": {
                                    "key": null,
                                    "props": {
                                      "children": "The amount of tokens granted during each period",
                                    },
                                    "type": "Text",
                                  },
                                },
                                "type": "Tooltip",
                              },
                            ],
                            "direction": "horizontal",
                          },
                          "type": "Box",
                        },
                        null,
                      ],
                      "direction": "horizontal",
                    },
                    "type": "Box",
                  },
                  {
                    "key": null,
                    "props": {
                      "children": [
                        {
                          "key": null,
                          "props": {
                            "children": {
                              "key": null,
                              "props": {
                                "alt": "USDC",
                                "src": "<svg xmlns="http://www.w3.org/2000/svg" width="24" height="24" viewBox="0 0 24 24">
    <image href="data:image/png;base64,iVBORw0KGgoAAAANSUhEUgAAAAEAAAABCAYAAAAfFcSJAAAADUlEQVR42mNk+M9QDwADhgGAWjR9awAAAABJRU5ErkJggg==" width="24" height="24" />
  </svg>",
                              },
                              "type": "Image",
                            },
                          },
                          "type": "Box",
                        },
                        {
                          "key": null,
                          "props": {
                            "name": "erc20-token-periodic-period-amount",
                            "type": "number",
                            "value": "100",
                          },
                          "type": "Input",
                        },
                        {
                          "key": null,
                          "props": {
                            "children": null,
                          },
                          "type": "Box",
                        },
                      ],
                    },
                    "type": "Field",
                  },
                ],
                "direction": "vertical",
              },
              "type": "Box",
            },
            {
              "key": null,
              "props": {
                "children": [
                  {
                    "key": null,
                    "props": {
                      "alignment": "space-between",
                      "children": [
                        {
                          "key": null,
                          "props": {
                            "children": [
                              {
                                "key": null,
                                "props": {
                                  "children": "Frequency",
                                },
                                "type": "Text",
                              },
                              {
                                "key": null,
                                "props": {
                                  "children": {
                                    "key": null,
                                    "props": {
                                      "color": "muted",
                                      "name": "question",
                                      "size": "inherit",
                                    },
                                    "type": "Icon",
                                  },
                                  "content": {
                                    "key": null,
                                    "props": {
                                      "children": "The duration of the period",
                                    },
                                    "type": "Text",
                                  },
                                },
                                "type": "Tooltip",
                              },
                            ],
                            "direction": "horizontal",
                          },
                          "type": "Box",
                        },
                        null,
                      ],
                      "direction": "horizontal",
                    },
                    "type": "Box",
                  },
                  {
                    "key": null,
                    "props": {
                      "children": {
                        "key": null,
                        "props": {
                          "children": [
                            {
                              "key": "hourly",
                              "props": {
                                "children": "Hourly",
                                "value": "hourly",
                              },
                              "type": "Option",
                            },
                            {
                              "key": "daily",
                              "props": {
                                "children": "Daily",
                                "value": "daily",
                              },
                              "type": "Option",
                            },
                            {
                              "key": "weekly",
                              "props": {
                                "children": "Weekly",
                                "value": "weekly",
                              },
                              "type": "Option",
                            },
                            {
                              "key": "biweekly",
                              "props": {
                                "children": "Biweekly",
                                "value": "biweekly",
                              },
                              "type": "Option",
                            },
                            {
                              "key": "monthly",
                              "props": {
                                "children": "Monthly",
                                "value": "monthly",
                              },
                              "type": "Option",
                            },
                            {
                              "key": "yearly",
                              "props": {
                                "children": "Yearly",
                                "value": "yearly",
                              },
                              "type": "Option",
                            },
                          ],
                          "name": "erc20-token-periodic-period-type",
                          "value": "daily",
                        },
                        "type": "Dropdown",
                      },
                    },
                    "type": "Field",
                  },
                ],
                "direction": "vertical",
              },
              "type": "Box",
            },
          ],
          {
            "key": null,
            "props": {},
            "type": "Divider",
          },
          [
            {
              "key": null,
              "props": {
                "children": [
                  {
                    "key": null,
                    "props": {
                      "alignment": "space-between",
                      "children": [
                        {
                          "key": null,
                          "props": {
                            "children": [
                              {
                                "key": null,
                                "props": {
                                  "children": "Start Time",
                                },
                                "type": "Text",
                              },
                              {
                                "key": null,
                                "props": {
                                  "children": {
                                    "key": null,
                                    "props": {
                                      "color": "muted",
                                      "name": "question",
                                      "size": "inherit",
                                    },
                                    "type": "Icon",
                                  },
                                  "content": {
                                    "key": null,
                                    "props": {
<<<<<<< HEAD
                                      "children": "The time at which the first period begins (mm/dd/yyyy hh:mm:ss).",
=======
                                      "children": "The time at which the first period begins.",
>>>>>>> b272a08c
                                    },
                                    "type": "Text",
                                  },
                                },
                                "type": "Tooltip",
                              },
                            ],
                            "direction": "horizontal",
                          },
                          "type": "Box",
                        },
                        null,
                      ],
                      "direction": "horizontal",
                    },
                    "type": "Box",
                  },
                  {
                    "key": null,
                    "props": {
                      "children": {
                        "key": null,
                        "props": {
                          "disablePast": true,
                          "name": "erc20-token-periodic-start-date",
                          "type": "datetime",
                          "value": "1985-10-26T08:00:00.000Z",
                        },
                        "type": "DateTimePicker",
                      },
                    },
                    "type": "Field",
                  },
                ],
                "direction": "vertical",
              },
              "type": "Box",
            },
            {
              "key": null,
              "props": {
                "children": [
                  {
                    "key": null,
                    "props": {
                      "alignment": "space-between",
                      "children": [
                        {
                          "key": null,
                          "props": {
                            "children": [
                              {
                                "key": null,
                                "props": {
                                  "children": "Expiry",
                                },
                                "type": "Text",
                              },
                              {
                                "key": null,
                                "props": {
                                  "children": {
                                    "key": null,
                                    "props": {
                                      "color": "muted",
                                      "name": "question",
                                      "size": "inherit",
                                    },
                                    "type": "Icon",
                                  },
                                  "content": {
                                    "key": null,
                                    "props": {
<<<<<<< HEAD
                                      "children": "The expiry date of the permission (mm/dd/yyyy hh:mm:ss).",
=======
                                      "children": "The expiry date of the permission.",
>>>>>>> b272a08c
                                    },
                                    "type": "Text",
                                  },
                                },
                                "type": "Tooltip",
                              },
                            ],
                            "direction": "horizontal",
                          },
                          "type": "Box",
                        },
                        null,
                      ],
                      "direction": "horizontal",
                    },
                    "type": "Box",
                  },
                  {
                    "key": null,
                    "props": {
                      "children": {
                        "key": null,
                        "props": {
                          "disablePast": true,
                          "name": "erc20-token-periodic-expiry",
                          "type": "datetime",
                          "value": "2024-05-01T00:00:00.000Z",
                        },
                        "type": "DateTimePicker",
                      },
                    },
                    "type": "Field",
                  },
                ],
                "direction": "vertical",
              },
              "type": "Box",
            },
          ],
        ],
      },
      "type": "Section",
    },
  },
  "type": "Box",
}
`);
    });

    it('should render content with multiple validation errors', async () => {
      const metadataWithMultipleErrors: Erc20TokenPeriodicMetadata = {
        validationErrors: {
          periodAmountError: 'Invalid period amount',
          periodDurationError: 'Invalid period duration',
          startTimeError: 'Invalid start time',
          expiryError: 'Invalid expiry',
        },
      };

      const content = await createConfirmationContent({
        context: mockContext,
        metadata: metadataWithMultipleErrors,
      });

      expect(content).toMatchInlineSnapshot(`
{
  "key": null,
  "props": {
    "children": {
      "key": null,
      "props": {
        "children": [
          [
            {
              "key": null,
              "props": {
                "children": [
                  {
                    "key": null,
                    "props": {
                      "alignment": "space-between",
                      "children": [
                        {
                          "key": null,
                          "props": {
                            "children": [
                              {
                                "key": null,
                                "props": {
                                  "children": "Amount",
                                },
                                "type": "Text",
                              },
                              {
                                "key": null,
                                "props": {
                                  "children": {
                                    "key": null,
                                    "props": {
                                      "color": "muted",
                                      "name": "question",
                                      "size": "inherit",
                                    },
                                    "type": "Icon",
                                  },
                                  "content": {
                                    "key": null,
                                    "props": {
                                      "children": "The amount of tokens granted during each period",
                                    },
                                    "type": "Text",
                                  },
                                },
                                "type": "Tooltip",
                              },
                            ],
                            "direction": "horizontal",
                          },
                          "type": "Box",
                        },
                        null,
                      ],
                      "direction": "horizontal",
                    },
                    "type": "Box",
                  },
                  {
                    "key": null,
                    "props": {
                      "children": [
                        {
                          "key": null,
                          "props": {
                            "children": {
                              "key": null,
                              "props": {
                                "alt": "USDC",
                                "src": "<svg xmlns="http://www.w3.org/2000/svg" width="24" height="24" viewBox="0 0 24 24">
    <image href="data:image/png;base64,iVBORw0KGgoAAAANSUhEUgAAAAEAAAABCAYAAAAfFcSJAAAADUlEQVR42mNk+M9QDwADhgGAWjR9awAAAABJRU5ErkJggg==" width="24" height="24" />
  </svg>",
                              },
                              "type": "Image",
                            },
                          },
                          "type": "Box",
                        },
                        {
                          "key": null,
                          "props": {
                            "name": "erc20-token-periodic-period-amount",
                            "type": "number",
                            "value": "100",
                          },
                          "type": "Input",
                        },
                        {
                          "key": null,
                          "props": {
                            "children": null,
                          },
                          "type": "Box",
                        },
                      ],
                      "error": "Invalid period amount",
                    },
                    "type": "Field",
                  },
                ],
                "direction": "vertical",
              },
              "type": "Box",
            },
            {
              "key": null,
              "props": {
                "children": [
                  {
                    "key": null,
                    "props": {
                      "alignment": "space-between",
                      "children": [
                        {
                          "key": null,
                          "props": {
                            "children": [
                              {
                                "key": null,
                                "props": {
                                  "children": "Frequency",
                                },
                                "type": "Text",
                              },
                              {
                                "key": null,
                                "props": {
                                  "children": {
                                    "key": null,
                                    "props": {
                                      "color": "muted",
                                      "name": "question",
                                      "size": "inherit",
                                    },
                                    "type": "Icon",
                                  },
                                  "content": {
                                    "key": null,
                                    "props": {
                                      "children": "The duration of the period",
                                    },
                                    "type": "Text",
                                  },
                                },
                                "type": "Tooltip",
                              },
                            ],
                            "direction": "horizontal",
                          },
                          "type": "Box",
                        },
                        null,
                      ],
                      "direction": "horizontal",
                    },
                    "type": "Box",
                  },
                  {
                    "key": null,
                    "props": {
                      "children": {
                        "key": null,
                        "props": {
                          "children": [
                            {
                              "key": "hourly",
                              "props": {
                                "children": "Hourly",
                                "value": "hourly",
                              },
                              "type": "Option",
                            },
                            {
                              "key": "daily",
                              "props": {
                                "children": "Daily",
                                "value": "daily",
                              },
                              "type": "Option",
                            },
                            {
                              "key": "weekly",
                              "props": {
                                "children": "Weekly",
                                "value": "weekly",
                              },
                              "type": "Option",
                            },
                            {
                              "key": "biweekly",
                              "props": {
                                "children": "Biweekly",
                                "value": "biweekly",
                              },
                              "type": "Option",
                            },
                            {
                              "key": "monthly",
                              "props": {
                                "children": "Monthly",
                                "value": "monthly",
                              },
                              "type": "Option",
                            },
                            {
                              "key": "yearly",
                              "props": {
                                "children": "Yearly",
                                "value": "yearly",
                              },
                              "type": "Option",
                            },
                          ],
                          "name": "erc20-token-periodic-period-type",
                          "value": "daily",
                        },
                        "type": "Dropdown",
                      },
                      "error": "Invalid period duration",
                    },
                    "type": "Field",
                  },
                ],
                "direction": "vertical",
              },
              "type": "Box",
            },
          ],
          {
            "key": null,
            "props": {},
            "type": "Divider",
          },
          [
            {
              "key": null,
              "props": {
                "children": [
                  {
                    "key": null,
                    "props": {
                      "alignment": "space-between",
                      "children": [
                        {
                          "key": null,
                          "props": {
                            "children": [
                              {
                                "key": null,
                                "props": {
                                  "children": "Start Time",
                                },
                                "type": "Text",
                              },
                              {
                                "key": null,
                                "props": {
                                  "children": {
                                    "key": null,
                                    "props": {
                                      "color": "muted",
                                      "name": "question",
                                      "size": "inherit",
                                    },
                                    "type": "Icon",
                                  },
                                  "content": {
                                    "key": null,
                                    "props": {
<<<<<<< HEAD
                                      "children": "The time at which the first period begins (mm/dd/yyyy hh:mm:ss).",
=======
                                      "children": "The time at which the first period begins.",
>>>>>>> b272a08c
                                    },
                                    "type": "Text",
                                  },
                                },
                                "type": "Tooltip",
                              },
                            ],
                            "direction": "horizontal",
                          },
                          "type": "Box",
                        },
                        null,
                      ],
                      "direction": "horizontal",
                    },
                    "type": "Box",
                  },
                  {
                    "key": null,
                    "props": {
                      "children": {
                        "key": null,
                        "props": {
                          "disablePast": true,
                          "name": "erc20-token-periodic-start-date",
                          "type": "datetime",
                          "value": "1985-10-26T08:00:00.000Z",
                        },
                        "type": "DateTimePicker",
                      },
                      "error": "Invalid start time",
                    },
                    "type": "Field",
                  },
                ],
                "direction": "vertical",
              },
              "type": "Box",
            },
            {
              "key": null,
              "props": {
                "children": [
                  {
                    "key": null,
                    "props": {
                      "alignment": "space-between",
                      "children": [
                        {
                          "key": null,
                          "props": {
                            "children": [
                              {
                                "key": null,
                                "props": {
                                  "children": "Expiry",
                                },
                                "type": "Text",
                              },
                              {
                                "key": null,
                                "props": {
                                  "children": {
                                    "key": null,
                                    "props": {
                                      "color": "muted",
                                      "name": "question",
                                      "size": "inherit",
                                    },
                                    "type": "Icon",
                                  },
                                  "content": {
                                    "key": null,
                                    "props": {
<<<<<<< HEAD
                                      "children": "The expiry date of the permission (mm/dd/yyyy hh:mm:ss).",
=======
                                      "children": "The expiry date of the permission.",
>>>>>>> b272a08c
                                    },
                                    "type": "Text",
                                  },
                                },
                                "type": "Tooltip",
                              },
                            ],
                            "direction": "horizontal",
                          },
                          "type": "Box",
                        },
                        null,
                      ],
                      "direction": "horizontal",
                    },
                    "type": "Box",
                  },
                  {
                    "key": null,
                    "props": {
                      "children": {
                        "key": null,
                        "props": {
                          "disablePast": true,
                          "name": "erc20-token-periodic-expiry",
                          "type": "datetime",
                          "value": "2024-05-01T00:00:00.000Z",
                        },
                        "type": "DateTimePicker",
                      },
                      "error": "Invalid expiry",
                    },
                    "type": "Field",
                  },
                ],
                "direction": "vertical",
              },
              "type": "Box",
            },
          ],
        ],
      },
      "type": "Section",
    },
  },
  "type": "Box",
}
`);
    });

    it('should render with expanded justification', async () => {
      const content = await createConfirmationContent({
        context: mockContext,
        metadata: mockMetadata,
      });

      expect(content).toMatchInlineSnapshot(`
{
  "key": null,
  "props": {
    "children": {
      "key": null,
      "props": {
        "children": [
          [
            {
              "key": null,
              "props": {
                "children": [
                  {
                    "key": null,
                    "props": {
                      "alignment": "space-between",
                      "children": [
                        {
                          "key": null,
                          "props": {
                            "children": [
                              {
                                "key": null,
                                "props": {
                                  "children": "Amount",
                                },
                                "type": "Text",
                              },
                              {
                                "key": null,
                                "props": {
                                  "children": {
                                    "key": null,
                                    "props": {
                                      "color": "muted",
                                      "name": "question",
                                      "size": "inherit",
                                    },
                                    "type": "Icon",
                                  },
                                  "content": {
                                    "key": null,
                                    "props": {
                                      "children": "The amount of tokens granted during each period",
                                    },
                                    "type": "Text",
                                  },
                                },
                                "type": "Tooltip",
                              },
                            ],
                            "direction": "horizontal",
                          },
                          "type": "Box",
                        },
                        null,
                      ],
                      "direction": "horizontal",
                    },
                    "type": "Box",
                  },
                  {
                    "key": null,
                    "props": {
                      "children": [
                        {
                          "key": null,
                          "props": {
                            "children": {
                              "key": null,
                              "props": {
                                "alt": "USDC",
                                "src": "<svg xmlns="http://www.w3.org/2000/svg" width="24" height="24" viewBox="0 0 24 24">
    <image href="data:image/png;base64,iVBORw0KGgoAAAANSUhEUgAAAAEAAAABCAYAAAAfFcSJAAAADUlEQVR42mNk+M9QDwADhgGAWjR9awAAAABJRU5ErkJggg==" width="24" height="24" />
  </svg>",
                              },
                              "type": "Image",
                            },
                          },
                          "type": "Box",
                        },
                        {
                          "key": null,
                          "props": {
                            "name": "erc20-token-periodic-period-amount",
                            "type": "number",
                            "value": "100",
                          },
                          "type": "Input",
                        },
                        {
                          "key": null,
                          "props": {
                            "children": null,
                          },
                          "type": "Box",
                        },
                      ],
                    },
                    "type": "Field",
                  },
                ],
                "direction": "vertical",
              },
              "type": "Box",
            },
            {
              "key": null,
              "props": {
                "children": [
                  {
                    "key": null,
                    "props": {
                      "alignment": "space-between",
                      "children": [
                        {
                          "key": null,
                          "props": {
                            "children": [
                              {
                                "key": null,
                                "props": {
                                  "children": "Frequency",
                                },
                                "type": "Text",
                              },
                              {
                                "key": null,
                                "props": {
                                  "children": {
                                    "key": null,
                                    "props": {
                                      "color": "muted",
                                      "name": "question",
                                      "size": "inherit",
                                    },
                                    "type": "Icon",
                                  },
                                  "content": {
                                    "key": null,
                                    "props": {
                                      "children": "The duration of the period",
                                    },
                                    "type": "Text",
                                  },
                                },
                                "type": "Tooltip",
                              },
                            ],
                            "direction": "horizontal",
                          },
                          "type": "Box",
                        },
                        null,
                      ],
                      "direction": "horizontal",
                    },
                    "type": "Box",
                  },
                  {
                    "key": null,
                    "props": {
                      "children": {
                        "key": null,
                        "props": {
                          "children": [
                            {
                              "key": "hourly",
                              "props": {
                                "children": "Hourly",
                                "value": "hourly",
                              },
                              "type": "Option",
                            },
                            {
                              "key": "daily",
                              "props": {
                                "children": "Daily",
                                "value": "daily",
                              },
                              "type": "Option",
                            },
                            {
                              "key": "weekly",
                              "props": {
                                "children": "Weekly",
                                "value": "weekly",
                              },
                              "type": "Option",
                            },
                            {
                              "key": "biweekly",
                              "props": {
                                "children": "Biweekly",
                                "value": "biweekly",
                              },
                              "type": "Option",
                            },
                            {
                              "key": "monthly",
                              "props": {
                                "children": "Monthly",
                                "value": "monthly",
                              },
                              "type": "Option",
                            },
                            {
                              "key": "yearly",
                              "props": {
                                "children": "Yearly",
                                "value": "yearly",
                              },
                              "type": "Option",
                            },
                          ],
                          "name": "erc20-token-periodic-period-type",
                          "value": "daily",
                        },
                        "type": "Dropdown",
                      },
                    },
                    "type": "Field",
                  },
                ],
                "direction": "vertical",
              },
              "type": "Box",
            },
          ],
          {
            "key": null,
            "props": {},
            "type": "Divider",
          },
          [
            {
              "key": null,
              "props": {
                "children": [
                  {
                    "key": null,
                    "props": {
                      "alignment": "space-between",
                      "children": [
                        {
                          "key": null,
                          "props": {
                            "children": [
                              {
                                "key": null,
                                "props": {
                                  "children": "Start Time",
                                },
                                "type": "Text",
                              },
                              {
                                "key": null,
                                "props": {
                                  "children": {
                                    "key": null,
                                    "props": {
                                      "color": "muted",
                                      "name": "question",
                                      "size": "inherit",
                                    },
                                    "type": "Icon",
                                  },
                                  "content": {
                                    "key": null,
                                    "props": {
<<<<<<< HEAD
                                      "children": "The time at which the first period begins (mm/dd/yyyy hh:mm:ss).",
=======
                                      "children": "The time at which the first period begins.",
>>>>>>> b272a08c
                                    },
                                    "type": "Text",
                                  },
                                },
                                "type": "Tooltip",
                              },
                            ],
                            "direction": "horizontal",
                          },
                          "type": "Box",
                        },
                        null,
                      ],
                      "direction": "horizontal",
                    },
                    "type": "Box",
                  },
                  {
                    "key": null,
                    "props": {
                      "children": {
                        "key": null,
                        "props": {
                          "disablePast": true,
                          "name": "erc20-token-periodic-start-date",
                          "type": "datetime",
                          "value": "1985-10-26T08:00:00.000Z",
                        },
                        "type": "DateTimePicker",
                      },
                    },
                    "type": "Field",
                  },
                ],
                "direction": "vertical",
              },
              "type": "Box",
            },
            {
              "key": null,
              "props": {
                "children": [
                  {
                    "key": null,
                    "props": {
                      "alignment": "space-between",
                      "children": [
                        {
                          "key": null,
                          "props": {
                            "children": [
                              {
                                "key": null,
                                "props": {
                                  "children": "Expiry",
                                },
                                "type": "Text",
                              },
                              {
                                "key": null,
                                "props": {
                                  "children": {
                                    "key": null,
                                    "props": {
                                      "color": "muted",
                                      "name": "question",
                                      "size": "inherit",
                                    },
                                    "type": "Icon",
                                  },
                                  "content": {
                                    "key": null,
                                    "props": {
<<<<<<< HEAD
                                      "children": "The expiry date of the permission (mm/dd/yyyy hh:mm:ss).",
=======
                                      "children": "The expiry date of the permission.",
>>>>>>> b272a08c
                                    },
                                    "type": "Text",
                                  },
                                },
                                "type": "Tooltip",
                              },
                            ],
                            "direction": "horizontal",
                          },
                          "type": "Box",
                        },
                        null,
                      ],
                      "direction": "horizontal",
                    },
                    "type": "Box",
                  },
                  {
                    "key": null,
                    "props": {
                      "children": {
                        "key": null,
                        "props": {
                          "disablePast": true,
                          "name": "erc20-token-periodic-expiry",
                          "type": "datetime",
                          "value": "2024-05-01T00:00:00.000Z",
                        },
                        "type": "DateTimePicker",
                      },
                    },
                    "type": "Field",
                  },
                ],
                "direction": "vertical",
              },
              "type": "Box",
            },
          ],
        ],
      },
      "type": "Section",
    },
  },
  "type": "Box",
}
`);
    });
  });
});<|MERGE_RESOLUTION|>--- conflicted
+++ resolved
@@ -315,11 +315,7 @@
                                   "content": {
                                     "key": null,
                                     "props": {
-<<<<<<< HEAD
-                                      "children": "The time at which the first period begins (mm/dd/yyyy hh:mm:ss).",
-=======
                                       "children": "The time at which the first period begins.",
->>>>>>> b272a08c
                                     },
                                     "type": "Text",
                                   },
@@ -393,11 +389,7 @@
                                   "content": {
                                     "key": null,
                                     "props": {
-<<<<<<< HEAD
-                                      "children": "The expiry date of the permission (mm/dd/yyyy hh:mm:ss).",
-=======
                                       "children": "The expiry date of the permission.",
->>>>>>> b272a08c
                                     },
                                     "type": "Text",
                                   },
@@ -739,11 +731,7 @@
                                   "content": {
                                     "key": null,
                                     "props": {
-<<<<<<< HEAD
-                                      "children": "The time at which the first period begins (mm/dd/yyyy hh:mm:ss).",
-=======
                                       "children": "The time at which the first period begins.",
->>>>>>> b272a08c
                                     },
                                     "type": "Text",
                                   },
@@ -817,11 +805,7 @@
                                   "content": {
                                     "key": null,
                                     "props": {
-<<<<<<< HEAD
-                                      "children": "The expiry date of the permission (mm/dd/yyyy hh:mm:ss).",
-=======
                                       "children": "The expiry date of the permission.",
->>>>>>> b272a08c
                                     },
                                     "type": "Text",
                                   },
@@ -1156,11 +1140,7 @@
                                   "content": {
                                     "key": null,
                                     "props": {
-<<<<<<< HEAD
-                                      "children": "The time at which the first period begins (mm/dd/yyyy hh:mm:ss).",
-=======
                                       "children": "The time at which the first period begins.",
->>>>>>> b272a08c
                                     },
                                     "type": "Text",
                                   },
@@ -1234,11 +1214,7 @@
                                   "content": {
                                     "key": null,
                                     "props": {
-<<<<<<< HEAD
-                                      "children": "The expiry date of the permission (mm/dd/yyyy hh:mm:ss).",
-=======
                                       "children": "The expiry date of the permission.",
->>>>>>> b272a08c
                                     },
                                     "type": "Text",
                                   },
@@ -1564,11 +1540,7 @@
                                   "content": {
                                     "key": null,
                                     "props": {
-<<<<<<< HEAD
-                                      "children": "The time at which the first period begins (mm/dd/yyyy hh:mm:ss).",
-=======
                                       "children": "The time at which the first period begins.",
->>>>>>> b272a08c
                                     },
                                     "type": "Text",
                                   },
@@ -1642,11 +1614,7 @@
                                   "content": {
                                     "key": null,
                                     "props": {
-<<<<<<< HEAD
-                                      "children": "The expiry date of the permission (mm/dd/yyyy hh:mm:ss).",
-=======
                                       "children": "The expiry date of the permission.",
->>>>>>> b272a08c
                                     },
                                     "type": "Text",
                                   },
@@ -1973,11 +1941,7 @@
                                   "content": {
                                     "key": null,
                                     "props": {
-<<<<<<< HEAD
-                                      "children": "The time at which the first period begins (mm/dd/yyyy hh:mm:ss).",
-=======
                                       "children": "The time at which the first period begins.",
->>>>>>> b272a08c
                                     },
                                     "type": "Text",
                                   },
@@ -2051,11 +2015,7 @@
                                   "content": {
                                     "key": null,
                                     "props": {
-<<<<<<< HEAD
-                                      "children": "The expiry date of the permission (mm/dd/yyyy hh:mm:ss).",
-=======
                                       "children": "The expiry date of the permission.",
->>>>>>> b272a08c
                                     },
                                     "type": "Text",
                                   },
@@ -2393,11 +2353,7 @@
                                   "content": {
                                     "key": null,
                                     "props": {
-<<<<<<< HEAD
-                                      "children": "The time at which the first period begins (mm/dd/yyyy hh:mm:ss).",
-=======
                                       "children": "The time at which the first period begins.",
->>>>>>> b272a08c
                                     },
                                     "type": "Text",
                                   },
@@ -2472,11 +2428,7 @@
                                   "content": {
                                     "key": null,
                                     "props": {
-<<<<<<< HEAD
-                                      "children": "The expiry date of the permission (mm/dd/yyyy hh:mm:ss).",
-=======
                                       "children": "The expiry date of the permission.",
->>>>>>> b272a08c
                                     },
                                     "type": "Text",
                                   },
@@ -2804,11 +2756,7 @@
                                   "content": {
                                     "key": null,
                                     "props": {
-<<<<<<< HEAD
-                                      "children": "The time at which the first period begins (mm/dd/yyyy hh:mm:ss).",
-=======
                                       "children": "The time at which the first period begins.",
->>>>>>> b272a08c
                                     },
                                     "type": "Text",
                                   },
@@ -2882,11 +2830,7 @@
                                   "content": {
                                     "key": null,
                                     "props": {
-<<<<<<< HEAD
-                                      "children": "The expiry date of the permission (mm/dd/yyyy hh:mm:ss).",
-=======
                                       "children": "The expiry date of the permission.",
->>>>>>> b272a08c
                                     },
                                     "type": "Text",
                                   },
