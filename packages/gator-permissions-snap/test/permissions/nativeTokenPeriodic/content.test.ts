--- conflicted
+++ resolved
@@ -304,11 +304,7 @@
                                   "content": {
                                     "key": null,
                                     "props": {
-<<<<<<< HEAD
-                                      "children": "The time at which the first period begins (mm/dd/yyyy hh:mm:ss).",
-=======
                                       "children": "The time at which the first period begins.",
->>>>>>> b272a08c
                                     },
                                     "type": "Text",
                                   },
@@ -382,11 +378,7 @@
                                   "content": {
                                     "key": null,
                                     "props": {
-<<<<<<< HEAD
-                                      "children": "The expiry date of the permission (mm/dd/yyyy hh:mm:ss).",
-=======
                                       "children": "The expiry date of the permission.",
->>>>>>> b272a08c
                                     },
                                     "type": "Text",
                                   },
