--- conflicted
+++ resolved
@@ -201,9 +201,6 @@
                         "props": {
                           "children": [
                             {
-<<<<<<< HEAD
-                              "key": "daily",
-=======
                               "key": "Hourly",
                               "props": {
                                 "children": "Hourly",
@@ -213,7 +210,6 @@
                             },
                             {
                               "key": "Daily",
->>>>>>> 56d7dfde
                               "props": {
                                 "children": "Daily",
                                 "value": "daily",
@@ -229,12 +225,6 @@
                               "type": "Option",
                             },
                             {
-<<<<<<< HEAD
-                              "key": "other",
-                              "props": {
-                                "children": "Other",
-                                "value": "other",
-=======
                               "key": "Biweekly",
                               "props": {
                                 "children": "Biweekly",
@@ -255,7 +245,6 @@
                               "props": {
                                 "children": "Yearly",
                                 "value": "Yearly",
->>>>>>> 56d7dfde
                               },
                               "type": "Option",
                             },
@@ -417,463 +406,6 @@
               },
               "type": "Box",
             },
-<<<<<<< HEAD
-          ],
-        },
-        "type": "Section",
-      },
-    ],
-  },
-  "type": "Box",
-}
-`);
-    });
-
-    it('should render the period duration if the period type is "Other"', async () => {
-      const context: NativeTokenPeriodicContext = {
-        ...mockContext,
-        permissionDetails: {
-          ...mockContext.permissionDetails,
-          periodType: 'other',
-        },
-      };
-      const content = await createConfirmationContent({
-        context,
-        metadata: mockMetadata,
-      });
-
-      expect(content).toMatchInlineSnapshot(`
-{
-  "key": null,
-  "props": {
-    "children": [
-      {
-        "key": null,
-        "props": {
-          "children": [
-            {
-              "key": null,
-              "props": {
-                "children": [
-                  {
-                    "key": null,
-                    "props": {
-                      "alignment": "space-between",
-                      "children": [
-                        {
-                          "key": null,
-                          "props": {
-                            "children": [
-                              {
-                                "key": null,
-                                "props": {
-                                  "children": "Start Time",
-                                },
-                                "type": "Text",
-                              },
-                              {
-                                "key": null,
-                                "props": {
-                                  "children": {
-                                    "key": null,
-                                    "props": {
-                                      "color": "muted",
-                                      "name": "question",
-                                      "size": "inherit",
-                                    },
-                                    "type": "Icon",
-                                  },
-                                  "content": {
-                                    "key": null,
-                                    "props": {
-                                      "children": "The time at which the first period begins(mm/dd/yyyy hh:mm:ss).",
-                                    },
-                                    "type": "Text",
-                                  },
-                                },
-                                "type": "Tooltip",
-                              },
-                            ],
-                            "direction": "horizontal",
-                          },
-                          "type": "Box",
-                        },
-                        {
-                          "key": null,
-                          "props": {
-                            "alignment": "end",
-                            "children": {
-                              "key": null,
-                              "props": {
-                                "children": "mm/dd/yyyy hh:mm:ss",
-                                "color": "muted",
-                                "size": "sm",
-                              },
-                              "type": "Text",
-                            },
-                            "direction": "horizontal",
-                          },
-                          "type": "Box",
-                        },
-                      ],
-                      "direction": "horizontal",
-                    },
-                    "type": "Box",
-                  },
-                  {
-                    "key": null,
-                    "props": {
-                      "alignment": "space-between",
-                      "children": {
-                        "key": null,
-                        "props": {
-                          "children": [
-                            {
-                              "key": null,
-                              "props": {
-                                "name": "native-token-periodic-start-date_date",
-                                "placeholder": "mm/dd/yyyy",
-                                "type": "text",
-                                "value": "10/26/1985",
-                              },
-                              "type": "Input",
-                            },
-                            {
-                              "key": null,
-                              "props": {
-                                "name": "native-token-periodic-start-date_time",
-                                "placeholder": "HH:MM:SS",
-                                "type": "text",
-                                "value": "08:00:00",
-                              },
-                              "type": "Input",
-                            },
-                            {
-                              "key": null,
-                              "props": {
-                                "alignment": "center",
-                                "children": {
-                                  "key": null,
-                                  "props": {
-                                    "alignment": "center",
-                                    "children": "UTC",
-                                  },
-                                  "type": "Text",
-                                },
-                                "direction": "vertical",
-                              },
-                              "type": "Box",
-                            },
-                          ],
-                          "direction": "horizontal",
-                        },
-                        "type": "Box",
-                      },
-                      "direction": "horizontal",
-                    },
-                    "type": "Box",
-                  },
-                  {
-                    "key": null,
-                    "props": {
-                      "children": [
-                        null,
-                        null,
-                      ],
-                    },
-                    "type": "Box",
-                  },
-                ],
-                "direction": "vertical",
-              },
-              "type": "Box",
-            },
-            {
-              "key": null,
-              "props": {
-                "children": [
-                  {
-                    "key": null,
-                    "props": {
-                      "alignment": "space-between",
-                      "children": [
-                        {
-                          "key": null,
-                          "props": {
-                            "children": [
-                              {
-                                "key": null,
-                                "props": {
-                                  "children": "Amount",
-                                },
-                                "type": "Text",
-                              },
-                              {
-                                "key": null,
-                                "props": {
-                                  "children": {
-                                    "key": null,
-                                    "props": {
-                                      "color": "muted",
-                                      "name": "question",
-                                      "size": "inherit",
-                                    },
-                                    "type": "Icon",
-                                  },
-                                  "content": {
-                                    "key": null,
-                                    "props": {
-                                      "children": "The amount of tokens granted during each period",
-                                    },
-                                    "type": "Text",
-                                  },
-                                },
-                                "type": "Tooltip",
-                              },
-                            ],
-                            "direction": "horizontal",
-                          },
-                          "type": "Box",
-                        },
-                        null,
-                      ],
-                      "direction": "horizontal",
-                    },
-                    "type": "Box",
-                  },
-                  {
-                    "key": null,
-                    "props": {
-                      "children": [
-                        {
-                          "key": null,
-                          "props": {
-                            "children": null,
-                          },
-                          "type": "Box",
-                        },
-                        {
-                          "key": null,
-                          "props": {
-                            "name": "native-token-periodic-period-amount",
-                            "type": "number",
-                            "value": "1",
-                          },
-                          "type": "Input",
-                        },
-                        {
-                          "key": null,
-                          "props": {
-                            "children": null,
-                          },
-                          "type": "Box",
-                        },
-                      ],
-                    },
-                    "type": "Field",
-                  },
-                ],
-                "direction": "vertical",
-              },
-              "type": "Box",
-            },
-            {
-              "key": null,
-              "props": {
-                "children": [
-                  {
-                    "key": null,
-                    "props": {
-                      "alignment": "space-between",
-                      "children": [
-                        {
-                          "key": null,
-                          "props": {
-                            "children": [
-                              {
-                                "key": null,
-                                "props": {
-                                  "children": "Period duration",
-                                },
-                                "type": "Text",
-                              },
-                              {
-                                "key": null,
-                                "props": {
-                                  "children": {
-                                    "key": null,
-                                    "props": {
-                                      "color": "muted",
-                                      "name": "question",
-                                      "size": "inherit",
-                                    },
-                                    "type": "Icon",
-                                  },
-                                  "content": {
-                                    "key": null,
-                                    "props": {
-                                      "children": "The duration of the period",
-                                    },
-                                    "type": "Text",
-                                  },
-                                },
-                                "type": "Tooltip",
-                              },
-                            ],
-                            "direction": "horizontal",
-                          },
-                          "type": "Box",
-                        },
-                        null,
-                      ],
-                      "direction": "horizontal",
-                    },
-                    "type": "Box",
-                  },
-                  {
-                    "key": null,
-                    "props": {
-                      "children": {
-                        "key": null,
-                        "props": {
-                          "children": [
-                            {
-                              "key": "daily",
-                              "props": {
-                                "children": "Daily",
-                                "value": "daily",
-                              },
-                              "type": "Option",
-                            },
-                            {
-                              "key": "weekly",
-                              "props": {
-                                "children": "Weekly",
-                                "value": "weekly",
-                              },
-                              "type": "Option",
-                            },
-                            {
-                              "key": "other",
-                              "props": {
-                                "children": "Other",
-                                "value": "other",
-                              },
-                              "type": "Option",
-                            },
-                          ],
-                          "name": "native-token-periodic-period-type",
-                          "value": "other",
-                        },
-                        "type": "Dropdown",
-                      },
-                    },
-                    "type": "Field",
-                  },
-                ],
-                "direction": "vertical",
-              },
-              "type": "Box",
-            },
-            {
-              "key": null,
-              "props": {
-                "children": [
-                  {
-                    "key": null,
-                    "props": {
-                      "alignment": "space-between",
-                      "children": [
-                        {
-                          "key": null,
-                          "props": {
-                            "children": [
-                              {
-                                "key": null,
-                                "props": {
-                                  "children": "Duration (seconds)",
-                                },
-                                "type": "Text",
-                              },
-                              {
-                                "key": null,
-                                "props": {
-                                  "children": {
-                                    "key": null,
-                                    "props": {
-                                      "color": "muted",
-                                      "name": "question",
-                                      "size": "inherit",
-                                    },
-                                    "type": "Icon",
-                                  },
-                                  "content": {
-                                    "key": null,
-                                    "props": {
-                                      "children": "The length of each period in seconds",
-                                    },
-                                    "type": "Text",
-                                  },
-                                },
-                                "type": "Tooltip",
-                              },
-                            ],
-                            "direction": "horizontal",
-                          },
-                          "type": "Box",
-                        },
-                        null,
-                      ],
-                      "direction": "horizontal",
-                    },
-                    "type": "Box",
-                  },
-                  {
-                    "key": null,
-                    "props": {
-                      "children": [
-                        {
-                          "key": null,
-                          "props": {
-                            "children": null,
-                          },
-                          "type": "Box",
-                        },
-                        {
-                          "key": null,
-                          "props": {
-                            "name": "native-token-periodic-period-duration",
-                            "type": "number",
-                            "value": "86400",
-                          },
-                          "type": "Input",
-                        },
-                        {
-                          "key": null,
-                          "props": {
-                            "children": null,
-                          },
-                          "type": "Box",
-                        },
-                      ],
-                    },
-                    "type": "Field",
-                  },
-                ],
-                "direction": "vertical",
-              },
-              "type": "Box",
-            },
-          ],
-        },
-        "type": "Section",
-      },
-      {
-        "key": null,
-        "props": {
-          "children": [
-=======
->>>>>>> 56d7dfde
             {
               "key": null,
               "props": {
