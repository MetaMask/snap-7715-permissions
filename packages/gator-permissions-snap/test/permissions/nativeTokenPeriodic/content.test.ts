--- conflicted
+++ resolved
@@ -189,7 +189,6 @@
                                   "children": "Start Time",
                                 },
                                 "type": "Text",
-<<<<<<< HEAD
                               },
                               {
                                 "key": null,
@@ -206,7 +205,7 @@
                                   "content": {
                                     "key": null,
                                     "props": {
-                                      "children": "The start time of the stream(mm/dd/yyyy hh:mm:ss).",
+                                      "children": "The time at which the first period begins(mm/dd/yyyy hh:mm:ss).",
                                     },
                                     "type": "Text",
                                   },
@@ -277,47 +276,18 @@
                                   "props": {
                                     "alignment": "center",
                                     "children": "UTC",
-=======
-                              },
-                              {
-                                "key": null,
-                                "props": {
-                                  "children": {
-                                    "key": null,
-                                    "props": {
-                                      "color": "muted",
-                                      "name": "question",
-                                      "size": "inherit",
-                                    },
-                                    "type": "Icon",
-                                  },
-                                  "content": {
-                                    "key": null,
-                                    "props": {
-                                      "children": "The time at which the first period begins",
-                                    },
-                                    "type": "Text",
->>>>>>> 3ab8d94a
-                                  },
-                                },
-<<<<<<< HEAD
+                                  },
+                                  "type": "Text",
+                                },
                                 "direction": "vertical",
                               },
                               "type": "Box",
                             },
                           ],
                           "direction": "horizontal",
-=======
-                                "type": "Tooltip",
-                              },
-                            ],
-                            "direction": "horizontal",
-                          },
-                          "type": "Box",
->>>>>>> 3ab8d94a
-                        },
-                        null,
-                      ],
+                        },
+                        "type": "Box",
+                      },
                       "direction": "horizontal",
                     },
                     "type": "Box",
@@ -326,27 +296,8 @@
                     "key": null,
                     "props": {
                       "children": [
-<<<<<<< HEAD
                         null,
                         null,
-=======
-                        {
-                          "key": null,
-                          "props": {
-                            "children": null,
-                          },
-                          "type": "Box",
-                        },
-                        {
-                          "key": null,
-                          "props": {
-                            "name": "native-token-periodic-start-date",
-                            "type": "text",
-                            "value": "10/26/1985",
-                          },
-                          "type": "Input",
-                        },
->>>>>>> 3ab8d94a
                       ],
                     },
                     "type": "Box",
@@ -561,7 +512,6 @@
                                   "children": "Expiry",
                                 },
                                 "type": "Text",
-<<<<<<< HEAD
                               },
                               {
                                 "key": null,
@@ -658,17 +608,9 @@
                             },
                           ],
                           "direction": "horizontal",
-=======
-                              },
-                              null,
-                            ],
-                            "direction": "horizontal",
-                          },
-                          "type": "Box",
->>>>>>> 3ab8d94a
-                        },
-                        null,
-                      ],
+                        },
+                        "type": "Box",
+                      },
                       "direction": "horizontal",
                     },
                     "type": "Box",
@@ -677,27 +619,8 @@
                     "key": null,
                     "props": {
                       "children": [
-<<<<<<< HEAD
                         null,
                         null,
-=======
-                        {
-                          "key": null,
-                          "props": {
-                            "children": null,
-                          },
-                          "type": "Box",
-                        },
-                        {
-                          "key": null,
-                          "props": {
-                            "name": "native-token-periodic-expiry",
-                            "type": "text",
-                            "value": "05/01/2024",
-                          },
-                          "type": "Input",
-                        },
->>>>>>> 3ab8d94a
                       ],
                     },
                     "type": "Box",
@@ -876,7 +799,6 @@
                                   "children": "Start Time",
                                 },
                                 "type": "Text",
-<<<<<<< HEAD
                               },
                               {
                                 "key": null,
@@ -893,7 +815,7 @@
                                   "content": {
                                     "key": null,
                                     "props": {
-                                      "children": "The start time of the stream(mm/dd/yyyy hh:mm:ss).",
+                                      "children": "The time at which the first period begins(mm/dd/yyyy hh:mm:ss).",
                                     },
                                     "type": "Text",
                                   },
@@ -964,47 +886,18 @@
                                   "props": {
                                     "alignment": "center",
                                     "children": "UTC",
-=======
-                              },
-                              {
-                                "key": null,
-                                "props": {
-                                  "children": {
-                                    "key": null,
-                                    "props": {
-                                      "color": "muted",
-                                      "name": "question",
-                                      "size": "inherit",
-                                    },
-                                    "type": "Icon",
-                                  },
-                                  "content": {
-                                    "key": null,
-                                    "props": {
-                                      "children": "The time at which the first period begins",
-                                    },
-                                    "type": "Text",
->>>>>>> 3ab8d94a
-                                  },
-                                },
-<<<<<<< HEAD
+                                  },
+                                  "type": "Text",
+                                },
                                 "direction": "vertical",
                               },
                               "type": "Box",
                             },
                           ],
                           "direction": "horizontal",
-=======
-                                "type": "Tooltip",
-                              },
-                            ],
-                            "direction": "horizontal",
-                          },
-                          "type": "Box",
->>>>>>> 3ab8d94a
-                        },
-                        null,
-                      ],
+                        },
+                        "type": "Box",
+                      },
                       "direction": "horizontal",
                     },
                     "type": "Box",
@@ -1013,27 +906,8 @@
                     "key": null,
                     "props": {
                       "children": [
-<<<<<<< HEAD
                         null,
                         null,
-=======
-                        {
-                          "key": null,
-                          "props": {
-                            "children": null,
-                          },
-                          "type": "Box",
-                        },
-                        {
-                          "key": null,
-                          "props": {
-                            "name": "native-token-periodic-start-date",
-                            "type": "text",
-                            "value": "10/26/1985",
-                          },
-                          "type": "Input",
-                        },
->>>>>>> 3ab8d94a
                       ],
                     },
                     "type": "Box",
@@ -1329,7 +1203,6 @@
                                   "children": "Expiry",
                                 },
                                 "type": "Text",
-<<<<<<< HEAD
                               },
                               {
                                 "key": null,
@@ -1426,17 +1299,9 @@
                             },
                           ],
                           "direction": "horizontal",
-=======
-                              },
-                              null,
-                            ],
-                            "direction": "horizontal",
-                          },
-                          "type": "Box",
->>>>>>> 3ab8d94a
-                        },
-                        null,
-                      ],
+                        },
+                        "type": "Box",
+                      },
                       "direction": "horizontal",
                     },
                     "type": "Box",
@@ -1445,27 +1310,8 @@
                     "key": null,
                     "props": {
                       "children": [
-<<<<<<< HEAD
                         null,
                         null,
-=======
-                        {
-                          "key": null,
-                          "props": {
-                            "children": null,
-                          },
-                          "type": "Box",
-                        },
-                        {
-                          "key": null,
-                          "props": {
-                            "name": "native-token-periodic-expiry",
-                            "type": "text",
-                            "value": "05/01/2024",
-                          },
-                          "type": "Input",
-                        },
->>>>>>> 3ab8d94a
                       ],
                     },
                     "type": "Box",
