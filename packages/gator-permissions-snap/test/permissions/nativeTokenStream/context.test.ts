import { describe, expect, beforeEach, it } from '@jest/globals';
import { bigIntToHex } from '@metamask/utils';

import { TimePeriod } from '../../../src/core/types';
import {
  populatePermission,
  buildContext,
  deriveMetadata,
  applyContext,
} from '../../../src/permissions/nativeTokenStream/context';
import type {
  NativeTokenStreamPermission,
  NativeTokenStreamPermissionRequest,
} from '../../../src/permissions/nativeTokenStream/types';
import type { TokenMetadataService } from '../../../src/services/tokenMetadataService';
import {
  convertTimestampToReadableDate,
  convertReadableDateToTimestamp,
} from '../../../src/utils/time';
import { parseUnits } from '../../../src/utils/value';

const permissionWithoutOptionals: NativeTokenStreamPermission = {
  type: 'native-token-stream',
  data: {
    amountPerSecond: bigIntToHex(parseUnits({ formatted: '.5', decimals: 18 })), // 0.5 eth per second
    startTime: convertReadableDateToTimestamp('10/26/2024'),
    justification: 'Permission to do something important',
  },
};

const alreadyPopulatedPermission: NativeTokenStreamPermission = {
  ...permissionWithoutOptionals,
  data: {
    ...permissionWithoutOptionals.data,
    // 1 Eth
    initialAmount: bigIntToHex(parseUnits({ formatted: '1', decimals: 18 })),
    // 10 Eth
    maxAmount: bigIntToHex(parseUnits({ formatted: '10', decimals: 18 })),
  },
  rules: {},
};

const ACCOUNT_ADDRESS = '0xf39Fd6e51aad88F6F4ce6aB8827279cffFb92266';

const alreadyPopulatedPermissionRequest: NativeTokenStreamPermissionRequest = {
  address: ACCOUNT_ADDRESS,
  chainId: '0x1',
  expiry: convertReadableDateToTimestamp('05/01/2024'),
  signer: {
    type: 'account',
    data: {
      address: '0x1',
    },
  },
  permission: {
    ...alreadyPopulatedPermission,
    data: {
      ...alreadyPopulatedPermission.data,
      startTime: convertReadableDateToTimestamp('10/26/2024'),
    },
  },
};

<<<<<<< HEAD
const alreadyPopulatedContext = {
  expiry: '05/01/2024',
=======
const alreadyPopulatedContext: NativeTokenStreamContext = {
  expiry: '1714521600',
>>>>>>> 8e03d851
  isAdjustmentAllowed: true,
  justification: 'Permission to do something important',
  accountAddressCaip10: `eip155:1:${ACCOUNT_ADDRESS}`,
  tokenAddressCaip19:
    'eip155:1/slip44:0x0000000000000000000000000000000000000000',
  tokenMetadata: {
    symbol: 'ETH',
    decimals: 18,
    iconDataBase64: null,
  },
  permissionDetails: {
    initialAmount: '1',
    maxAmount: '10',
    timePeriod: TimePeriod.WEEKLY,
    startTime: '1729900800',
    amountPerPeriod: '302400',
  },
} as const;

describe('nativeTokenStream:context', () => {
  describe('populatePermission()', () => {
    it('should return the permission unchanged if it is already populated', async () => {
      const populatedPermission = await populatePermission({
        permission: alreadyPopulatedPermission,
      });

      expect(populatedPermission).toStrictEqual(alreadyPopulatedPermission);
    });

    it('should add defaults to a permission', async () => {
      const populatedPermission = await populatePermission({
        permission: permissionWithoutOptionals,
      });

      expect(populatedPermission).toStrictEqual({
        ...permissionWithoutOptionals,
        data: {
          ...permissionWithoutOptionals.data,
          initialAmount: '0x0',
          maxAmount:
            '0xffffffffffffffffffffffffffffffffffffffffffffffffffffffffffffffff',
        },
        rules: {},
      });
    });

    it('should not override existing rules', async () => {
      const permission: NativeTokenStreamPermission = {
        type: 'native-token-stream',
        data: {
          initialAmount: '0x1000000000000000000000000000000000000000',
          maxAmount: '0x1000000000000000000000000000000000000000',
          amountPerSecond: '0x1000000000000000000000000000000000000000',
          startTime: 1714531200,
          justification: 'Permission to do something important',
        },
        rules: {
          some: 'rule',
        },
      };

      const populatedPermission = await populatePermission({ permission });

      expect(populatedPermission).toStrictEqual(permission);
    });
  });

  describe('permissionRequestToContext()', () => {
    let mockTokenMetadataService: jest.Mocked<TokenMetadataService>;
    beforeEach(() => {
      mockTokenMetadataService = {
        getTokenBalanceAndMetadata: jest.fn(() => ({
          balance: BigInt(
            alreadyPopulatedContext.permissionDetails.initialAmount,
          ),
          symbol: alreadyPopulatedContext.tokenMetadata.symbol,
          decimals: 18,
          iconUrl: 'https://example.com/icon.png',
        })),
        fetchIconDataAsBase64: jest.fn(async () =>
          Promise.resolve({ success: false }),
        ),
      } as unknown as jest.Mocked<TokenMetadataService>;
    });

    it('should create a context from a permission request', async () => {
      const text = 'The contents of the image';
      /* eslint-disable no-restricted-globals */
      const base64 = Buffer.from(text, 'utf8').toString('base64');

      mockTokenMetadataService.fetchIconDataAsBase64.mockResolvedValueOnce({
        success: true,
        imageDataBase64: `data:image/png;base64,${base64}`,
      });

      const context = await buildContext({
        permissionRequest: alreadyPopulatedPermissionRequest,
        tokenMetadataService: mockTokenMetadataService,
      });

      expect(context).toStrictEqual({
        ...alreadyPopulatedContext,
        tokenMetadata: {
          ...alreadyPopulatedContext.tokenMetadata,
          iconDataBase64: `data:image/png;base64,${base64}`,
        },
      });

      expect(
        mockTokenMetadataService.getTokenBalanceAndMetadata,
      ).toHaveBeenCalledWith({
        chainId: Number(alreadyPopulatedPermissionRequest.chainId),
        account: ACCOUNT_ADDRESS,
      });
    });
  });

  describe('createContextMetadata()', () => {
    const context = {
      ...alreadyPopulatedContext,
      expiry: convertTimestampToReadableDate(Date.now() / 1000 + 24 * 60 * 60), // 24 hours from now
      permissionDetails: {
        ...alreadyPopulatedContext.permissionDetails,
        startTime: convertTimestampToReadableDate(Date.now() / 1000),
      },
    };

    it('should create metadata for a context', async () => {
      const metadata = await deriveMetadata({
        context,
      });

      expect(metadata).toStrictEqual({
        amountPerSecond: '0.5',
        validationErrors: {},
      });
    });

    describe('initialAmount validation', () => {
      it.each([['0x1234'], ['Steve']])(
        'should return a validation error for invalid initial amount %s',
        async (initialAmount) => {
          const contextWithInvalidInitialAmount = {
            ...context,
            permissionDetails: {
              ...context.permissionDetails,
              initialAmount,
            },
          };

          const metadata = await deriveMetadata({
            context: contextWithInvalidInitialAmount,
          });

          expect(metadata.validationErrors).toStrictEqual({
            initialAmountError: 'Invalid initial amount',
          });
        },
      );

      it('should return a validation error for negative initial amount', async () => {
        const contextWithNegativeInitialAmount = {
          ...context,
          permissionDetails: {
            ...context.permissionDetails,
            initialAmount: '-1',
          },
        };

        const metadata = await deriveMetadata({
          context: contextWithNegativeInitialAmount,
        });

        expect(metadata.validationErrors).toStrictEqual({
          initialAmountError:
            'Initial amount must be greater than or equal to 0',
        });
      });
    });

    describe('maxAmount validation', () => {
      it('should return a validation error for initial amount greater than max amount', async () => {
        const contextWithInitialAmountGreaterThanMaxAmount = {
          ...context,
          permissionDetails: {
            ...context.permissionDetails,
            initialAmount: '10',
            maxAmount: '1',
          },
        };

        const metadata = await deriveMetadata({
          context: contextWithInitialAmountGreaterThanMaxAmount,
        });

        expect(metadata.validationErrors).toStrictEqual({
          maxAmountError: 'Max amount must be greater than initial amount',
        });
      });

      it.each([['0x1234'], ['Steve']])(
        'should return a validation error for invalid max amount %s',
        async (maxAmount) => {
          const contextWithInvalidMaxAmount = {
            ...context,
            permissionDetails: {
              ...context.permissionDetails,
              maxAmount,
            },
          };

          const metadata = await deriveMetadata({
            context: contextWithInvalidMaxAmount,
          });

          expect(metadata.validationErrors).toStrictEqual({
            maxAmountError: 'Invalid max amount',
          });
        },
      );

      it('should return a validation error for negative max amount', async () => {
        const contextWithNegativeMaxAmount = {
          ...context,
          permissionDetails: {
            ...context.permissionDetails,
            maxAmount: '-1',
          },
        };

        const metadata = await deriveMetadata({
          context: contextWithNegativeMaxAmount,
        });

        expect(metadata.validationErrors).toStrictEqual({
          maxAmountError: 'Max amount must be greater than 0',
        });
      });
    });

    describe('amountPerPeriod validation', () => {
      it.each([['0x1234'], ['Steve']])(
        'should return a validation error for invalid amount per period %s',
        async (amountPerPeriod) => {
          const contextWithInvalidAmountPerPeriod = {
            ...context,
            permissionDetails: {
              ...context.permissionDetails,
              amountPerPeriod,
            },
          };

          const metadata = await deriveMetadata({
            context: contextWithInvalidAmountPerPeriod,
          });

          expect(metadata.validationErrors).toStrictEqual({
            amountPerPeriodError: 'Invalid amount per period',
          });
        },
      );

      it('should return a validation error for negative amount per period', async () => {
        const contextWithNegativeAmountPerPeriod = {
          ...context,
          permissionDetails: {
            ...context.permissionDetails,
            amountPerPeriod: '-1',
          },
        };

        const metadata = await deriveMetadata({
          context: contextWithNegativeAmountPerPeriod,
        });

        expect(metadata.validationErrors).toStrictEqual({
          amountPerPeriodError: 'Amount per period must be greater than 0',
        });
      });

      describe('startTime validation', () => {
        it('should return a validation error for startTime in the past', async () => {
          const contextWithStartTimeInThePast = {
            ...context,
            permissionDetails: {
              ...context.permissionDetails,
              startTime: '10/26/1985',
            },
          };

          const metadata = await deriveMetadata({
            context: contextWithStartTimeInThePast,
          });

          expect(metadata.validationErrors).toStrictEqual({
            startTimeError: 'Start time must be today or later',
          });
        });

        it.each([['12345678'], ['0x1234'], ['Steve']])(
          'should return a validation error for invalid startTime %s',
          async (startTime) => {
            const contextWithInvalidStartTime = {
              ...context,
              permissionDetails: {
                ...context.permissionDetails,
                startTime,
              },
            };

            const metadata = await deriveMetadata({
              context: contextWithInvalidStartTime,
            });

            expect(metadata.validationErrors).toStrictEqual({
              startTimeError: 'Invalid start time',
            });
          },
        );
      });
    });

    describe('expiry validation', () => {
      it('should return a validation error for expiry in the past', async () => {
        const contextWithExpiryInThePast = {
          ...context,
          expiry: '10/26/1985',
          permissionDetails: {
            ...context.permissionDetails,
          },
        };

        const metadata = await deriveMetadata({
          context: contextWithExpiryInThePast,
        });

        expect(metadata.validationErrors).toStrictEqual({
          expiryError: 'Expiry must be in the future',
        });
      });

      it.each([['12345678'], ['0x1234'], ['Steve']])(
        'should return a validation error for invalid expiry %s',
        async (expiry) => {
          const contextWithInvalidExpiry = {
            ...context,
            expiry,
            permissionDetails: {
              ...context.permissionDetails,
            },
          };

          const metadata = await deriveMetadata({
            context: contextWithInvalidExpiry,
          });

          expect(metadata.validationErrors).toStrictEqual({
            expiryError: 'Invalid expiry',
          });
        },
      );
    });

    describe('contextToPermissionRequest()', () => {
      it('should convert a context to a permission request', async () => {
        const permissionRequest = await applyContext({
          context: alreadyPopulatedContext,
          originalRequest: alreadyPopulatedPermissionRequest,
        });

        expect(permissionRequest).toStrictEqual(
          alreadyPopulatedPermissionRequest,
        );
      });
    });
  });
});<|MERGE_RESOLUTION|>--- conflicted
+++ resolved
@@ -9,6 +9,7 @@
   applyContext,
 } from '../../../src/permissions/nativeTokenStream/context';
 import type {
+  NativeTokenStreamContext,
   NativeTokenStreamPermission,
   NativeTokenStreamPermissionRequest,
 } from '../../../src/permissions/nativeTokenStream/types';
@@ -61,13 +62,8 @@
   },
 };
 
-<<<<<<< HEAD
-const alreadyPopulatedContext = {
-  expiry: '05/01/2024',
-=======
 const alreadyPopulatedContext: NativeTokenStreamContext = {
   expiry: '1714521600',
->>>>>>> 8e03d851
   isAdjustmentAllowed: true,
   justification: 'Permission to do something important',
   accountAddressCaip10: `eip155:1:${ACCOUNT_ADDRESS}`,
@@ -141,7 +137,7 @@
       mockTokenMetadataService = {
         getTokenBalanceAndMetadata: jest.fn(() => ({
           balance: BigInt(
-            alreadyPopulatedContext.permissionDetails.initialAmount,
+            alreadyPopulatedContext.permissionDetails.initialAmount ?? 0,
           ),
           symbol: alreadyPopulatedContext.tokenMetadata.symbol,
           decimals: 18,
