import { describe, expect, it } from '@jest/globals';

import { TimePeriod } from '../../../src/core/types';
import { createConfirmationContent } from '../../../src/permissions/nativeTokenStream/content';
import type {
  NativeTokenStreamContext,
  NativeTokenStreamMetadata,
} from '../../../src/permissions/nativeTokenStream/types';

const mockContext: NativeTokenStreamContext = {
  expiry: {
    timestamp: 1714521600, // 05/01/2024
    isAdjustmentAllowed: true,
  },
  isAdjustmentAllowed: true,
  justification: 'Permission to stream native tokens',
  accountAddressCaip10: `eip155:1:0xf39Fd6e51aad88F6F4ce6aB8827279cffFb92266`,
  tokenAddressCaip19: `eip155:1/erc20:0xA0b86a33E6417efb4e0Ba2b1e4E6FE87bbEf2B0F`,
  tokenMetadata: {
    symbol: 'ETH',
    decimals: 18,
    iconDataBase64: null,
  },
  permissionDetails: {
    initialAmount: '1',
    maxAmount: '10',
    timePeriod: TimePeriod.WEEKLY,
    startTime: 499161600, // 10/26/1985
    amountPerPeriod: '302400',
  },
};

const mockMetadata: NativeTokenStreamMetadata = {
  amountPerSecond: '0.5',
  validationErrors: {},
};

describe('nativeTokenStream:content', () => {
  describe('createConfirmationContent()', () => {
    it('should render content with all permission details', async () => {
      const content = await createConfirmationContent({
        context: mockContext,
        metadata: mockMetadata,
      });

      expect(content).toMatchInlineSnapshot(`
{
  "key": null,
  "props": {
    "children": [
      {
        "key": null,
        "props": {
          "children": [
            [
              {
                "key": null,
                "props": {
                  "children": [
                    {
                      "key": null,
                      "props": {
                        "alignment": "space-between",
                        "children": [
                          {
                            "key": null,
                            "props": {
                              "children": [
                                {
                                  "key": null,
                                  "props": {
                                    "children": "Initial Amount",
                                  },
                                  "type": "Text",
                                },
                                {
                                  "key": null,
                                  "props": {
                                    "children": {
                                      "key": null,
                                      "props": {
                                        "color": "muted",
                                        "name": "question",
                                        "size": "inherit",
                                      },
                                      "type": "Icon",
                                    },
                                    "content": {
                                      "key": null,
                                      "props": {
                                        "children": "The initial amount of tokens that can be streamed.",
                                      },
                                      "type": "Text",
                                    },
                                  },
                                  "type": "Tooltip",
                                },
                              ],
                              "direction": "horizontal",
                            },
                            "type": "Box",
                          },
                          {
                            "key": null,
                            "props": {
                              "children": {
                                "key": null,
                                "props": {
                                  "children": {
                                    "key": null,
                                    "props": {
                                      "alt": "Remove Initial Amount",
                                      "src": "<svg width="37.5" height="21" viewBox="0 0 37.5 21" xmlns="http://www.w3.org/2000/svg">
  <!-- Background -->
  <rect x="0" y="0" width="37.5" height="21" rx="10.5" fill="#3F57FF"/>

  <!-- Toggle circle (on right) -->
  <circle cx="27" cy="10.5" r="7.5" fill="white"/>
</svg>
",
                                    },
                                    "type": "Image",
                                  },
                                  "name": "native-token-stream-initial-amount_removeFieldButton",
                                },
                                "type": "Button",
                              },
                            },
                            "type": "Box",
                          },
                        ],
                        "direction": "horizontal",
                      },
                      "type": "Box",
                    },
                    {
                      "key": null,
                      "props": {
                        "children": [
                          {
                            "key": null,
                            "props": {
                              "children": null,
                            },
                            "type": "Box",
                          },
                          {
                            "key": null,
                            "props": {
                              "name": "native-token-stream-initial-amount",
                              "type": "number",
                              "value": "1",
                            },
                            "type": "Input",
                          },
                          {
                            "key": null,
                            "props": {
                              "children": null,
                            },
                            "type": "Box",
                          },
                        ],
                      },
                      "type": "Field",
                    },
                  ],
                  "direction": "vertical",
                },
                "type": "Box",
              },
              {
                "key": null,
                "props": {
                  "children": [
                    {
                      "key": null,
                      "props": {
                        "alignment": "space-between",
                        "children": [
                          {
                            "key": null,
                            "props": {
                              "children": [
                                {
                                  "key": null,
                                  "props": {
                                    "children": "Max Amount",
                                  },
                                  "type": "Text",
                                },
                                {
                                  "key": null,
                                  "props": {
                                    "children": {
                                      "key": null,
                                      "props": {
                                        "color": "muted",
                                        "name": "question",
                                        "size": "inherit",
                                      },
                                      "type": "Icon",
                                    },
                                    "content": {
                                      "key": null,
                                      "props": {
                                        "children": "The maximum amount of tokens that can be streamed.",
                                      },
                                      "type": "Text",
                                    },
                                  },
                                  "type": "Tooltip",
                                },
                              ],
                              "direction": "horizontal",
                            },
                            "type": "Box",
                          },
                          {
                            "key": null,
                            "props": {
                              "children": {
                                "key": null,
                                "props": {
                                  "children": {
                                    "key": null,
                                    "props": {
                                      "alt": "Remove Max Amount",
                                      "src": "<svg width="37.5" height="21" viewBox="0 0 37.5 21" xmlns="http://www.w3.org/2000/svg">
  <!-- Background -->
  <rect x="0" y="0" width="37.5" height="21" rx="10.5" fill="#3F57FF"/>

  <!-- Toggle circle (on right) -->
  <circle cx="27" cy="10.5" r="7.5" fill="white"/>
</svg>
",
                                    },
                                    "type": "Image",
                                  },
                                  "name": "native-token-stream-max-amount_removeFieldButton",
                                },
                                "type": "Button",
                              },
                            },
                            "type": "Box",
                          },
                        ],
                        "direction": "horizontal",
                      },
                      "type": "Box",
                    },
                    {
                      "key": null,
                      "props": {
                        "children": [
                          {
                            "key": null,
                            "props": {
                              "children": null,
                            },
                            "type": "Box",
                          },
                          {
                            "key": null,
                            "props": {
                              "name": "native-token-stream-max-amount",
                              "type": "number",
                              "value": "10",
                            },
                            "type": "Input",
                          },
                          {
                            "key": null,
                            "props": {
                              "children": null,
                            },
                            "type": "Box",
                          },
                        ],
                      },
                      "type": "Field",
                    },
                  ],
                  "direction": "vertical",
                },
                "type": "Box",
              },
            ],
            {
              "key": null,
              "props": {},
              "type": "Divider",
            },
            [
              {
                "key": null,
                "props": {
                  "children": [
                    {
                      "key": null,
                      "props": {
                        "alignment": "space-between",
                        "children": [
                          {
                            "key": null,
                            "props": {
                              "children": [
                                {
                                  "key": null,
                                  "props": {
                                    "children": "Start Time",
                                  },
                                  "type": "Text",
                                },
                                {
                                  "key": null,
                                  "props": {
                                    "children": {
                                      "key": null,
                                      "props": {
                                        "color": "muted",
                                        "name": "question",
                                        "size": "inherit",
                                      },
                                      "type": "Icon",
                                    },
                                    "content": {
                                      "key": null,
                                      "props": {
<<<<<<< HEAD
                                        "children": "The start time of the stream (mm/dd/yyyy hh:mm:ss).",
=======
                                        "children": "The start time of the stream.",
>>>>>>> b272a08c
                                      },
                                      "type": "Text",
                                    },
                                  },
                                  "type": "Tooltip",
                                },
                              ],
                              "direction": "horizontal",
                            },
                            "type": "Box",
                          },
                          null,
                        ],
                        "direction": "horizontal",
                      },
                      "type": "Box",
                    },
                    {
                      "key": null,
                      "props": {
                        "children": {
                          "key": null,
                          "props": {
                            "disablePast": true,
                            "name": "native-token-stream-start-time",
                            "type": "datetime",
                            "value": "1985-10-26T08:00:00.000Z",
                          },
                          "type": "DateTimePicker",
                        },
                      },
                      "type": "Field",
                    },
                  ],
                  "direction": "vertical",
                },
                "type": "Box",
              },
              {
                "key": null,
                "props": {
                  "children": [
                    {
                      "key": null,
                      "props": {
                        "alignment": "space-between",
                        "children": [
                          {
                            "key": null,
                            "props": {
                              "children": [
                                {
                                  "key": null,
                                  "props": {
                                    "children": "Expiry",
                                  },
                                  "type": "Text",
                                },
                                {
                                  "key": null,
                                  "props": {
                                    "children": {
                                      "key": null,
                                      "props": {
                                        "color": "muted",
                                        "name": "question",
                                        "size": "inherit",
                                      },
                                      "type": "Icon",
                                    },
                                    "content": {
                                      "key": null,
                                      "props": {
<<<<<<< HEAD
                                        "children": "The expiry date of the permission (mm/dd/yyyy hh:mm:ss).",
=======
                                        "children": "The expiry date of the permission.",
>>>>>>> b272a08c
                                      },
                                      "type": "Text",
                                    },
                                  },
                                  "type": "Tooltip",
                                },
                              ],
                              "direction": "horizontal",
                            },
                            "type": "Box",
                          },
                          null,
                        ],
                        "direction": "horizontal",
                      },
                      "type": "Box",
                    },
                    {
                      "key": null,
                      "props": {
                        "children": {
                          "key": null,
                          "props": {
                            "disablePast": true,
                            "name": "native-token-stream-expiry",
                            "type": "datetime",
                            "value": "2024-05-01T00:00:00.000Z",
                          },
                          "type": "DateTimePicker",
                        },
                      },
                      "type": "Field",
                    },
                  ],
                  "direction": "vertical",
                },
                "type": "Box",
              },
            ],
          ],
        },
        "type": "Section",
      },
      {
        "key": null,
        "props": {
          "children": [
            [
              {
                "key": null,
                "props": {
                  "children": [
                    {
                      "key": null,
                      "props": {
                        "alignment": "space-between",
                        "children": [
                          {
                            "key": null,
                            "props": {
                              "children": [
                                {
                                  "key": null,
                                  "props": {
                                    "children": "Stream Amount",
                                  },
                                  "type": "Text",
                                },
                                {
                                  "key": null,
                                  "props": {
                                    "children": {
                                      "key": null,
                                      "props": {
                                        "color": "muted",
                                        "name": "question",
                                        "size": "inherit",
                                      },
                                      "type": "Icon",
                                    },
                                    "content": {
                                      "key": null,
                                      "props": {
                                        "children": "The amount of tokens that can be streamed per period.",
                                      },
                                      "type": "Text",
                                    },
                                  },
                                  "type": "Tooltip",
                                },
                              ],
                              "direction": "horizontal",
                            },
                            "type": "Box",
                          },
                          null,
                        ],
                        "direction": "horizontal",
                      },
                      "type": "Box",
                    },
                    {
                      "key": null,
                      "props": {
                        "children": [
                          {
                            "key": null,
                            "props": {
                              "children": null,
                            },
                            "type": "Box",
                          },
                          {
                            "key": null,
                            "props": {
                              "name": "native-token-stream-amount-per-period",
                              "type": "number",
                              "value": "302400",
                            },
                            "type": "Input",
                          },
                          {
                            "key": null,
                            "props": {
                              "children": null,
                            },
                            "type": "Box",
                          },
                        ],
                      },
                      "type": "Field",
                    },
                  ],
                  "direction": "vertical",
                },
                "type": "Box",
              },
              {
                "key": null,
                "props": {
                  "children": [
                    {
                      "key": null,
                      "props": {
                        "alignment": "space-between",
                        "children": [
                          {
                            "key": null,
                            "props": {
                              "children": [
                                {
                                  "key": null,
                                  "props": {
                                    "children": "Stream Period",
                                  },
                                  "type": "Text",
                                },
                                {
                                  "key": null,
                                  "props": {
                                    "children": {
                                      "key": null,
                                      "props": {
                                        "color": "muted",
                                        "name": "question",
                                        "size": "inherit",
                                      },
                                      "type": "Icon",
                                    },
                                    "content": {
                                      "key": null,
                                      "props": {
                                        "children": "The period of the stream.",
                                      },
                                      "type": "Text",
                                    },
                                  },
                                  "type": "Tooltip",
                                },
                              ],
                              "direction": "horizontal",
                            },
                            "type": "Box",
                          },
                          null,
                        ],
                        "direction": "horizontal",
                      },
                      "type": "Box",
                    },
                    {
                      "key": null,
                      "props": {
                        "children": {
                          "key": null,
                          "props": {
                            "children": [
                              {
                                "key": "hourly",
                                "props": {
                                  "children": "Hourly",
                                  "value": "hourly",
                                },
                                "type": "Option",
                              },
                              {
                                "key": "daily",
                                "props": {
                                  "children": "Daily",
                                  "value": "daily",
                                },
                                "type": "Option",
                              },
                              {
                                "key": "weekly",
                                "props": {
                                  "children": "Weekly",
                                  "value": "weekly",
                                },
                                "type": "Option",
                              },
                              {
                                "key": "biweekly",
                                "props": {
                                  "children": "Biweekly",
                                  "value": "biweekly",
                                },
                                "type": "Option",
                              },
                              {
                                "key": "monthly",
                                "props": {
                                  "children": "Monthly",
                                  "value": "monthly",
                                },
                                "type": "Option",
                              },
                              {
                                "key": "yearly",
                                "props": {
                                  "children": "Yearly",
                                  "value": "yearly",
                                },
                                "type": "Option",
                              },
                            ],
                            "name": "native-token-stream-time-period",
                            "value": "weekly",
                          },
                          "type": "Dropdown",
                        },
                      },
                      "type": "Field",
                    },
                  ],
                  "direction": "vertical",
                },
                "type": "Box",
              },
            ],
            {
              "key": null,
              "props": {
                "children": [
                  {
                    "key": null,
                    "props": {
                      "alignment": "space-between",
                      "children": {
                        "key": null,
                        "props": {
                          "children": [
                            {
                              "key": null,
                              "props": {
                                "children": "Stream rate",
                              },
                              "type": "Text",
                            },
                            {
                              "key": null,
                              "props": {
                                "children": {
                                  "key": null,
                                  "props": {
                                    "color": "muted",
                                    "name": "question",
                                    "size": "inherit",
                                  },
                                  "type": "Icon",
                                },
                                "content": {
                                  "key": null,
                                  "props": {
                                    "children": "The amount of tokens to stream per second.",
                                  },
                                  "type": "Text",
                                },
                              },
                              "type": "Tooltip",
                            },
                          ],
                          "direction": "horizontal",
                        },
                        "type": "Box",
                      },
                      "direction": "horizontal",
                    },
                    "type": "Box",
                  },
                  {
                    "key": null,
                    "props": {
                      "children": [
                        {
                          "key": null,
                          "props": {
                            "children": {
                              "key": null,
                              "props": {
                                "children": " ",
                              },
                              "type": "Text",
                            },
                          },
                          "type": "Box",
                        },
                        {
                          "key": null,
                          "props": {
                            "disabled": true,
                            "name": "stream-rate",
                            "type": "text",
                            "value": "0.5 ETH/sec",
                          },
                          "type": "Input",
                        },
                      ],
                    },
                    "type": "Field",
                  },
                ],
                "direction": "vertical",
              },
              "type": "Box",
            },
          ],
        },
        "type": "Section",
      },
    ],
  },
  "type": "Box",
}
`);
    });

    it('should render content with validation errors', async () => {
      const contentWithErrors = await createConfirmationContent({
        context: mockContext,
        metadata: {
          ...mockMetadata,
          validationErrors: {
            amountPerPeriodError: 'Invalid amount',
            initialAmountError: 'Invalid initial amount',
          },
        },
      });

      expect(contentWithErrors).toMatchInlineSnapshot(`
{
  "key": null,
  "props": {
    "children": [
      {
        "key": null,
        "props": {
          "children": [
            [
              {
                "key": null,
                "props": {
                  "children": [
                    {
                      "key": null,
                      "props": {
                        "alignment": "space-between",
                        "children": [
                          {
                            "key": null,
                            "props": {
                              "children": [
                                {
                                  "key": null,
                                  "props": {
                                    "children": "Initial Amount",
                                  },
                                  "type": "Text",
                                },
                                {
                                  "key": null,
                                  "props": {
                                    "children": {
                                      "key": null,
                                      "props": {
                                        "color": "muted",
                                        "name": "question",
                                        "size": "inherit",
                                      },
                                      "type": "Icon",
                                    },
                                    "content": {
                                      "key": null,
                                      "props": {
                                        "children": "The initial amount of tokens that can be streamed.",
                                      },
                                      "type": "Text",
                                    },
                                  },
                                  "type": "Tooltip",
                                },
                              ],
                              "direction": "horizontal",
                            },
                            "type": "Box",
                          },
                          {
                            "key": null,
                            "props": {
                              "children": {
                                "key": null,
                                "props": {
                                  "children": {
                                    "key": null,
                                    "props": {
                                      "alt": "Remove Initial Amount",
                                      "src": "<svg width="37.5" height="21" viewBox="0 0 37.5 21" xmlns="http://www.w3.org/2000/svg">
  <!-- Background -->
  <rect x="0" y="0" width="37.5" height="21" rx="10.5" fill="#3F57FF"/>

  <!-- Toggle circle (on right) -->
  <circle cx="27" cy="10.5" r="7.5" fill="white"/>
</svg>
",
                                    },
                                    "type": "Image",
                                  },
                                  "name": "native-token-stream-initial-amount_removeFieldButton",
                                },
                                "type": "Button",
                              },
                            },
                            "type": "Box",
                          },
                        ],
                        "direction": "horizontal",
                      },
                      "type": "Box",
                    },
                    {
                      "key": null,
                      "props": {
                        "children": [
                          {
                            "key": null,
                            "props": {
                              "children": null,
                            },
                            "type": "Box",
                          },
                          {
                            "key": null,
                            "props": {
                              "name": "native-token-stream-initial-amount",
                              "type": "number",
                              "value": "1",
                            },
                            "type": "Input",
                          },
                          {
                            "key": null,
                            "props": {
                              "children": null,
                            },
                            "type": "Box",
                          },
                        ],
                        "error": "Invalid initial amount",
                      },
                      "type": "Field",
                    },
                  ],
                  "direction": "vertical",
                },
                "type": "Box",
              },
              {
                "key": null,
                "props": {
                  "children": [
                    {
                      "key": null,
                      "props": {
                        "alignment": "space-between",
                        "children": [
                          {
                            "key": null,
                            "props": {
                              "children": [
                                {
                                  "key": null,
                                  "props": {
                                    "children": "Max Amount",
                                  },
                                  "type": "Text",
                                },
                                {
                                  "key": null,
                                  "props": {
                                    "children": {
                                      "key": null,
                                      "props": {
                                        "color": "muted",
                                        "name": "question",
                                        "size": "inherit",
                                      },
                                      "type": "Icon",
                                    },
                                    "content": {
                                      "key": null,
                                      "props": {
                                        "children": "The maximum amount of tokens that can be streamed.",
                                      },
                                      "type": "Text",
                                    },
                                  },
                                  "type": "Tooltip",
                                },
                              ],
                              "direction": "horizontal",
                            },
                            "type": "Box",
                          },
                          {
                            "key": null,
                            "props": {
                              "children": {
                                "key": null,
                                "props": {
                                  "children": {
                                    "key": null,
                                    "props": {
                                      "alt": "Remove Max Amount",
                                      "src": "<svg width="37.5" height="21" viewBox="0 0 37.5 21" xmlns="http://www.w3.org/2000/svg">
  <!-- Background -->
  <rect x="0" y="0" width="37.5" height="21" rx="10.5" fill="#3F57FF"/>

  <!-- Toggle circle (on right) -->
  <circle cx="27" cy="10.5" r="7.5" fill="white"/>
</svg>
",
                                    },
                                    "type": "Image",
                                  },
                                  "name": "native-token-stream-max-amount_removeFieldButton",
                                },
                                "type": "Button",
                              },
                            },
                            "type": "Box",
                          },
                        ],
                        "direction": "horizontal",
                      },
                      "type": "Box",
                    },
                    {
                      "key": null,
                      "props": {
                        "children": [
                          {
                            "key": null,
                            "props": {
                              "children": null,
                            },
                            "type": "Box",
                          },
                          {
                            "key": null,
                            "props": {
                              "name": "native-token-stream-max-amount",
                              "type": "number",
                              "value": "10",
                            },
                            "type": "Input",
                          },
                          {
                            "key": null,
                            "props": {
                              "children": null,
                            },
                            "type": "Box",
                          },
                        ],
                      },
                      "type": "Field",
                    },
                  ],
                  "direction": "vertical",
                },
                "type": "Box",
              },
            ],
            {
              "key": null,
              "props": {},
              "type": "Divider",
            },
            [
              {
                "key": null,
                "props": {
                  "children": [
                    {
                      "key": null,
                      "props": {
                        "alignment": "space-between",
                        "children": [
                          {
                            "key": null,
                            "props": {
                              "children": [
                                {
                                  "key": null,
                                  "props": {
                                    "children": "Start Time",
                                  },
                                  "type": "Text",
                                },
                                {
                                  "key": null,
                                  "props": {
                                    "children": {
                                      "key": null,
                                      "props": {
                                        "color": "muted",
                                        "name": "question",
                                        "size": "inherit",
                                      },
                                      "type": "Icon",
                                    },
                                    "content": {
                                      "key": null,
                                      "props": {
<<<<<<< HEAD
                                        "children": "The start time of the stream (mm/dd/yyyy hh:mm:ss).",
=======
                                        "children": "The start time of the stream.",
>>>>>>> b272a08c
                                      },
                                      "type": "Text",
                                    },
                                  },
                                  "type": "Tooltip",
                                },
                              ],
                              "direction": "horizontal",
                            },
                            "type": "Box",
                          },
                          null,
                        ],
                        "direction": "horizontal",
                      },
                      "type": "Box",
                    },
                    {
                      "key": null,
                      "props": {
                        "children": {
                          "key": null,
                          "props": {
                            "disablePast": true,
                            "name": "native-token-stream-start-time",
                            "type": "datetime",
                            "value": "1985-10-26T08:00:00.000Z",
                          },
                          "type": "DateTimePicker",
                        },
                      },
                      "type": "Field",
                    },
                  ],
                  "direction": "vertical",
                },
                "type": "Box",
              },
              {
                "key": null,
                "props": {
                  "children": [
                    {
                      "key": null,
                      "props": {
                        "alignment": "space-between",
                        "children": [
                          {
                            "key": null,
                            "props": {
                              "children": [
                                {
                                  "key": null,
                                  "props": {
                                    "children": "Expiry",
                                  },
                                  "type": "Text",
                                },
                                {
                                  "key": null,
                                  "props": {
                                    "children": {
                                      "key": null,
                                      "props": {
                                        "color": "muted",
                                        "name": "question",
                                        "size": "inherit",
                                      },
                                      "type": "Icon",
                                    },
                                    "content": {
                                      "key": null,
                                      "props": {
<<<<<<< HEAD
                                        "children": "The expiry date of the permission (mm/dd/yyyy hh:mm:ss).",
=======
                                        "children": "The expiry date of the permission.",
>>>>>>> b272a08c
                                      },
                                      "type": "Text",
                                    },
                                  },
                                  "type": "Tooltip",
                                },
                              ],
                              "direction": "horizontal",
                            },
                            "type": "Box",
                          },
                          null,
                        ],
                        "direction": "horizontal",
                      },
                      "type": "Box",
                    },
                    {
                      "key": null,
                      "props": {
                        "children": {
                          "key": null,
                          "props": {
                            "disablePast": true,
                            "name": "native-token-stream-expiry",
                            "type": "datetime",
                            "value": "2024-05-01T00:00:00.000Z",
                          },
                          "type": "DateTimePicker",
                        },
                      },
                      "type": "Field",
                    },
                  ],
                  "direction": "vertical",
                },
                "type": "Box",
              },
            ],
          ],
        },
        "type": "Section",
      },
      {
        "key": null,
        "props": {
          "children": [
            [
              {
                "key": null,
                "props": {
                  "children": [
                    {
                      "key": null,
                      "props": {
                        "alignment": "space-between",
                        "children": [
                          {
                            "key": null,
                            "props": {
                              "children": [
                                {
                                  "key": null,
                                  "props": {
                                    "children": "Stream Amount",
                                  },
                                  "type": "Text",
                                },
                                {
                                  "key": null,
                                  "props": {
                                    "children": {
                                      "key": null,
                                      "props": {
                                        "color": "muted",
                                        "name": "question",
                                        "size": "inherit",
                                      },
                                      "type": "Icon",
                                    },
                                    "content": {
                                      "key": null,
                                      "props": {
                                        "children": "The amount of tokens that can be streamed per period.",
                                      },
                                      "type": "Text",
                                    },
                                  },
                                  "type": "Tooltip",
                                },
                              ],
                              "direction": "horizontal",
                            },
                            "type": "Box",
                          },
                          null,
                        ],
                        "direction": "horizontal",
                      },
                      "type": "Box",
                    },
                    {
                      "key": null,
                      "props": {
                        "children": [
                          {
                            "key": null,
                            "props": {
                              "children": null,
                            },
                            "type": "Box",
                          },
                          {
                            "key": null,
                            "props": {
                              "name": "native-token-stream-amount-per-period",
                              "type": "number",
                              "value": "302400",
                            },
                            "type": "Input",
                          },
                          {
                            "key": null,
                            "props": {
                              "children": null,
                            },
                            "type": "Box",
                          },
                        ],
                        "error": "Invalid amount",
                      },
                      "type": "Field",
                    },
                  ],
                  "direction": "vertical",
                },
                "type": "Box",
              },
              {
                "key": null,
                "props": {
                  "children": [
                    {
                      "key": null,
                      "props": {
                        "alignment": "space-between",
                        "children": [
                          {
                            "key": null,
                            "props": {
                              "children": [
                                {
                                  "key": null,
                                  "props": {
                                    "children": "Stream Period",
                                  },
                                  "type": "Text",
                                },
                                {
                                  "key": null,
                                  "props": {
                                    "children": {
                                      "key": null,
                                      "props": {
                                        "color": "muted",
                                        "name": "question",
                                        "size": "inherit",
                                      },
                                      "type": "Icon",
                                    },
                                    "content": {
                                      "key": null,
                                      "props": {
                                        "children": "The period of the stream.",
                                      },
                                      "type": "Text",
                                    },
                                  },
                                  "type": "Tooltip",
                                },
                              ],
                              "direction": "horizontal",
                            },
                            "type": "Box",
                          },
                          null,
                        ],
                        "direction": "horizontal",
                      },
                      "type": "Box",
                    },
                    {
                      "key": null,
                      "props": {
                        "children": {
                          "key": null,
                          "props": {
                            "children": [
                              {
                                "key": "hourly",
                                "props": {
                                  "children": "Hourly",
                                  "value": "hourly",
                                },
                                "type": "Option",
                              },
                              {
                                "key": "daily",
                                "props": {
                                  "children": "Daily",
                                  "value": "daily",
                                },
                                "type": "Option",
                              },
                              {
                                "key": "weekly",
                                "props": {
                                  "children": "Weekly",
                                  "value": "weekly",
                                },
                                "type": "Option",
                              },
                              {
                                "key": "biweekly",
                                "props": {
                                  "children": "Biweekly",
                                  "value": "biweekly",
                                },
                                "type": "Option",
                              },
                              {
                                "key": "monthly",
                                "props": {
                                  "children": "Monthly",
                                  "value": "monthly",
                                },
                                "type": "Option",
                              },
                              {
                                "key": "yearly",
                                "props": {
                                  "children": "Yearly",
                                  "value": "yearly",
                                },
                                "type": "Option",
                              },
                            ],
                            "name": "native-token-stream-time-period",
                            "value": "weekly",
                          },
                          "type": "Dropdown",
                        },
                      },
                      "type": "Field",
                    },
                  ],
                  "direction": "vertical",
                },
                "type": "Box",
              },
            ],
            {
              "key": null,
              "props": {
                "children": [
                  {
                    "key": null,
                    "props": {
                      "alignment": "space-between",
                      "children": {
                        "key": null,
                        "props": {
                          "children": [
                            {
                              "key": null,
                              "props": {
                                "children": "Stream rate",
                              },
                              "type": "Text",
                            },
                            {
                              "key": null,
                              "props": {
                                "children": {
                                  "key": null,
                                  "props": {
                                    "color": "muted",
                                    "name": "question",
                                    "size": "inherit",
                                  },
                                  "type": "Icon",
                                },
                                "content": {
                                  "key": null,
                                  "props": {
                                    "children": "The amount of tokens to stream per second.",
                                  },
                                  "type": "Text",
                                },
                              },
                              "type": "Tooltip",
                            },
                          ],
                          "direction": "horizontal",
                        },
                        "type": "Box",
                      },
                      "direction": "horizontal",
                    },
                    "type": "Box",
                  },
                  {
                    "key": null,
                    "props": {
                      "children": [
                        {
                          "key": null,
                          "props": {
                            "children": {
                              "key": null,
                              "props": {
                                "children": " ",
                              },
                              "type": "Text",
                            },
                          },
                          "type": "Box",
                        },
                        {
                          "key": null,
                          "props": {
                            "disabled": true,
                            "name": "stream-rate",
                            "type": "text",
                            "value": "0.5 ETH/sec",
                          },
                          "type": "Input",
                        },
                      ],
                    },
                    "type": "Field",
                  },
                ],
                "direction": "vertical",
              },
              "type": "Box",
            },
          ],
        },
        "type": "Section",
      },
    ],
  },
  "type": "Box",
}
`);
    });

    it('should handle disabled fields when adjustment is not allowed', async () => {
      const contentWithoutAdjustment = await createConfirmationContent({
        context: {
          ...mockContext,
          isAdjustmentAllowed: false,
        },
        metadata: mockMetadata,
      });

      expect(contentWithoutAdjustment).toMatchInlineSnapshot(`
{
  "key": null,
  "props": {
    "children": [
      {
        "key": null,
        "props": {
          "children": [
            [
              {
                "key": null,
                "props": {
                  "alignment": "space-between",
                  "children": [
                    {
                      "key": null,
                      "props": {
                        "alignment": "space-between",
                        "children": [
                          {
                            "key": null,
                            "props": {
                              "children": [
                                {
                                  "key": null,
                                  "props": {
                                    "children": "Initial Amount",
                                  },
                                  "type": "Text",
                                },
                                {
                                  "key": null,
                                  "props": {
                                    "children": {
                                      "key": null,
                                      "props": {
                                        "color": "muted",
                                        "name": "question",
                                        "size": "inherit",
                                      },
                                      "type": "Icon",
                                    },
                                    "content": {
                                      "key": null,
                                      "props": {
                                        "children": "The initial amount of tokens that can be streamed.",
                                      },
                                      "type": "Text",
                                    },
                                  },
                                  "type": "Tooltip",
                                },
                              ],
                              "direction": "horizontal",
                            },
                            "type": "Box",
                          },
                          null,
                        ],
                        "direction": "horizontal",
                      },
                      "type": "Box",
                    },
                    {
                      "key": null,
                      "props": {
                        "children": [
                          null,
                          {
                            "key": null,
                            "props": {
                              "children": "1",
                            },
                            "type": "Text",
                          },
                        ],
                        "direction": "horizontal",
                      },
                      "type": "Box",
                    },
                  ],
                  "direction": "horizontal",
                },
                "type": "Box",
              },
              {
                "key": null,
                "props": {
                  "alignment": "space-between",
                  "children": [
                    {
                      "key": null,
                      "props": {
                        "alignment": "space-between",
                        "children": [
                          {
                            "key": null,
                            "props": {
                              "children": [
                                {
                                  "key": null,
                                  "props": {
                                    "children": "Max Amount",
                                  },
                                  "type": "Text",
                                },
                                {
                                  "key": null,
                                  "props": {
                                    "children": {
                                      "key": null,
                                      "props": {
                                        "color": "muted",
                                        "name": "question",
                                        "size": "inherit",
                                      },
                                      "type": "Icon",
                                    },
                                    "content": {
                                      "key": null,
                                      "props": {
                                        "children": "The maximum amount of tokens that can be streamed.",
                                      },
                                      "type": "Text",
                                    },
                                  },
                                  "type": "Tooltip",
                                },
                              ],
                              "direction": "horizontal",
                            },
                            "type": "Box",
                          },
                          null,
                        ],
                        "direction": "horizontal",
                      },
                      "type": "Box",
                    },
                    {
                      "key": null,
                      "props": {
                        "children": [
                          null,
                          {
                            "key": null,
                            "props": {
                              "children": "10",
                            },
                            "type": "Text",
                          },
                        ],
                        "direction": "horizontal",
                      },
                      "type": "Box",
                    },
                  ],
                  "direction": "horizontal",
                },
                "type": "Box",
              },
            ],
            {
              "key": null,
              "props": {},
              "type": "Divider",
            },
            [
              {
                "key": null,
                "props": {
                  "alignment": "space-between",
                  "children": [
                    {
                      "key": null,
                      "props": {
                        "alignment": "space-between",
                        "children": [
                          {
                            "key": null,
                            "props": {
                              "children": [
                                {
                                  "key": null,
                                  "props": {
                                    "children": "Start Time",
                                  },
                                  "type": "Text",
                                },
                                {
                                  "key": null,
                                  "props": {
                                    "children": {
                                      "key": null,
                                      "props": {
                                        "color": "muted",
                                        "name": "question",
                                        "size": "inherit",
                                      },
                                      "type": "Icon",
                                    },
                                    "content": {
                                      "key": null,
                                      "props": {
<<<<<<< HEAD
                                        "children": "The start time of the stream (mm/dd/yyyy hh:mm:ss).",
=======
                                        "children": "The start time of the stream.",
>>>>>>> b272a08c
                                      },
                                      "type": "Text",
                                    },
                                  },
                                  "type": "Tooltip",
                                },
                              ],
                              "direction": "horizontal",
                            },
                            "type": "Box",
                          },
                          null,
                        ],
                        "direction": "horizontal",
                      },
                      "type": "Box",
                    },
                    {
                      "key": null,
                      "props": {
                        "children": [
                          null,
                          {
                            "key": null,
                            "props": {
                              "children": "10/26/1985, 8:00:00 AM",
                            },
                            "type": "Text",
                          },
                        ],
                        "direction": "horizontal",
                      },
                      "type": "Box",
                    },
                  ],
                  "direction": "horizontal",
                },
                "type": "Box",
              },
              {
                "key": null,
                "props": {
                  "children": [
                    {
                      "key": null,
                      "props": {
                        "alignment": "space-between",
                        "children": [
                          {
                            "key": null,
                            "props": {
                              "children": [
                                {
                                  "key": null,
                                  "props": {
                                    "children": "Expiry",
                                  },
                                  "type": "Text",
                                },
                                {
                                  "key": null,
                                  "props": {
                                    "children": {
                                      "key": null,
                                      "props": {
                                        "color": "muted",
                                        "name": "question",
                                        "size": "inherit",
                                      },
                                      "type": "Icon",
                                    },
                                    "content": {
                                      "key": null,
                                      "props": {
<<<<<<< HEAD
                                        "children": "The expiry date of the permission (mm/dd/yyyy hh:mm:ss).",
=======
                                        "children": "The expiry date of the permission.",
>>>>>>> b272a08c
                                      },
                                      "type": "Text",
                                    },
                                  },
                                  "type": "Tooltip",
                                },
                              ],
                              "direction": "horizontal",
                            },
                            "type": "Box",
                          },
                          null,
                        ],
                        "direction": "horizontal",
                      },
                      "type": "Box",
                    },
                    {
                      "key": null,
                      "props": {
                        "children": {
                          "key": null,
                          "props": {
                            "disablePast": true,
                            "name": "native-token-stream-expiry",
                            "type": "datetime",
                            "value": "2024-05-01T00:00:00.000Z",
                          },
                          "type": "DateTimePicker",
                        },
                      },
                      "type": "Field",
                    },
                  ],
                  "direction": "vertical",
                },
                "type": "Box",
              },
            ],
          ],
        },
        "type": "Section",
      },
      {
        "key": null,
        "props": {
          "children": [
            [
              {
                "key": null,
                "props": {
                  "alignment": "space-between",
                  "children": [
                    {
                      "key": null,
                      "props": {
                        "alignment": "space-between",
                        "children": [
                          {
                            "key": null,
                            "props": {
                              "children": [
                                {
                                  "key": null,
                                  "props": {
                                    "children": "Stream Amount",
                                  },
                                  "type": "Text",
                                },
                                {
                                  "key": null,
                                  "props": {
                                    "children": {
                                      "key": null,
                                      "props": {
                                        "color": "muted",
                                        "name": "question",
                                        "size": "inherit",
                                      },
                                      "type": "Icon",
                                    },
                                    "content": {
                                      "key": null,
                                      "props": {
                                        "children": "The amount of tokens that can be streamed per period.",
                                      },
                                      "type": "Text",
                                    },
                                  },
                                  "type": "Tooltip",
                                },
                              ],
                              "direction": "horizontal",
                            },
                            "type": "Box",
                          },
                          null,
                        ],
                        "direction": "horizontal",
                      },
                      "type": "Box",
                    },
                    {
                      "key": null,
                      "props": {
                        "children": [
                          null,
                          {
                            "key": null,
                            "props": {
                              "children": "302400",
                            },
                            "type": "Text",
                          },
                        ],
                        "direction": "horizontal",
                      },
                      "type": "Box",
                    },
                  ],
                  "direction": "horizontal",
                },
                "type": "Box",
              },
              {
                "key": null,
                "props": {
                  "alignment": "space-between",
                  "children": [
                    {
                      "key": null,
                      "props": {
                        "alignment": "space-between",
                        "children": [
                          {
                            "key": null,
                            "props": {
                              "children": [
                                {
                                  "key": null,
                                  "props": {
                                    "children": "Stream Period",
                                  },
                                  "type": "Text",
                                },
                                {
                                  "key": null,
                                  "props": {
                                    "children": {
                                      "key": null,
                                      "props": {
                                        "color": "muted",
                                        "name": "question",
                                        "size": "inherit",
                                      },
                                      "type": "Icon",
                                    },
                                    "content": {
                                      "key": null,
                                      "props": {
                                        "children": "The period of the stream.",
                                      },
                                      "type": "Text",
                                    },
                                  },
                                  "type": "Tooltip",
                                },
                              ],
                              "direction": "horizontal",
                            },
                            "type": "Box",
                          },
                          null,
                        ],
                        "direction": "horizontal",
                      },
                      "type": "Box",
                    },
                    {
                      "key": null,
                      "props": {
                        "children": [
                          null,
                          {
                            "key": null,
                            "props": {
                              "children": "Weekly",
                            },
                            "type": "Text",
                          },
                        ],
                        "direction": "horizontal",
                      },
                      "type": "Box",
                    },
                  ],
                  "direction": "horizontal",
                },
                "type": "Box",
              },
            ],
            {
              "key": null,
              "props": {
                "children": [
                  {
                    "key": null,
                    "props": {
                      "alignment": "space-between",
                      "children": {
                        "key": null,
                        "props": {
                          "children": [
                            {
                              "key": null,
                              "props": {
                                "children": "Stream rate",
                              },
                              "type": "Text",
                            },
                            {
                              "key": null,
                              "props": {
                                "children": {
                                  "key": null,
                                  "props": {
                                    "color": "muted",
                                    "name": "question",
                                    "size": "inherit",
                                  },
                                  "type": "Icon",
                                },
                                "content": {
                                  "key": null,
                                  "props": {
                                    "children": "The amount of tokens to stream per second.",
                                  },
                                  "type": "Text",
                                },
                              },
                              "type": "Tooltip",
                            },
                          ],
                          "direction": "horizontal",
                        },
                        "type": "Box",
                      },
                      "direction": "horizontal",
                    },
                    "type": "Box",
                  },
                  {
                    "key": null,
                    "props": {
                      "children": [
                        {
                          "key": null,
                          "props": {
                            "children": {
                              "key": null,
                              "props": {
                                "children": " ",
                              },
                              "type": "Text",
                            },
                          },
                          "type": "Box",
                        },
                        {
                          "key": null,
                          "props": {
                            "disabled": true,
                            "name": "stream-rate",
                            "type": "text",
                            "value": "0.5 ETH/sec",
                          },
                          "type": "Input",
                        },
                      ],
                    },
                    "type": "Field",
                  },
                ],
                "direction": "vertical",
              },
              "type": "Box",
            },
          ],
        },
        "type": "Section",
      },
    ],
  },
  "type": "Box",
}
`);
    });

    it('should handle missing optional fields', async () => {
      const contentWithMissingFields = await createConfirmationContent({
        context: {
          ...mockContext,
          permissionDetails: {
            ...mockContext.permissionDetails,
            initialAmount: undefined,
            maxAmount: undefined,
          },
        },
        metadata: mockMetadata,
      });

      expect(contentWithMissingFields).toMatchInlineSnapshot(`
{
  "key": null,
  "props": {
    "children": [
      {
        "key": null,
        "props": {
          "children": [
            [
              {
                "key": null,
                "props": {
                  "children": {
                    "key": null,
                    "props": {
                      "alignment": "space-between",
                      "children": [
                        {
                          "key": null,
                          "props": {
                            "children": [
                              {
                                "key": null,
                                "props": {
                                  "children": "Initial Amount",
                                },
                                "type": "Text",
                              },
                              {
                                "key": null,
                                "props": {
                                  "children": {
                                    "key": null,
                                    "props": {
                                      "color": "muted",
                                      "name": "question",
                                      "size": "inherit",
                                    },
                                    "type": "Icon",
                                  },
                                  "content": {
                                    "key": null,
                                    "props": {
                                      "children": "The initial amount of tokens that can be streamed.",
                                    },
                                    "type": "Text",
                                  },
                                },
                                "type": "Tooltip",
                              },
                            ],
                            "direction": "horizontal",
                          },
                          "type": "Box",
                        },
                        {
                          "key": null,
                          "props": {
                            "children": {
                              "key": null,
                              "props": {
                                "children": {
                                  "key": null,
                                  "props": {
                                    "alt": "Add Initial Amount",
                                    "src": "<svg width="37.5" height="21" viewBox="0 0 37.5 21" xmlns="http://www.w3.org/2000/svg">
  <!-- Background -->
  <rect x="0" y="0" width="37.5" height="21" rx="10.5" fill="#A0A4B0"/>

  <!-- Toggle circle (on left) -->
  <circle cx="10.5" cy="10.5" r="7.5" fill="white"/>
</svg>
",
                                  },
                                  "type": "Image",
                                },
                                "name": "native-token-stream-initial-amount_addFieldButton",
                              },
                              "type": "Button",
                            },
                          },
                          "type": "Box",
                        },
                      ],
                      "direction": "horizontal",
                    },
                    "type": "Box",
                  },
                  "direction": "vertical",
                },
                "type": "Box",
              },
              {
                "key": null,
                "props": {
                  "children": {
                    "key": null,
                    "props": {
                      "alignment": "space-between",
                      "children": [
                        {
                          "key": null,
                          "props": {
                            "children": [
                              {
                                "key": null,
                                "props": {
                                  "children": "Max Amount",
                                },
                                "type": "Text",
                              },
                              {
                                "key": null,
                                "props": {
                                  "children": {
                                    "key": null,
                                    "props": {
                                      "color": "muted",
                                      "name": "question",
                                      "size": "inherit",
                                    },
                                    "type": "Icon",
                                  },
                                  "content": {
                                    "key": null,
                                    "props": {
                                      "children": "The maximum amount of tokens that can be streamed.",
                                    },
                                    "type": "Text",
                                  },
                                },
                                "type": "Tooltip",
                              },
                            ],
                            "direction": "horizontal",
                          },
                          "type": "Box",
                        },
                        {
                          "key": null,
                          "props": {
                            "children": {
                              "key": null,
                              "props": {
                                "children": {
                                  "key": null,
                                  "props": {
                                    "alt": "Add Max Amount",
                                    "src": "<svg width="37.5" height="21" viewBox="0 0 37.5 21" xmlns="http://www.w3.org/2000/svg">
  <!-- Background -->
  <rect x="0" y="0" width="37.5" height="21" rx="10.5" fill="#A0A4B0"/>

  <!-- Toggle circle (on left) -->
  <circle cx="10.5" cy="10.5" r="7.5" fill="white"/>
</svg>
",
                                  },
                                  "type": "Image",
                                },
                                "name": "native-token-stream-max-amount_addFieldButton",
                              },
                              "type": "Button",
                            },
                          },
                          "type": "Box",
                        },
                      ],
                      "direction": "horizontal",
                    },
                    "type": "Box",
                  },
                  "direction": "vertical",
                },
                "type": "Box",
              },
            ],
            {
              "key": null,
              "props": {},
              "type": "Divider",
            },
            [
              {
                "key": null,
                "props": {
                  "children": [
                    {
                      "key": null,
                      "props": {
                        "alignment": "space-between",
                        "children": [
                          {
                            "key": null,
                            "props": {
                              "children": [
                                {
                                  "key": null,
                                  "props": {
                                    "children": "Start Time",
                                  },
                                  "type": "Text",
                                },
                                {
                                  "key": null,
                                  "props": {
                                    "children": {
                                      "key": null,
                                      "props": {
                                        "color": "muted",
                                        "name": "question",
                                        "size": "inherit",
                                      },
                                      "type": "Icon",
                                    },
                                    "content": {
                                      "key": null,
                                      "props": {
<<<<<<< HEAD
                                        "children": "The start time of the stream (mm/dd/yyyy hh:mm:ss).",
=======
                                        "children": "The start time of the stream.",
>>>>>>> b272a08c
                                      },
                                      "type": "Text",
                                    },
                                  },
                                  "type": "Tooltip",
                                },
                              ],
                              "direction": "horizontal",
                            },
                            "type": "Box",
                          },
                          null,
                        ],
                        "direction": "horizontal",
                      },
                      "type": "Box",
                    },
                    {
                      "key": null,
                      "props": {
                        "children": {
                          "key": null,
                          "props": {
                            "disablePast": true,
                            "name": "native-token-stream-start-time",
                            "type": "datetime",
                            "value": "1985-10-26T08:00:00.000Z",
                          },
                          "type": "DateTimePicker",
                        },
                      },
                      "type": "Field",
                    },
                  ],
                  "direction": "vertical",
                },
                "type": "Box",
              },
              {
                "key": null,
                "props": {
                  "children": [
                    {
                      "key": null,
                      "props": {
                        "alignment": "space-between",
                        "children": [
                          {
                            "key": null,
                            "props": {
                              "children": [
                                {
                                  "key": null,
                                  "props": {
                                    "children": "Expiry",
                                  },
                                  "type": "Text",
                                },
                                {
                                  "key": null,
                                  "props": {
                                    "children": {
                                      "key": null,
                                      "props": {
                                        "color": "muted",
                                        "name": "question",
                                        "size": "inherit",
                                      },
                                      "type": "Icon",
                                    },
                                    "content": {
                                      "key": null,
                                      "props": {
<<<<<<< HEAD
                                        "children": "The expiry date of the permission (mm/dd/yyyy hh:mm:ss).",
=======
                                        "children": "The expiry date of the permission.",
>>>>>>> b272a08c
                                      },
                                      "type": "Text",
                                    },
                                  },
                                  "type": "Tooltip",
                                },
                              ],
                              "direction": "horizontal",
                            },
                            "type": "Box",
                          },
                          null,
                        ],
                        "direction": "horizontal",
                      },
                      "type": "Box",
                    },
                    {
                      "key": null,
                      "props": {
                        "children": {
                          "key": null,
                          "props": {
                            "disablePast": true,
                            "name": "native-token-stream-expiry",
                            "type": "datetime",
                            "value": "2024-05-01T00:00:00.000Z",
                          },
                          "type": "DateTimePicker",
                        },
                      },
                      "type": "Field",
                    },
                  ],
                  "direction": "vertical",
                },
                "type": "Box",
              },
            ],
          ],
        },
        "type": "Section",
      },
      {
        "key": null,
        "props": {
          "children": [
            [
              {
                "key": null,
                "props": {
                  "children": [
                    {
                      "key": null,
                      "props": {
                        "alignment": "space-between",
                        "children": [
                          {
                            "key": null,
                            "props": {
                              "children": [
                                {
                                  "key": null,
                                  "props": {
                                    "children": "Stream Amount",
                                  },
                                  "type": "Text",
                                },
                                {
                                  "key": null,
                                  "props": {
                                    "children": {
                                      "key": null,
                                      "props": {
                                        "color": "muted",
                                        "name": "question",
                                        "size": "inherit",
                                      },
                                      "type": "Icon",
                                    },
                                    "content": {
                                      "key": null,
                                      "props": {
                                        "children": "The amount of tokens that can be streamed per period.",
                                      },
                                      "type": "Text",
                                    },
                                  },
                                  "type": "Tooltip",
                                },
                              ],
                              "direction": "horizontal",
                            },
                            "type": "Box",
                          },
                          null,
                        ],
                        "direction": "horizontal",
                      },
                      "type": "Box",
                    },
                    {
                      "key": null,
                      "props": {
                        "children": [
                          {
                            "key": null,
                            "props": {
                              "children": null,
                            },
                            "type": "Box",
                          },
                          {
                            "key": null,
                            "props": {
                              "name": "native-token-stream-amount-per-period",
                              "type": "number",
                              "value": "302400",
                            },
                            "type": "Input",
                          },
                          {
                            "key": null,
                            "props": {
                              "children": null,
                            },
                            "type": "Box",
                          },
                        ],
                      },
                      "type": "Field",
                    },
                  ],
                  "direction": "vertical",
                },
                "type": "Box",
              },
              {
                "key": null,
                "props": {
                  "children": [
                    {
                      "key": null,
                      "props": {
                        "alignment": "space-between",
                        "children": [
                          {
                            "key": null,
                            "props": {
                              "children": [
                                {
                                  "key": null,
                                  "props": {
                                    "children": "Stream Period",
                                  },
                                  "type": "Text",
                                },
                                {
                                  "key": null,
                                  "props": {
                                    "children": {
                                      "key": null,
                                      "props": {
                                        "color": "muted",
                                        "name": "question",
                                        "size": "inherit",
                                      },
                                      "type": "Icon",
                                    },
                                    "content": {
                                      "key": null,
                                      "props": {
                                        "children": "The period of the stream.",
                                      },
                                      "type": "Text",
                                    },
                                  },
                                  "type": "Tooltip",
                                },
                              ],
                              "direction": "horizontal",
                            },
                            "type": "Box",
                          },
                          null,
                        ],
                        "direction": "horizontal",
                      },
                      "type": "Box",
                    },
                    {
                      "key": null,
                      "props": {
                        "children": {
                          "key": null,
                          "props": {
                            "children": [
                              {
                                "key": "hourly",
                                "props": {
                                  "children": "Hourly",
                                  "value": "hourly",
                                },
                                "type": "Option",
                              },
                              {
                                "key": "daily",
                                "props": {
                                  "children": "Daily",
                                  "value": "daily",
                                },
                                "type": "Option",
                              },
                              {
                                "key": "weekly",
                                "props": {
                                  "children": "Weekly",
                                  "value": "weekly",
                                },
                                "type": "Option",
                              },
                              {
                                "key": "biweekly",
                                "props": {
                                  "children": "Biweekly",
                                  "value": "biweekly",
                                },
                                "type": "Option",
                              },
                              {
                                "key": "monthly",
                                "props": {
                                  "children": "Monthly",
                                  "value": "monthly",
                                },
                                "type": "Option",
                              },
                              {
                                "key": "yearly",
                                "props": {
                                  "children": "Yearly",
                                  "value": "yearly",
                                },
                                "type": "Option",
                              },
                            ],
                            "name": "native-token-stream-time-period",
                            "value": "weekly",
                          },
                          "type": "Dropdown",
                        },
                      },
                      "type": "Field",
                    },
                  ],
                  "direction": "vertical",
                },
                "type": "Box",
              },
            ],
            {
              "key": null,
              "props": {
                "children": [
                  {
                    "key": null,
                    "props": {
                      "alignment": "space-between",
                      "children": {
                        "key": null,
                        "props": {
                          "children": [
                            {
                              "key": null,
                              "props": {
                                "children": "Stream rate",
                              },
                              "type": "Text",
                            },
                            {
                              "key": null,
                              "props": {
                                "children": {
                                  "key": null,
                                  "props": {
                                    "color": "muted",
                                    "name": "question",
                                    "size": "inherit",
                                  },
                                  "type": "Icon",
                                },
                                "content": {
                                  "key": null,
                                  "props": {
                                    "children": "The amount of tokens to stream per second.",
                                  },
                                  "type": "Text",
                                },
                              },
                              "type": "Tooltip",
                            },
                          ],
                          "direction": "horizontal",
                        },
                        "type": "Box",
                      },
                      "direction": "horizontal",
                    },
                    "type": "Box",
                  },
                  {
                    "key": null,
                    "props": {
                      "children": [
                        {
                          "key": null,
                          "props": {
                            "children": {
                              "key": null,
                              "props": {
                                "children": " ",
                              },
                              "type": "Text",
                            },
                          },
                          "type": "Box",
                        },
                        {
                          "key": null,
                          "props": {
                            "disabled": true,
                            "name": "stream-rate",
                            "type": "text",
                            "value": "0.5 ETH/sec",
                          },
                          "type": "Input",
                        },
                      ],
                    },
                    "type": "Field",
                  },
                ],
                "direction": "vertical",
              },
              "type": "Box",
            },
          ],
        },
        "type": "Section",
      },
    ],
  },
  "type": "Box",
}
`);
    });

    it('should handle different time periods', async () => {
      const contentWithDailyPeriod = await createConfirmationContent({
        context: {
          ...mockContext,
          permissionDetails: {
            ...mockContext.permissionDetails,
            timePeriod: TimePeriod.DAILY,
          },
        },
        metadata: mockMetadata,
      });

      expect(contentWithDailyPeriod).toMatchInlineSnapshot(`
{
  "key": null,
  "props": {
    "children": [
      {
        "key": null,
        "props": {
          "children": [
            [
              {
                "key": null,
                "props": {
                  "children": [
                    {
                      "key": null,
                      "props": {
                        "alignment": "space-between",
                        "children": [
                          {
                            "key": null,
                            "props": {
                              "children": [
                                {
                                  "key": null,
                                  "props": {
                                    "children": "Initial Amount",
                                  },
                                  "type": "Text",
                                },
                                {
                                  "key": null,
                                  "props": {
                                    "children": {
                                      "key": null,
                                      "props": {
                                        "color": "muted",
                                        "name": "question",
                                        "size": "inherit",
                                      },
                                      "type": "Icon",
                                    },
                                    "content": {
                                      "key": null,
                                      "props": {
                                        "children": "The initial amount of tokens that can be streamed.",
                                      },
                                      "type": "Text",
                                    },
                                  },
                                  "type": "Tooltip",
                                },
                              ],
                              "direction": "horizontal",
                            },
                            "type": "Box",
                          },
                          {
                            "key": null,
                            "props": {
                              "children": {
                                "key": null,
                                "props": {
                                  "children": {
                                    "key": null,
                                    "props": {
                                      "alt": "Remove Initial Amount",
                                      "src": "<svg width="37.5" height="21" viewBox="0 0 37.5 21" xmlns="http://www.w3.org/2000/svg">
  <!-- Background -->
  <rect x="0" y="0" width="37.5" height="21" rx="10.5" fill="#3F57FF"/>

  <!-- Toggle circle (on right) -->
  <circle cx="27" cy="10.5" r="7.5" fill="white"/>
</svg>
",
                                    },
                                    "type": "Image",
                                  },
                                  "name": "native-token-stream-initial-amount_removeFieldButton",
                                },
                                "type": "Button",
                              },
                            },
                            "type": "Box",
                          },
                        ],
                        "direction": "horizontal",
                      },
                      "type": "Box",
                    },
                    {
                      "key": null,
                      "props": {
                        "children": [
                          {
                            "key": null,
                            "props": {
                              "children": null,
                            },
                            "type": "Box",
                          },
                          {
                            "key": null,
                            "props": {
                              "name": "native-token-stream-initial-amount",
                              "type": "number",
                              "value": "1",
                            },
                            "type": "Input",
                          },
                          {
                            "key": null,
                            "props": {
                              "children": null,
                            },
                            "type": "Box",
                          },
                        ],
                      },
                      "type": "Field",
                    },
                  ],
                  "direction": "vertical",
                },
                "type": "Box",
              },
              {
                "key": null,
                "props": {
                  "children": [
                    {
                      "key": null,
                      "props": {
                        "alignment": "space-between",
                        "children": [
                          {
                            "key": null,
                            "props": {
                              "children": [
                                {
                                  "key": null,
                                  "props": {
                                    "children": "Max Amount",
                                  },
                                  "type": "Text",
                                },
                                {
                                  "key": null,
                                  "props": {
                                    "children": {
                                      "key": null,
                                      "props": {
                                        "color": "muted",
                                        "name": "question",
                                        "size": "inherit",
                                      },
                                      "type": "Icon",
                                    },
                                    "content": {
                                      "key": null,
                                      "props": {
                                        "children": "The maximum amount of tokens that can be streamed.",
                                      },
                                      "type": "Text",
                                    },
                                  },
                                  "type": "Tooltip",
                                },
                              ],
                              "direction": "horizontal",
                            },
                            "type": "Box",
                          },
                          {
                            "key": null,
                            "props": {
                              "children": {
                                "key": null,
                                "props": {
                                  "children": {
                                    "key": null,
                                    "props": {
                                      "alt": "Remove Max Amount",
                                      "src": "<svg width="37.5" height="21" viewBox="0 0 37.5 21" xmlns="http://www.w3.org/2000/svg">
  <!-- Background -->
  <rect x="0" y="0" width="37.5" height="21" rx="10.5" fill="#3F57FF"/>

  <!-- Toggle circle (on right) -->
  <circle cx="27" cy="10.5" r="7.5" fill="white"/>
</svg>
",
                                    },
                                    "type": "Image",
                                  },
                                  "name": "native-token-stream-max-amount_removeFieldButton",
                                },
                                "type": "Button",
                              },
                            },
                            "type": "Box",
                          },
                        ],
                        "direction": "horizontal",
                      },
                      "type": "Box",
                    },
                    {
                      "key": null,
                      "props": {
                        "children": [
                          {
                            "key": null,
                            "props": {
                              "children": null,
                            },
                            "type": "Box",
                          },
                          {
                            "key": null,
                            "props": {
                              "name": "native-token-stream-max-amount",
                              "type": "number",
                              "value": "10",
                            },
                            "type": "Input",
                          },
                          {
                            "key": null,
                            "props": {
                              "children": null,
                            },
                            "type": "Box",
                          },
                        ],
                      },
                      "type": "Field",
                    },
                  ],
                  "direction": "vertical",
                },
                "type": "Box",
              },
            ],
            {
              "key": null,
              "props": {},
              "type": "Divider",
            },
            [
              {
                "key": null,
                "props": {
                  "children": [
                    {
                      "key": null,
                      "props": {
                        "alignment": "space-between",
                        "children": [
                          {
                            "key": null,
                            "props": {
                              "children": [
                                {
                                  "key": null,
                                  "props": {
                                    "children": "Start Time",
                                  },
                                  "type": "Text",
                                },
                                {
                                  "key": null,
                                  "props": {
                                    "children": {
                                      "key": null,
                                      "props": {
                                        "color": "muted",
                                        "name": "question",
                                        "size": "inherit",
                                      },
                                      "type": "Icon",
                                    },
                                    "content": {
                                      "key": null,
                                      "props": {
<<<<<<< HEAD
                                        "children": "The start time of the stream (mm/dd/yyyy hh:mm:ss).",
=======
                                        "children": "The start time of the stream.",
>>>>>>> b272a08c
                                      },
                                      "type": "Text",
                                    },
                                  },
                                  "type": "Tooltip",
                                },
                              ],
                              "direction": "horizontal",
                            },
                            "type": "Box",
                          },
                          null,
                        ],
                        "direction": "horizontal",
                      },
                      "type": "Box",
                    },
                    {
                      "key": null,
                      "props": {
                        "children": {
                          "key": null,
                          "props": {
                            "disablePast": true,
                            "name": "native-token-stream-start-time",
                            "type": "datetime",
                            "value": "1985-10-26T08:00:00.000Z",
                          },
                          "type": "DateTimePicker",
                        },
                      },
                      "type": "Field",
                    },
                  ],
                  "direction": "vertical",
                },
                "type": "Box",
              },
              {
                "key": null,
                "props": {
                  "children": [
                    {
                      "key": null,
                      "props": {
                        "alignment": "space-between",
                        "children": [
                          {
                            "key": null,
                            "props": {
                              "children": [
                                {
                                  "key": null,
                                  "props": {
                                    "children": "Expiry",
                                  },
                                  "type": "Text",
                                },
                                {
                                  "key": null,
                                  "props": {
                                    "children": {
                                      "key": null,
                                      "props": {
                                        "color": "muted",
                                        "name": "question",
                                        "size": "inherit",
                                      },
                                      "type": "Icon",
                                    },
                                    "content": {
                                      "key": null,
                                      "props": {
<<<<<<< HEAD
                                        "children": "The expiry date of the permission (mm/dd/yyyy hh:mm:ss).",
=======
                                        "children": "The expiry date of the permission.",
>>>>>>> b272a08c
                                      },
                                      "type": "Text",
                                    },
                                  },
                                  "type": "Tooltip",
                                },
                              ],
                              "direction": "horizontal",
                            },
                            "type": "Box",
                          },
                          null,
                        ],
                        "direction": "horizontal",
                      },
                      "type": "Box",
                    },
                    {
                      "key": null,
                      "props": {
                        "children": {
                          "key": null,
                          "props": {
                            "disablePast": true,
                            "name": "native-token-stream-expiry",
                            "type": "datetime",
                            "value": "2024-05-01T00:00:00.000Z",
                          },
                          "type": "DateTimePicker",
                        },
                      },
                      "type": "Field",
                    },
                  ],
                  "direction": "vertical",
                },
                "type": "Box",
              },
            ],
          ],
        },
        "type": "Section",
      },
      {
        "key": null,
        "props": {
          "children": [
            [
              {
                "key": null,
                "props": {
                  "children": [
                    {
                      "key": null,
                      "props": {
                        "alignment": "space-between",
                        "children": [
                          {
                            "key": null,
                            "props": {
                              "children": [
                                {
                                  "key": null,
                                  "props": {
                                    "children": "Stream Amount",
                                  },
                                  "type": "Text",
                                },
                                {
                                  "key": null,
                                  "props": {
                                    "children": {
                                      "key": null,
                                      "props": {
                                        "color": "muted",
                                        "name": "question",
                                        "size": "inherit",
                                      },
                                      "type": "Icon",
                                    },
                                    "content": {
                                      "key": null,
                                      "props": {
                                        "children": "The amount of tokens that can be streamed per period.",
                                      },
                                      "type": "Text",
                                    },
                                  },
                                  "type": "Tooltip",
                                },
                              ],
                              "direction": "horizontal",
                            },
                            "type": "Box",
                          },
                          null,
                        ],
                        "direction": "horizontal",
                      },
                      "type": "Box",
                    },
                    {
                      "key": null,
                      "props": {
                        "children": [
                          {
                            "key": null,
                            "props": {
                              "children": null,
                            },
                            "type": "Box",
                          },
                          {
                            "key": null,
                            "props": {
                              "name": "native-token-stream-amount-per-period",
                              "type": "number",
                              "value": "302400",
                            },
                            "type": "Input",
                          },
                          {
                            "key": null,
                            "props": {
                              "children": null,
                            },
                            "type": "Box",
                          },
                        ],
                      },
                      "type": "Field",
                    },
                  ],
                  "direction": "vertical",
                },
                "type": "Box",
              },
              {
                "key": null,
                "props": {
                  "children": [
                    {
                      "key": null,
                      "props": {
                        "alignment": "space-between",
                        "children": [
                          {
                            "key": null,
                            "props": {
                              "children": [
                                {
                                  "key": null,
                                  "props": {
                                    "children": "Stream Period",
                                  },
                                  "type": "Text",
                                },
                                {
                                  "key": null,
                                  "props": {
                                    "children": {
                                      "key": null,
                                      "props": {
                                        "color": "muted",
                                        "name": "question",
                                        "size": "inherit",
                                      },
                                      "type": "Icon",
                                    },
                                    "content": {
                                      "key": null,
                                      "props": {
                                        "children": "The period of the stream.",
                                      },
                                      "type": "Text",
                                    },
                                  },
                                  "type": "Tooltip",
                                },
                              ],
                              "direction": "horizontal",
                            },
                            "type": "Box",
                          },
                          null,
                        ],
                        "direction": "horizontal",
                      },
                      "type": "Box",
                    },
                    {
                      "key": null,
                      "props": {
                        "children": {
                          "key": null,
                          "props": {
                            "children": [
                              {
                                "key": "hourly",
                                "props": {
                                  "children": "Hourly",
                                  "value": "hourly",
                                },
                                "type": "Option",
                              },
                              {
                                "key": "daily",
                                "props": {
                                  "children": "Daily",
                                  "value": "daily",
                                },
                                "type": "Option",
                              },
                              {
                                "key": "weekly",
                                "props": {
                                  "children": "Weekly",
                                  "value": "weekly",
                                },
                                "type": "Option",
                              },
                              {
                                "key": "biweekly",
                                "props": {
                                  "children": "Biweekly",
                                  "value": "biweekly",
                                },
                                "type": "Option",
                              },
                              {
                                "key": "monthly",
                                "props": {
                                  "children": "Monthly",
                                  "value": "monthly",
                                },
                                "type": "Option",
                              },
                              {
                                "key": "yearly",
                                "props": {
                                  "children": "Yearly",
                                  "value": "yearly",
                                },
                                "type": "Option",
                              },
                            ],
                            "name": "native-token-stream-time-period",
                            "value": "daily",
                          },
                          "type": "Dropdown",
                        },
                      },
                      "type": "Field",
                    },
                  ],
                  "direction": "vertical",
                },
                "type": "Box",
              },
            ],
            {
              "key": null,
              "props": {
                "children": [
                  {
                    "key": null,
                    "props": {
                      "alignment": "space-between",
                      "children": {
                        "key": null,
                        "props": {
                          "children": [
                            {
                              "key": null,
                              "props": {
                                "children": "Stream rate",
                              },
                              "type": "Text",
                            },
                            {
                              "key": null,
                              "props": {
                                "children": {
                                  "key": null,
                                  "props": {
                                    "color": "muted",
                                    "name": "question",
                                    "size": "inherit",
                                  },
                                  "type": "Icon",
                                },
                                "content": {
                                  "key": null,
                                  "props": {
                                    "children": "The amount of tokens to stream per second.",
                                  },
                                  "type": "Text",
                                },
                              },
                              "type": "Tooltip",
                            },
                          ],
                          "direction": "horizontal",
                        },
                        "type": "Box",
                      },
                      "direction": "horizontal",
                    },
                    "type": "Box",
                  },
                  {
                    "key": null,
                    "props": {
                      "children": [
                        {
                          "key": null,
                          "props": {
                            "children": {
                              "key": null,
                              "props": {
                                "children": " ",
                              },
                              "type": "Text",
                            },
                          },
                          "type": "Box",
                        },
                        {
                          "key": null,
                          "props": {
                            "disabled": true,
                            "name": "stream-rate",
                            "type": "text",
                            "value": "0.5 ETH/sec",
                          },
                          "type": "Input",
                        },
                      ],
                    },
                    "type": "Field",
                  },
                ],
                "direction": "vertical",
              },
              "type": "Box",
            },
          ],
        },
        "type": "Section",
      },
    ],
  },
  "type": "Box",
}
`);
    });
  });
});<|MERGE_RESOLUTION|>--- conflicted
+++ resolved
@@ -327,11 +327,7 @@
                                     "content": {
                                       "key": null,
                                       "props": {
-<<<<<<< HEAD
-                                        "children": "The start time of the stream (mm/dd/yyyy hh:mm:ss).",
-=======
                                         "children": "The start time of the stream.",
->>>>>>> b272a08c
                                       },
                                       "type": "Text",
                                     },
@@ -405,11 +401,7 @@
                                     "content": {
                                       "key": null,
                                       "props": {
-<<<<<<< HEAD
-                                        "children": "The expiry date of the permission (mm/dd/yyyy hh:mm:ss).",
-=======
                                         "children": "The expiry date of the permission.",
->>>>>>> b272a08c
                                       },
                                       "type": "Text",
                                     },
@@ -1064,11 +1056,7 @@
                                     "content": {
                                       "key": null,
                                       "props": {
-<<<<<<< HEAD
-                                        "children": "The start time of the stream (mm/dd/yyyy hh:mm:ss).",
-=======
                                         "children": "The start time of the stream.",
->>>>>>> b272a08c
                                       },
                                       "type": "Text",
                                     },
@@ -1142,11 +1130,7 @@
                                     "content": {
                                       "key": null,
                                       "props": {
-<<<<<<< HEAD
-                                        "children": "The expiry date of the permission (mm/dd/yyyy hh:mm:ss).",
-=======
                                         "children": "The expiry date of the permission.",
->>>>>>> b272a08c
                                       },
                                       "type": "Text",
                                     },
@@ -1719,11 +1703,7 @@
                                     "content": {
                                       "key": null,
                                       "props": {
-<<<<<<< HEAD
-                                        "children": "The start time of the stream (mm/dd/yyyy hh:mm:ss).",
-=======
                                         "children": "The start time of the stream.",
->>>>>>> b272a08c
                                       },
                                       "type": "Text",
                                     },
@@ -1798,11 +1778,7 @@
                                     "content": {
                                       "key": null,
                                       "props": {
-<<<<<<< HEAD
-                                        "children": "The expiry date of the permission (mm/dd/yyyy hh:mm:ss).",
-=======
                                         "children": "The expiry date of the permission.",
->>>>>>> b272a08c
                                       },
                                       "type": "Text",
                                     },
@@ -2332,11 +2308,7 @@
                                     "content": {
                                       "key": null,
                                       "props": {
-<<<<<<< HEAD
-                                        "children": "The start time of the stream (mm/dd/yyyy hh:mm:ss).",
-=======
                                         "children": "The start time of the stream.",
->>>>>>> b272a08c
                                       },
                                       "type": "Text",
                                     },
@@ -2410,11 +2382,7 @@
                                     "content": {
                                       "key": null,
                                       "props": {
-<<<<<<< HEAD
-                                        "children": "The expiry date of the permission (mm/dd/yyyy hh:mm:ss).",
-=======
                                         "children": "The expiry date of the permission.",
->>>>>>> b272a08c
                                       },
                                       "type": "Text",
                                     },
@@ -3068,11 +3036,7 @@
                                     "content": {
                                       "key": null,
                                       "props": {
-<<<<<<< HEAD
-                                        "children": "The start time of the stream (mm/dd/yyyy hh:mm:ss).",
-=======
                                         "children": "The start time of the stream.",
->>>>>>> b272a08c
                                       },
                                       "type": "Text",
                                     },
@@ -3146,11 +3110,7 @@
                                     "content": {
                                       "key": null,
                                       "props": {
-<<<<<<< HEAD
-                                        "children": "The expiry date of the permission (mm/dd/yyyy hh:mm:ss).",
-=======
                                         "children": "The expiry date of the permission.",
->>>>>>> b272a08c
                                       },
                                       "type": "Text",
                                     },
