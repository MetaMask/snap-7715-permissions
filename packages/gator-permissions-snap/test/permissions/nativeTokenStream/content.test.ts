import { describe, expect, it } from '@jest/globals';

import { TimePeriod } from '../../../src/core/types';
import { createConfirmationContent } from '../../../src/permissions/nativeTokenStream/content';
import type {
  NativeTokenStreamContext,
  NativeTokenStreamMetadata,
} from '../../../src/permissions/nativeTokenStream/types';

const mockContext: NativeTokenStreamContext = {
  expiry: {
    timestamp: 1714521600, // 05/01/2024
    isAdjustmentAllowed: true,
  },
  isAdjustmentAllowed: true,
  justification: 'Permission to stream native tokens',
  accountAddressCaip10: `eip155:1:0xf39Fd6e51aad88F6F4ce6aB8827279cffFb92266`,
  tokenAddressCaip19: `eip155:1/erc20:0xA0b86a33E6417efb4e0Ba2b1e4E6FE87bbEf2B0F`,
  tokenMetadata: {
    symbol: 'ETH',
    decimals: 18,
    iconDataBase64: null,
  },
  permissionDetails: {
    initialAmount: '1',
    maxAmount: '10',
    timePeriod: TimePeriod.WEEKLY,
    startTime: 499161600, // 10/26/1985
    amountPerPeriod: '302400',
  },
};

const mockMetadata: NativeTokenStreamMetadata = {
  amountPerSecond: '0.5',
  validationErrors: {},
};

describe('nativeTokenStream:content', () => {
  describe('createConfirmationContent()', () => {
    it('should render content with all permission details', async () => {
      const content = await createConfirmationContent({
        context: mockContext,
        metadata: mockMetadata,
      });

      expect(content).toMatchInlineSnapshot(`
{
  "key": null,
  "props": {
    "children": [
      {
        "key": null,
        "props": {
          "children": [
            [
              {
                "key": null,
                "props": {
                  "children": [
                    {
                      "key": null,
                      "props": {
                        "alignment": "space-between",
                        "children": [
                          {
                            "key": null,
                            "props": {
                              "children": [
                                {
                                  "key": null,
                                  "props": {
                                    "children": "Initial Amount",
                                  },
                                  "type": "Text",
                                },
                                {
                                  "key": null,
                                  "props": {
                                    "children": {
                                      "key": null,
                                      "props": {
                                        "color": "muted",
                                        "name": "question",
                                        "size": "inherit",
                                      },
                                      "type": "Icon",
                                    },
                                    "content": {
                                      "key": null,
                                      "props": {
                                        "children": "The initial amount of tokens that can be streamed.",
                                      },
                                      "type": "Text",
                                    },
                                  },
                                  "type": "Tooltip",
                                },
                              ],
                              "direction": "horizontal",
                            },
                            "type": "Box",
                          },
                          {
                            "key": null,
                            "props": {
                              "children": {
                                "key": null,
                                "props": {
                                  "children": {
                                    "key": null,
                                    "props": {
                                      "alt": "Remove Initial Amount",
                                      "src": "<svg width="37.5" height="21" viewBox="0 0 37.5 21" xmlns="http://www.w3.org/2000/svg">
  <!-- Background -->
  <rect x="0" y="0" width="37.5" height="21" rx="10.5" fill="#3F57FF"/>

  <!-- Toggle circle (on right) -->
  <circle cx="27" cy="10.5" r="7.5" fill="white"/>
</svg>
",
                                    },
                                    "type": "Image",
                                  },
                                  "name": "native-token-stream-initial-amount_removeFieldButton",
                                },
                                "type": "Button",
                              },
                            },
                            "type": "Box",
                          },
                        ],
                        "direction": "horizontal",
                      },
                      "type": "Box",
                    },
                    {
                      "key": null,
                      "props": {
                        "children": [
                          {
                            "key": null,
                            "props": {
                              "children": null,
                            },
                            "type": "Box",
                          },
                          {
                            "key": null,
                            "props": {
                              "name": "native-token-stream-initial-amount",
                              "type": "number",
                              "value": "1",
                            },
                            "type": "Input",
                          },
                          {
                            "key": null,
                            "props": {
                              "children": null,
                            },
                            "type": "Box",
                          },
                        ],
                      },
                      "type": "Field",
                    },
                  ],
                  "direction": "vertical",
                },
                "type": "Box",
              },
              {
                "key": null,
                "props": {
                  "children": [
                    {
                      "key": null,
                      "props": {
                        "alignment": "space-between",
                        "children": [
                          {
                            "key": null,
                            "props": {
                              "children": [
                                {
                                  "key": null,
                                  "props": {
                                    "children": "Max Amount",
                                  },
                                  "type": "Text",
                                },
                                {
                                  "key": null,
                                  "props": {
                                    "children": {
                                      "key": null,
                                      "props": {
                                        "color": "muted",
                                        "name": "question",
                                        "size": "inherit",
                                      },
                                      "type": "Icon",
                                    },
                                    "content": {
                                      "key": null,
                                      "props": {
                                        "children": "The maximum amount of tokens that can be streamed.",
                                      },
                                      "type": "Text",
                                    },
                                  },
                                  "type": "Tooltip",
                                },
                              ],
                              "direction": "horizontal",
                            },
                            "type": "Box",
                          },
                          {
                            "key": null,
                            "props": {
                              "children": {
                                "key": null,
                                "props": {
                                  "children": {
                                    "key": null,
                                    "props": {
                                      "alt": "Remove Max Amount",
                                      "src": "<svg width="37.5" height="21" viewBox="0 0 37.5 21" xmlns="http://www.w3.org/2000/svg">
  <!-- Background -->
  <rect x="0" y="0" width="37.5" height="21" rx="10.5" fill="#3F57FF"/>

  <!-- Toggle circle (on right) -->
  <circle cx="27" cy="10.5" r="7.5" fill="white"/>
</svg>
",
                                    },
                                    "type": "Image",
                                  },
                                  "name": "native-token-stream-max-amount_removeFieldButton",
                                },
                                "type": "Button",
                              },
                            },
                            "type": "Box",
                          },
                        ],
                        "direction": "horizontal",
                      },
                      "type": "Box",
                    },
                    {
                      "key": null,
                      "props": {
<<<<<<< HEAD
                        "children": {
                          "key": null,
                          "props": {
                            "children": [
                              {
                                "key": "daily",
                                "props": {
                                  "children": "Daily",
                                  "value": "daily",
                                },
                                "type": "Option",
                              },
                              {
                                "key": "weekly",
                                "props": {
                                  "children": "Weekly",
                                  "value": "weekly",
                                },
                                "type": "Option",
                              },
                              {
                                "key": "monthly",
                                "props": {
                                  "children": "Monthly",
                                  "value": "monthly",
                                },
                                "type": "Option",
                              },
                            ],
                            "name": "native-token-stream-time-period",
                            "value": "weekly",
=======
                        "children": [
                          {
                            "key": null,
                            "props": {
                              "children": null,
                            },
                            "type": "Box",
>>>>>>> 56d7dfde
                          },
                          {
                            "key": null,
                            "props": {
                              "name": "native-token-stream-max-amount",
                              "type": "number",
                              "value": "10",
                            },
                            "type": "Input",
                          },
                          {
                            "key": null,
                            "props": {
                              "children": null,
                            },
                            "type": "Box",
                          },
                        ],
                      },
                      "type": "Field",
                    },
                  ],
                  "direction": "vertical",
                },
                "type": "Box",
              },
            ],
            {
              "key": null,
              "props": {},
              "type": "Divider",
            },
            [
              {
                "key": null,
                "props": {
                  "children": [
                    {
                      "key": null,
                      "props": {
                        "alignment": "space-between",
                        "children": [
                          {
                            "key": null,
                            "props": {
                              "children": [
                                {
                                  "key": null,
                                  "props": {
                                    "children": "Start Time",
                                  },
                                  "type": "Text",
                                },
                                {
                                  "key": null,
                                  "props": {
                                    "children": {
                                      "key": null,
                                      "props": {
                                        "color": "muted",
                                        "name": "question",
                                        "size": "inherit",
                                      },
                                      "type": "Icon",
                                    },
                                    "content": {
                                      "key": null,
                                      "props": {
                                        "children": "The start time of the stream(mm/dd/yyyy hh:mm:ss).",
                                      },
                                      "type": "Text",
                                    },
                                  },
                                  "type": "Tooltip",
                                },
                              ],
                              "direction": "horizontal",
                            },
                            "type": "Box",
                          },
                          {
                            "key": null,
                            "props": {
                              "alignment": "end",
                              "children": {
                                "key": null,
                                "props": {
                                  "children": "mm/dd/yyyy hh:mm:ss",
                                  "color": "muted",
                                  "size": "sm",
                                },
                                "type": "Text",
                              },
                              "direction": "horizontal",
                            },
                            "type": "Box",
                          },
                        ],
                        "direction": "horizontal",
                      },
                      "type": "Box",
                    },
                    {
                      "key": null,
                      "props": {
                        "alignment": "space-between",
                        "children": {
                          "key": null,
                          "props": {
                            "children": [
                              {
                                "key": null,
                                "props": {
                                  "name": "native-token-stream-start-time_date",
                                  "placeholder": "mm/dd/yyyy",
                                  "type": "text",
                                  "value": "10/26/1985",
                                },
                                "type": "Input",
                              },
                              {
                                "key": null,
                                "props": {
                                  "name": "native-token-stream-start-time_time",
                                  "placeholder": "HH:MM:SS",
                                  "type": "text",
                                  "value": "08:00:00",
                                },
                                "type": "Input",
                              },
                              {
                                "key": null,
                                "props": {
                                  "alignment": "center",
                                  "children": {
                                    "key": null,
                                    "props": {
                                      "alignment": "center",
                                      "children": "UTC",
                                    },
                                    "type": "Text",
                                  },
                                  "direction": "vertical",
                                },
                                "type": "Box",
                              },
                            ],
                            "direction": "horizontal",
                          },
                          "type": "Box",
                        },
                        "direction": "horizontal",
                      },
                      "type": "Box",
                    },
                    {
                      "key": null,
                      "props": {
                        "children": [
                          null,
                          null,
                        ],
                      },
                      "type": "Box",
                    },
                  ],
                  "direction": "vertical",
                },
                "type": "Box",
              },
              {
                "key": null,
                "props": {
                  "children": [
                    {
                      "key": null,
                      "props": {
                        "alignment": "space-between",
                        "children": [
                          {
                            "key": null,
                            "props": {
                              "children": [
                                {
                                  "key": null,
                                  "props": {
                                    "children": "Expiry",
                                  },
                                  "type": "Text",
                                },
                                {
                                  "key": null,
                                  "props": {
                                    "children": {
                                      "key": null,
                                      "props": {
                                        "color": "muted",
                                        "name": "question",
                                        "size": "inherit",
                                      },
                                      "type": "Icon",
                                    },
                                    "content": {
                                      "key": null,
                                      "props": {
                                        "children": "The expiry date of the permission(mm/dd/yyyy hh:mm:ss).",
                                      },
                                      "type": "Text",
                                    },
                                  },
                                  "type": "Tooltip",
                                },
                              ],
                              "direction": "horizontal",
                            },
                            "type": "Box",
                          },
                          {
                            "key": null,
                            "props": {
                              "alignment": "end",
                              "children": {
                                "key": null,
                                "props": {
                                  "children": "mm/dd/yyyy hh:mm:ss",
                                  "color": "muted",
                                  "size": "sm",
                                },
                                "type": "Text",
                              },
                              "direction": "horizontal",
                            },
                            "type": "Box",
                          },
                        ],
                        "direction": "horizontal",
                      },
                      "type": "Box",
                    },
                    {
                      "key": null,
                      "props": {
                        "alignment": "space-between",
                        "children": {
                          "key": null,
                          "props": {
                            "children": [
                              {
                                "key": null,
                                "props": {
                                  "name": "native-token-stream-expiry_date",
                                  "placeholder": "mm/dd/yyyy",
                                  "type": "text",
                                  "value": "05/01/2024",
                                },
                                "type": "Input",
                              },
                              {
                                "key": null,
                                "props": {
                                  "name": "native-token-stream-expiry_time",
                                  "placeholder": "HH:MM:SS",
                                  "type": "text",
                                  "value": "00:00:00",
                                },
                                "type": "Input",
                              },
                              {
                                "key": null,
                                "props": {
                                  "alignment": "center",
                                  "children": {
                                    "key": null,
                                    "props": {
                                      "alignment": "center",
                                      "children": "UTC",
                                    },
                                    "type": "Text",
                                  },
                                  "direction": "vertical",
                                },
                                "type": "Box",
                              },
                            ],
                            "direction": "horizontal",
                          },
                          "type": "Box",
                        },
                        "direction": "horizontal",
                      },
                      "type": "Box",
                    },
                    {
                      "key": null,
                      "props": {
                        "children": [
                          null,
                          null,
                        ],
                      },
                      "type": "Box",
                    },
                  ],
                  "direction": "vertical",
                },
                "type": "Box",
              },
            ],
          ],
        },
        "type": "Section",
      },
      {
        "key": null,
        "props": {
          "children": [
            [
              {
                "key": null,
                "props": {
                  "children": [
                    {
                      "key": null,
                      "props": {
                        "alignment": "space-between",
                        "children": [
                          {
                            "key": null,
                            "props": {
                              "children": [
                                {
                                  "key": null,
                                  "props": {
                                    "children": "Stream Amount",
                                  },
                                  "type": "Text",
                                },
                                {
                                  "key": null,
                                  "props": {
                                    "children": {
                                      "key": null,
                                      "props": {
                                        "color": "muted",
                                        "name": "question",
                                        "size": "inherit",
                                      },
                                      "type": "Icon",
                                    },
                                    "content": {
                                      "key": null,
                                      "props": {
                                        "children": "The amount of tokens that can be streamed per period.",
                                      },
                                      "type": "Text",
                                    },
                                  },
                                  "type": "Tooltip",
                                },
                              ],
                              "direction": "horizontal",
                            },
                            "type": "Box",
                          },
                          null,
                        ],
                        "direction": "horizontal",
                      },
                      "type": "Box",
                    },
                    {
                      "key": null,
                      "props": {
                        "children": [
                          {
                            "key": null,
                            "props": {
                              "children": null,
                            },
                            "type": "Box",
                          },
                          {
                            "key": null,
                            "props": {
                              "name": "native-token-stream-amount-per-period",
                              "type": "number",
                              "value": "302400",
                            },
                            "type": "Input",
                          },
                          {
                            "key": null,
                            "props": {
                              "children": null,
                            },
                            "type": "Box",
                          },
                        ],
                      },
                      "type": "Field",
                    },
                  ],
                  "direction": "vertical",
                },
                "type": "Box",
              },
              {
                "key": null,
                "props": {
                  "children": [
                    {
                      "key": null,
                      "props": {
                        "alignment": "space-between",
                        "children": [
                          {
                            "key": null,
                            "props": {
                              "children": [
                                {
                                  "key": null,
                                  "props": {
                                    "children": "Stream Period",
                                  },
                                  "type": "Text",
                                },
                                {
                                  "key": null,
                                  "props": {
                                    "children": {
                                      "key": null,
                                      "props": {
                                        "color": "muted",
                                        "name": "question",
                                        "size": "inherit",
                                      },
                                      "type": "Icon",
                                    },
                                    "content": {
                                      "key": null,
                                      "props": {
                                        "children": "The period of the stream.",
                                      },
                                      "type": "Text",
                                    },
                                  },
                                  "type": "Tooltip",
                                },
                              ],
                              "direction": "horizontal",
                            },
                            "type": "Box",
                          },
                          null,
                        ],
                        "direction": "horizontal",
                      },
                      "type": "Box",
                    },
                    {
                      "key": null,
                      "props": {
                        "children": {
                          "key": null,
                          "props": {
                            "children": [
                              {
                                "key": "Hourly",
                                "props": {
                                  "children": "Hourly",
                                  "value": "Hourly",
                                },
                                "type": "Option",
                              },
                              {
                                "key": "Daily",
                                "props": {
                                  "children": "Daily",
                                  "value": "Daily",
                                },
                                "type": "Option",
                              },
                              {
                                "key": "Weekly",
                                "props": {
                                  "children": "Weekly",
                                  "value": "Weekly",
                                },
                                "type": "Option",
                              },
                              {
                                "key": "Biweekly",
                                "props": {
                                  "children": "Biweekly",
                                  "value": "Biweekly",
                                },
                                "type": "Option",
                              },
                              {
                                "key": "Monthly",
                                "props": {
                                  "children": "Monthly",
                                  "value": "Monthly",
                                },
                                "type": "Option",
                              },
                              {
                                "key": "Yearly",
                                "props": {
                                  "children": "Yearly",
                                  "value": "Yearly",
                                },
                                "type": "Option",
                              },
                            ],
                            "name": "native-token-stream-time-period",
                            "value": "Weekly",
                          },
                          "type": "Dropdown",
                        },
                      },
                      "type": "Field",
                    },
                  ],
                  "direction": "vertical",
                },
                "type": "Box",
              },
            ],
            {
              "key": null,
              "props": {
                "children": [
                  {
                    "key": null,
                    "props": {
                      "alignment": "space-between",
                      "children": {
                        "key": null,
                        "props": {
                          "children": [
                            {
                              "key": null,
                              "props": {
                                "children": "Stream rate",
                              },
                              "type": "Text",
                            },
                            {
                              "key": null,
                              "props": {
                                "children": {
                                  "key": null,
                                  "props": {
                                    "color": "muted",
                                    "name": "question",
                                    "size": "inherit",
                                  },
                                  "type": "Icon",
                                },
                                "content": {
                                  "key": null,
                                  "props": {
                                    "children": "The amount of tokens to stream per second.",
                                  },
                                  "type": "Text",
                                },
                              },
                              "type": "Tooltip",
                            },
                          ],
                          "direction": "horizontal",
                        },
                        "type": "Box",
                      },
                      "direction": "horizontal",
                    },
                    "type": "Box",
                  },
                  {
                    "key": null,
                    "props": {
                      "children": [
                        {
                          "key": null,
                          "props": {
                            "children": {
                              "key": null,
                              "props": {
                                "children": " ",
                              },
                              "type": "Text",
                            },
                          },
                          "type": "Box",
                        },
                        {
                          "key": null,
                          "props": {
                            "disabled": true,
                            "name": "stream-rate",
                            "type": "text",
                            "value": "0.5 ETH/sec",
                          },
                          "type": "Input",
                        },
                      ],
                    },
                    "type": "Field",
                  },
                ],
                "direction": "vertical",
              },
              "type": "Box",
            },
          ],
        },
        "type": "Section",
      },
    ],
  },
  "type": "Box",
}
`);
    });

    it('should render content with validation errors', async () => {
      const contentWithErrors = await createConfirmationContent({
        context: mockContext,
        metadata: {
          ...mockMetadata,
          validationErrors: {
            amountPerPeriodError: 'Invalid amount',
            initialAmountError: 'Invalid initial amount',
          },
        },
      });

      expect(contentWithErrors).toMatchInlineSnapshot(`
{
  "key": null,
  "props": {
    "children": [
      {
        "key": null,
        "props": {
          "children": [
            [
              {
                "key": null,
                "props": {
                  "children": [
                    {
                      "key": null,
                      "props": {
                        "alignment": "space-between",
                        "children": [
                          {
                            "key": null,
                            "props": {
                              "children": [
                                {
                                  "key": null,
                                  "props": {
                                    "children": "Initial Amount",
                                  },
                                  "type": "Text",
                                },
                                {
                                  "key": null,
                                  "props": {
                                    "children": {
                                      "key": null,
                                      "props": {
                                        "color": "muted",
                                        "name": "question",
                                        "size": "inherit",
                                      },
                                      "type": "Icon",
                                    },
                                    "content": {
                                      "key": null,
                                      "props": {
                                        "children": "The initial amount of tokens that can be streamed.",
                                      },
                                      "type": "Text",
                                    },
                                  },
                                  "type": "Tooltip",
                                },
                              ],
                              "direction": "horizontal",
                            },
                            "type": "Box",
                          },
                          {
                            "key": null,
                            "props": {
                              "children": {
                                "key": null,
                                "props": {
                                  "children": {
                                    "key": null,
                                    "props": {
                                      "alt": "Remove Initial Amount",
                                      "src": "<svg width="37.5" height="21" viewBox="0 0 37.5 21" xmlns="http://www.w3.org/2000/svg">
  <!-- Background -->
  <rect x="0" y="0" width="37.5" height="21" rx="10.5" fill="#3F57FF"/>

  <!-- Toggle circle (on right) -->
  <circle cx="27" cy="10.5" r="7.5" fill="white"/>
</svg>
",
                                    },
                                    "type": "Image",
                                  },
                                  "name": "native-token-stream-initial-amount_removeFieldButton",
                                },
                                "type": "Button",
                              },
                            },
                            "type": "Box",
                          },
                        ],
                        "direction": "horizontal",
                      },
                      "type": "Box",
                    },
                    {
                      "key": null,
                      "props": {
                        "children": [
                          {
                            "key": null,
                            "props": {
                              "children": null,
                            },
                            "type": "Box",
                          },
                          {
                            "key": null,
                            "props": {
                              "name": "native-token-stream-initial-amount",
                              "type": "number",
                              "value": "1",
                            },
                            "type": "Input",
                          },
                          {
                            "key": null,
                            "props": {
                              "children": null,
                            },
                            "type": "Box",
                          },
                        ],
                        "error": "Invalid initial amount",
                      },
                      "type": "Field",
                    },
                  ],
                  "direction": "vertical",
                },
                "type": "Box",
              },
              {
                "key": null,
                "props": {
                  "children": [
                    {
                      "key": null,
                      "props": {
                        "alignment": "space-between",
                        "children": [
                          {
                            "key": null,
                            "props": {
                              "children": [
                                {
                                  "key": null,
                                  "props": {
                                    "children": "Max Amount",
                                  },
                                  "type": "Text",
                                },
                                {
                                  "key": null,
                                  "props": {
                                    "children": {
                                      "key": null,
                                      "props": {
                                        "color": "muted",
                                        "name": "question",
                                        "size": "inherit",
                                      },
                                      "type": "Icon",
                                    },
                                    "content": {
                                      "key": null,
                                      "props": {
                                        "children": "The maximum amount of tokens that can be streamed.",
                                      },
                                      "type": "Text",
                                    },
                                  },
                                  "type": "Tooltip",
                                },
                              ],
                              "direction": "horizontal",
                            },
                            "type": "Box",
                          },
                          {
                            "key": null,
                            "props": {
                              "children": {
                                "key": null,
                                "props": {
                                  "children": {
                                    "key": null,
                                    "props": {
                                      "alt": "Remove Max Amount",
                                      "src": "<svg width="37.5" height="21" viewBox="0 0 37.5 21" xmlns="http://www.w3.org/2000/svg">
  <!-- Background -->
  <rect x="0" y="0" width="37.5" height="21" rx="10.5" fill="#3F57FF"/>

  <!-- Toggle circle (on right) -->
  <circle cx="27" cy="10.5" r="7.5" fill="white"/>
</svg>
",
                                    },
                                    "type": "Image",
                                  },
                                  "name": "native-token-stream-max-amount_removeFieldButton",
                                },
                                "type": "Button",
                              },
                            },
                            "type": "Box",
                          },
                        ],
                        "direction": "horizontal",
                      },
                      "type": "Box",
                    },
                    {
                      "key": null,
                      "props": {
<<<<<<< HEAD
                        "children": {
                          "key": null,
                          "props": {
                            "children": [
                              {
                                "key": "daily",
                                "props": {
                                  "children": "Daily",
                                  "value": "daily",
                                },
                                "type": "Option",
                              },
                              {
                                "key": "weekly",
                                "props": {
                                  "children": "Weekly",
                                  "value": "weekly",
                                },
                                "type": "Option",
                              },
                              {
                                "key": "monthly",
                                "props": {
                                  "children": "Monthly",
                                  "value": "monthly",
                                },
                                "type": "Option",
                              },
                            ],
                            "name": "native-token-stream-time-period",
                            "value": "weekly",
=======
                        "children": [
                          {
                            "key": null,
                            "props": {
                              "children": null,
                            },
                            "type": "Box",
>>>>>>> 56d7dfde
                          },
                          {
                            "key": null,
                            "props": {
                              "name": "native-token-stream-max-amount",
                              "type": "number",
                              "value": "10",
                            },
                            "type": "Input",
                          },
                          {
                            "key": null,
                            "props": {
                              "children": null,
                            },
                            "type": "Box",
                          },
                        ],
                      },
                      "type": "Field",
                    },
                  ],
                  "direction": "vertical",
                },
                "type": "Box",
              },
            ],
            {
              "key": null,
              "props": {},
              "type": "Divider",
            },
            [
              {
                "key": null,
                "props": {
                  "children": [
                    {
                      "key": null,
                      "props": {
                        "alignment": "space-between",
                        "children": [
                          {
                            "key": null,
                            "props": {
                              "children": [
                                {
                                  "key": null,
                                  "props": {
                                    "children": "Start Time",
                                  },
                                  "type": "Text",
                                },
                                {
                                  "key": null,
                                  "props": {
                                    "children": {
                                      "key": null,
                                      "props": {
                                        "color": "muted",
                                        "name": "question",
                                        "size": "inherit",
                                      },
                                      "type": "Icon",
                                    },
                                    "content": {
                                      "key": null,
                                      "props": {
                                        "children": "The start time of the stream(mm/dd/yyyy hh:mm:ss).",
                                      },
                                      "type": "Text",
                                    },
                                  },
                                  "type": "Tooltip",
                                },
                              ],
                              "direction": "horizontal",
                            },
                            "type": "Box",
                          },
                          {
                            "key": null,
                            "props": {
                              "alignment": "end",
                              "children": {
                                "key": null,
                                "props": {
                                  "children": "mm/dd/yyyy hh:mm:ss",
                                  "color": "muted",
                                  "size": "sm",
                                },
                                "type": "Text",
                              },
                              "direction": "horizontal",
                            },
                            "type": "Box",
                          },
                        ],
                        "direction": "horizontal",
                      },
                      "type": "Box",
                    },
                    {
                      "key": null,
                      "props": {
                        "alignment": "space-between",
                        "children": {
                          "key": null,
                          "props": {
                            "children": [
                              {
                                "key": null,
                                "props": {
                                  "name": "native-token-stream-start-time_date",
                                  "placeholder": "mm/dd/yyyy",
                                  "type": "text",
                                  "value": "10/26/1985",
                                },
                                "type": "Input",
                              },
                              {
                                "key": null,
                                "props": {
                                  "name": "native-token-stream-start-time_time",
                                  "placeholder": "HH:MM:SS",
                                  "type": "text",
                                  "value": "08:00:00",
                                },
                                "type": "Input",
                              },
                              {
                                "key": null,
                                "props": {
                                  "alignment": "center",
                                  "children": {
                                    "key": null,
                                    "props": {
                                      "alignment": "center",
                                      "children": "UTC",
                                    },
                                    "type": "Text",
                                  },
                                  "direction": "vertical",
                                },
                                "type": "Box",
                              },
                            ],
                            "direction": "horizontal",
                          },
                          "type": "Box",
                        },
                        "direction": "horizontal",
                      },
                      "type": "Box",
                    },
                    {
                      "key": null,
                      "props": {
                        "children": [
                          null,
                          null,
                        ],
                      },
                      "type": "Box",
                    },
                  ],
                  "direction": "vertical",
                },
                "type": "Box",
              },
              {
                "key": null,
                "props": {
                  "children": [
                    {
                      "key": null,
                      "props": {
                        "alignment": "space-between",
                        "children": [
                          {
                            "key": null,
                            "props": {
                              "children": [
                                {
                                  "key": null,
                                  "props": {
                                    "children": "Expiry",
                                  },
                                  "type": "Text",
                                },
                                {
                                  "key": null,
                                  "props": {
                                    "children": {
                                      "key": null,
                                      "props": {
                                        "color": "muted",
                                        "name": "question",
                                        "size": "inherit",
                                      },
                                      "type": "Icon",
                                    },
                                    "content": {
                                      "key": null,
                                      "props": {
                                        "children": "The expiry date of the permission(mm/dd/yyyy hh:mm:ss).",
                                      },
                                      "type": "Text",
                                    },
                                  },
                                  "type": "Tooltip",
                                },
                              ],
                              "direction": "horizontal",
                            },
                            "type": "Box",
                          },
                          {
                            "key": null,
                            "props": {
                              "alignment": "end",
                              "children": {
                                "key": null,
                                "props": {
                                  "children": "mm/dd/yyyy hh:mm:ss",
                                  "color": "muted",
                                  "size": "sm",
                                },
                                "type": "Text",
                              },
                              "direction": "horizontal",
                            },
                            "type": "Box",
                          },
                        ],
                        "direction": "horizontal",
                      },
                      "type": "Box",
                    },
                    {
                      "key": null,
                      "props": {
                        "alignment": "space-between",
                        "children": {
                          "key": null,
                          "props": {
                            "children": [
                              {
                                "key": null,
                                "props": {
                                  "name": "native-token-stream-expiry_date",
                                  "placeholder": "mm/dd/yyyy",
                                  "type": "text",
                                  "value": "05/01/2024",
                                },
                                "type": "Input",
                              },
                              {
                                "key": null,
                                "props": {
                                  "name": "native-token-stream-expiry_time",
                                  "placeholder": "HH:MM:SS",
                                  "type": "text",
                                  "value": "00:00:00",
                                },
                                "type": "Input",
                              },
                              {
                                "key": null,
                                "props": {
                                  "alignment": "center",
                                  "children": {
                                    "key": null,
                                    "props": {
                                      "alignment": "center",
                                      "children": "UTC",
                                    },
                                    "type": "Text",
                                  },
                                  "direction": "vertical",
                                },
                                "type": "Box",
                              },
                            ],
                            "direction": "horizontal",
                          },
                          "type": "Box",
                        },
                        "direction": "horizontal",
                      },
                      "type": "Box",
                    },
                    {
                      "key": null,
                      "props": {
                        "children": [
                          null,
                          null,
                        ],
                      },
                      "type": "Box",
                    },
                  ],
                  "direction": "vertical",
                },
                "type": "Box",
              },
            ],
          ],
        },
        "type": "Section",
      },
      {
        "key": null,
        "props": {
          "children": [
            [
              {
                "key": null,
                "props": {
                  "children": [
                    {
                      "key": null,
                      "props": {
                        "alignment": "space-between",
                        "children": [
                          {
                            "key": null,
                            "props": {
                              "children": [
                                {
                                  "key": null,
                                  "props": {
                                    "children": "Stream Amount",
                                  },
                                  "type": "Text",
                                },
                                {
                                  "key": null,
                                  "props": {
                                    "children": {
                                      "key": null,
                                      "props": {
                                        "color": "muted",
                                        "name": "question",
                                        "size": "inherit",
                                      },
                                      "type": "Icon",
                                    },
                                    "content": {
                                      "key": null,
                                      "props": {
                                        "children": "The amount of tokens that can be streamed per period.",
                                      },
                                      "type": "Text",
                                    },
                                  },
                                  "type": "Tooltip",
                                },
                              ],
                              "direction": "horizontal",
                            },
                            "type": "Box",
                          },
                          null,
                        ],
                        "direction": "horizontal",
                      },
                      "type": "Box",
                    },
                    {
                      "key": null,
                      "props": {
                        "children": [
                          {
                            "key": null,
                            "props": {
                              "children": null,
                            },
                            "type": "Box",
                          },
                          {
                            "key": null,
                            "props": {
                              "name": "native-token-stream-amount-per-period",
                              "type": "number",
                              "value": "302400",
                            },
                            "type": "Input",
                          },
                          {
                            "key": null,
                            "props": {
                              "children": null,
                            },
                            "type": "Box",
                          },
                        ],
                        "error": "Invalid amount",
                      },
                      "type": "Field",
                    },
                  ],
                  "direction": "vertical",
                },
                "type": "Box",
              },
              {
                "key": null,
                "props": {
                  "children": [
                    {
                      "key": null,
                      "props": {
                        "alignment": "space-between",
                        "children": [
                          {
                            "key": null,
                            "props": {
                              "children": [
                                {
                                  "key": null,
                                  "props": {
                                    "children": "Stream Period",
                                  },
                                  "type": "Text",
                                },
                                {
                                  "key": null,
                                  "props": {
                                    "children": {
                                      "key": null,
                                      "props": {
                                        "color": "muted",
                                        "name": "question",
                                        "size": "inherit",
                                      },
                                      "type": "Icon",
                                    },
                                    "content": {
                                      "key": null,
                                      "props": {
                                        "children": "The period of the stream.",
                                      },
                                      "type": "Text",
                                    },
                                  },
                                  "type": "Tooltip",
                                },
                              ],
                              "direction": "horizontal",
                            },
                            "type": "Box",
                          },
                          null,
                        ],
                        "direction": "horizontal",
                      },
                      "type": "Box",
                    },
                    {
                      "key": null,
                      "props": {
                        "children": {
                          "key": null,
                          "props": {
                            "children": [
                              {
                                "key": "Hourly",
                                "props": {
                                  "children": "Hourly",
                                  "value": "Hourly",
                                },
                                "type": "Option",
                              },
                              {
                                "key": "Daily",
                                "props": {
                                  "children": "Daily",
                                  "value": "Daily",
                                },
                                "type": "Option",
                              },
                              {
                                "key": "Weekly",
                                "props": {
                                  "children": "Weekly",
                                  "value": "Weekly",
                                },
                                "type": "Option",
                              },
                              {
                                "key": "Biweekly",
                                "props": {
                                  "children": "Biweekly",
                                  "value": "Biweekly",
                                },
                                "type": "Option",
                              },
                              {
                                "key": "Monthly",
                                "props": {
                                  "children": "Monthly",
                                  "value": "Monthly",
                                },
                                "type": "Option",
                              },
                              {
                                "key": "Yearly",
                                "props": {
                                  "children": "Yearly",
                                  "value": "Yearly",
                                },
                                "type": "Option",
                              },
                            ],
                            "name": "native-token-stream-time-period",
                            "value": "Weekly",
                          },
                          "type": "Dropdown",
                        },
                      },
                      "type": "Field",
                    },
                  ],
                  "direction": "vertical",
                },
                "type": "Box",
              },
            ],
            {
              "key": null,
              "props": {
                "children": [
                  {
                    "key": null,
                    "props": {
                      "alignment": "space-between",
                      "children": {
                        "key": null,
                        "props": {
                          "children": [
                            {
                              "key": null,
                              "props": {
                                "children": "Stream rate",
                              },
                              "type": "Text",
                            },
                            {
                              "key": null,
                              "props": {
                                "children": {
                                  "key": null,
                                  "props": {
                                    "color": "muted",
                                    "name": "question",
                                    "size": "inherit",
                                  },
                                  "type": "Icon",
                                },
                                "content": {
                                  "key": null,
                                  "props": {
                                    "children": "The amount of tokens to stream per second.",
                                  },
                                  "type": "Text",
                                },
                              },
                              "type": "Tooltip",
                            },
                          ],
                          "direction": "horizontal",
                        },
                        "type": "Box",
                      },
                      "direction": "horizontal",
                    },
                    "type": "Box",
                  },
                  {
                    "key": null,
                    "props": {
                      "children": [
                        {
                          "key": null,
                          "props": {
                            "children": {
                              "key": null,
                              "props": {
                                "children": " ",
                              },
                              "type": "Text",
                            },
                          },
                          "type": "Box",
                        },
                        {
                          "key": null,
                          "props": {
                            "disabled": true,
                            "name": "stream-rate",
                            "type": "text",
                            "value": "0.5 ETH/sec",
                          },
                          "type": "Input",
                        },
                      ],
                    },
                    "type": "Field",
                  },
                ],
                "direction": "vertical",
              },
              "type": "Box",
            },
          ],
        },
        "type": "Section",
      },
    ],
  },
  "type": "Box",
}
`);
    });

    it('should handle disabled fields when adjustment is not allowed', async () => {
      const contentWithoutAdjustment = await createConfirmationContent({
        context: {
          ...mockContext,
          isAdjustmentAllowed: false,
        },
        metadata: mockMetadata,
      });

      expect(contentWithoutAdjustment).toMatchInlineSnapshot(`
{
  "key": null,
  "props": {
    "children": [
      {
        "key": null,
        "props": {
          "children": [
            [
              {
                "key": null,
                "props": {
                  "alignment": "space-between",
                  "children": [
                    {
                      "key": null,
                      "props": {
                        "alignment": "space-between",
                        "children": [
                          {
                            "key": null,
                            "props": {
                              "children": [
                                {
                                  "key": null,
                                  "props": {
                                    "children": "Initial Amount",
                                  },
                                  "type": "Text",
                                },
                                {
                                  "key": null,
                                  "props": {
                                    "children": {
                                      "key": null,
                                      "props": {
                                        "color": "muted",
                                        "name": "question",
                                        "size": "inherit",
                                      },
                                      "type": "Icon",
                                    },
                                    "content": {
                                      "key": null,
                                      "props": {
                                        "children": "The initial amount of tokens that can be streamed.",
                                      },
                                      "type": "Text",
                                    },
                                  },
                                  "type": "Tooltip",
                                },
                              ],
                              "direction": "horizontal",
                            },
                            "type": "Box",
                          },
                          null,
                        ],
                        "direction": "horizontal",
                      },
                      "type": "Box",
                    },
                    {
                      "key": null,
                      "props": {
                        "children": [
                          null,
                          {
                            "key": null,
                            "props": {
                              "children": "1",
                            },
                            "type": "Text",
                          },
                        ],
                        "direction": "horizontal",
                      },
                      "type": "Box",
                    },
                  ],
                  "direction": "horizontal",
                },
                "type": "Box",
              },
              {
                "key": null,
                "props": {
                  "alignment": "space-between",
                  "children": [
                    {
                      "key": null,
                      "props": {
                        "alignment": "space-between",
                        "children": [
                          {
                            "key": null,
                            "props": {
                              "children": [
                                {
                                  "key": null,
                                  "props": {
                                    "children": "Max Amount",
                                  },
                                  "type": "Text",
                                },
                                {
                                  "key": null,
                                  "props": {
                                    "children": {
                                      "key": null,
                                      "props": {
                                        "color": "muted",
                                        "name": "question",
                                        "size": "inherit",
                                      },
                                      "type": "Icon",
                                    },
                                    "content": {
                                      "key": null,
                                      "props": {
                                        "children": "The maximum amount of tokens that can be streamed.",
                                      },
                                      "type": "Text",
                                    },
                                  },
                                  "type": "Tooltip",
                                },
                              ],
                              "direction": "horizontal",
                            },
                            "type": "Box",
                          },
                          null,
                        ],
                        "direction": "horizontal",
                      },
                      "type": "Box",
                    },
                    {
                      "key": null,
                      "props": {
                        "children": [
                          null,
                          {
                            "key": null,
                            "props": {
                              "children": "10",
                            },
                            "type": "Text",
                          },
                        ],
                        "direction": "horizontal",
                      },
                      "type": "Box",
                    },
                  ],
                  "direction": "horizontal",
                },
                "type": "Box",
              },
            ],
            {
              "key": null,
              "props": {},
              "type": "Divider",
            },
            [
              {
                "key": null,
                "props": {
                  "alignment": "space-between",
                  "children": [
                    {
                      "key": null,
                      "props": {
                        "alignment": "space-between",
                        "children": [
                          {
                            "key": null,
                            "props": {
                              "children": [
                                {
                                  "key": null,
                                  "props": {
                                    "children": "Start Time",
                                  },
                                  "type": "Text",
                                },
                                {
                                  "key": null,
                                  "props": {
                                    "children": {
                                      "key": null,
                                      "props": {
                                        "color": "muted",
                                        "name": "question",
                                        "size": "inherit",
                                      },
                                      "type": "Icon",
                                    },
                                    "content": {
                                      "key": null,
                                      "props": {
                                        "children": "The start time of the stream(mm/dd/yyyy hh:mm:ss).",
                                      },
                                      "type": "Text",
                                    },
                                  },
                                  "type": "Tooltip",
                                },
                              ],
                              "direction": "horizontal",
                            },
                            "type": "Box",
                          },
                          null,
                        ],
                        "direction": "horizontal",
                      },
                      "type": "Box",
                    },
                    {
                      "key": null,
                      "props": {
                        "children": [
                          null,
                          {
                            "key": null,
                            "props": {
                              "children": "10/26/1985 08:00:00 UTC",
                            },
                            "type": "Text",
                          },
                        ],
                        "direction": "horizontal",
                      },
                      "type": "Box",
                    },
                  ],
                  "direction": "horizontal",
                },
                "type": "Box",
              },
              {
                "key": null,
                "props": {
                  "children": [
                    {
                      "key": null,
                      "props": {
                        "alignment": "space-between",
                        "children": [
                          {
                            "key": null,
                            "props": {
                              "children": [
                                {
                                  "key": null,
                                  "props": {
                                    "children": "Expiry",
                                  },
                                  "type": "Text",
                                },
                                {
                                  "key": null,
                                  "props": {
                                    "children": {
                                      "key": null,
                                      "props": {
                                        "color": "muted",
                                        "name": "question",
                                        "size": "inherit",
                                      },
                                      "type": "Icon",
                                    },
                                    "content": {
                                      "key": null,
                                      "props": {
                                        "children": "The expiry date of the permission(mm/dd/yyyy hh:mm:ss).",
                                      },
                                      "type": "Text",
                                    },
                                  },
                                  "type": "Tooltip",
                                },
                              ],
                              "direction": "horizontal",
                            },
                            "type": "Box",
                          },
                          {
                            "key": null,
                            "props": {
                              "alignment": "end",
                              "children": {
                                "key": null,
                                "props": {
                                  "children": "mm/dd/yyyy hh:mm:ss",
                                  "color": "muted",
                                  "size": "sm",
                                },
                                "type": "Text",
                              },
                              "direction": "horizontal",
                            },
                            "type": "Box",
                          },
                        ],
                        "direction": "horizontal",
                      },
                      "type": "Box",
                    },
                    {
                      "key": null,
                      "props": {
                        "alignment": "space-between",
                        "children": {
                          "key": null,
                          "props": {
                            "children": [
                              {
                                "key": null,
                                "props": {
                                  "name": "native-token-stream-expiry_date",
                                  "placeholder": "mm/dd/yyyy",
                                  "type": "text",
                                  "value": "05/01/2024",
                                },
                                "type": "Input",
                              },
                              {
                                "key": null,
                                "props": {
                                  "name": "native-token-stream-expiry_time",
                                  "placeholder": "HH:MM:SS",
                                  "type": "text",
                                  "value": "00:00:00",
                                },
                                "type": "Input",
                              },
                              {
                                "key": null,
                                "props": {
                                  "alignment": "center",
                                  "children": {
                                    "key": null,
                                    "props": {
                                      "alignment": "center",
                                      "children": "UTC",
                                    },
                                    "type": "Text",
                                  },
                                  "direction": "vertical",
                                },
                                "type": "Box",
                              },
                            ],
                            "direction": "horizontal",
                          },
                          "type": "Box",
                        },
                        "direction": "horizontal",
                      },
                      "type": "Box",
                    },
                    {
                      "key": null,
                      "props": {
                        "children": [
                          null,
                          null,
                        ],
                      },
                      "type": "Box",
                    },
                  ],
                  "direction": "vertical",
                },
                "type": "Box",
              },
            ],
          ],
        },
        "type": "Section",
      },
      {
        "key": null,
        "props": {
          "children": [
            [
              {
                "key": null,
                "props": {
                  "alignment": "space-between",
                  "children": [
                    {
                      "key": null,
                      "props": {
                        "alignment": "space-between",
                        "children": [
                          {
                            "key": null,
                            "props": {
                              "children": [
                                {
                                  "key": null,
                                  "props": {
                                    "children": "Stream Amount",
                                  },
                                  "type": "Text",
                                },
                                {
                                  "key": null,
                                  "props": {
                                    "children": {
                                      "key": null,
                                      "props": {
                                        "color": "muted",
                                        "name": "question",
                                        "size": "inherit",
                                      },
                                      "type": "Icon",
                                    },
                                    "content": {
                                      "key": null,
                                      "props": {
                                        "children": "The amount of tokens that can be streamed per period.",
                                      },
                                      "type": "Text",
                                    },
                                  },
                                  "type": "Tooltip",
                                },
                              ],
                              "direction": "horizontal",
                            },
                            "type": "Box",
                          },
                          null,
                        ],
                        "direction": "horizontal",
                      },
                      "type": "Box",
                    },
                    {
                      "key": null,
                      "props": {
                        "children": [
                          null,
                          {
                            "key": null,
                            "props": {
                              "children": "302400",
                            },
                            "type": "Text",
                          },
                        ],
                        "direction": "horizontal",
                      },
                      "type": "Box",
                    },
                  ],
                  "direction": "horizontal",
                },
                "type": "Box",
              },
              {
                "key": null,
                "props": {
                  "alignment": "space-between",
                  "children": [
                    {
                      "key": null,
                      "props": {
                        "alignment": "space-between",
                        "children": [
                          {
                            "key": null,
                            "props": {
                              "children": [
                                {
                                  "key": null,
                                  "props": {
                                    "children": "Stream Period",
                                  },
                                  "type": "Text",
                                },
                                {
                                  "key": null,
                                  "props": {
                                    "children": {
                                      "key": null,
                                      "props": {
                                        "color": "muted",
                                        "name": "question",
                                        "size": "inherit",
                                      },
                                      "type": "Icon",
                                    },
                                    "content": {
                                      "key": null,
                                      "props": {
                                        "children": "The period of the stream.",
                                      },
                                      "type": "Text",
                                    },
                                  },
                                  "type": "Tooltip",
                                },
                              ],
                              "direction": "horizontal",
                            },
                            "type": "Box",
                          },
                          null,
                        ],
                        "direction": "horizontal",
                      },
                      "type": "Box",
                    },
                    {
                      "key": null,
                      "props": {
<<<<<<< HEAD
                        "children": {
                          "key": null,
                          "props": {
                            "children": [
                              {
                                "key": "daily",
                                "props": {
                                  "children": "Daily",
                                  "value": "daily",
                                },
                                "type": "Option",
                              },
                              {
                                "key": "weekly",
                                "props": {
                                  "children": "Weekly",
                                  "value": "weekly",
                                },
                                "type": "Option",
                              },
                              {
                                "key": "monthly",
                                "props": {
                                  "children": "Monthly",
                                  "value": "monthly",
                                },
                                "type": "Option",
                              },
                            ],
                            "name": "native-token-stream-time-period",
                            "value": "weekly",
=======
                        "children": [
                          null,
                          {
                            "key": null,
                            "props": {
                              "children": "Weekly",
                            },
                            "type": "Text",
>>>>>>> 56d7dfde
                          },
                        ],
                        "direction": "horizontal",
                      },
                      "type": "Box",
                    },
                  ],
                  "direction": "horizontal",
                },
                "type": "Box",
              },
            ],
            {
              "key": null,
              "props": {
                "children": [
                  {
                    "key": null,
                    "props": {
                      "alignment": "space-between",
                      "children": {
                        "key": null,
                        "props": {
                          "children": [
                            {
                              "key": null,
                              "props": {
                                "children": "Stream rate",
                              },
                              "type": "Text",
                            },
                            {
                              "key": null,
                              "props": {
                                "children": {
                                  "key": null,
                                  "props": {
                                    "color": "muted",
                                    "name": "question",
                                    "size": "inherit",
                                  },
                                  "type": "Icon",
                                },
                                "content": {
                                  "key": null,
                                  "props": {
                                    "children": "The amount of tokens to stream per second.",
                                  },
                                  "type": "Text",
                                },
                              },
                              "type": "Tooltip",
                            },
                          ],
                          "direction": "horizontal",
                        },
                        "type": "Box",
                      },
                      "direction": "horizontal",
                    },
                    "type": "Box",
                  },
                  {
                    "key": null,
                    "props": {
                      "children": [
                        {
                          "key": null,
                          "props": {
                            "children": {
                              "key": null,
                              "props": {
                                "children": " ",
                              },
                              "type": "Text",
                            },
                          },
                          "type": "Box",
                        },
                        {
                          "key": null,
                          "props": {
                            "disabled": true,
                            "name": "stream-rate",
                            "type": "text",
                            "value": "0.5 ETH/sec",
                          },
                          "type": "Input",
                        },
                      ],
                    },
                    "type": "Field",
                  },
                ],
                "direction": "vertical",
              },
              "type": "Box",
            },
          ],
        },
        "type": "Section",
      },
    ],
  },
  "type": "Box",
}
`);
    });

    it('should handle missing optional fields', async () => {
      const contentWithMissingFields = await createConfirmationContent({
        context: {
          ...mockContext,
          permissionDetails: {
            ...mockContext.permissionDetails,
            initialAmount: undefined,
            maxAmount: undefined,
          },
        },
        metadata: mockMetadata,
      });

      expect(contentWithMissingFields).toMatchInlineSnapshot(`
{
  "key": null,
  "props": {
    "children": [
      {
        "key": null,
        "props": {
          "children": [
            [
              {
                "key": null,
                "props": {
                  "children": {
                    "key": null,
                    "props": {
                      "alignment": "space-between",
                      "children": [
                        {
                          "key": null,
                          "props": {
                            "children": [
                              {
                                "key": null,
                                "props": {
                                  "children": "Initial Amount",
                                },
                                "type": "Text",
                              },
                              {
                                "key": null,
                                "props": {
                                  "children": {
                                    "key": null,
                                    "props": {
                                      "color": "muted",
                                      "name": "question",
                                      "size": "inherit",
                                    },
                                    "type": "Icon",
                                  },
                                  "content": {
                                    "key": null,
                                    "props": {
                                      "children": "The initial amount of tokens that can be streamed.",
                                    },
                                    "type": "Text",
                                  },
                                },
                                "type": "Tooltip",
                              },
                            ],
                            "direction": "horizontal",
                          },
                          "type": "Box",
                        },
                        {
                          "key": null,
                          "props": {
                            "children": {
                              "key": null,
                              "props": {
                                "children": {
                                  "key": null,
                                  "props": {
                                    "alt": "Add Initial Amount",
                                    "src": "<svg width="37.5" height="21" viewBox="0 0 37.5 21" xmlns="http://www.w3.org/2000/svg">
  <!-- Background -->
  <rect x="0" y="0" width="37.5" height="21" rx="10.5" fill="#A0A4B0"/>

  <!-- Toggle circle (on left) -->
  <circle cx="10.5" cy="10.5" r="7.5" fill="white"/>
</svg>
",
                                  },
                                  "type": "Image",
                                },
                                "name": "native-token-stream-initial-amount_addFieldButton",
                              },
                              "type": "Button",
                            },
                          },
                          "type": "Box",
                        },
                      ],
                      "direction": "horizontal",
                    },
                    "type": "Box",
                  },
                  "direction": "vertical",
                },
                "type": "Box",
              },
              {
                "key": null,
                "props": {
                  "children": {
                    "key": null,
                    "props": {
                      "alignment": "space-between",
                      "children": [
                        {
                          "key": null,
                          "props": {
                            "children": [
                              {
                                "key": null,
                                "props": {
                                  "children": "Max Amount",
                                },
                                "type": "Text",
                              },
                              {
                                "key": null,
                                "props": {
                                  "children": {
                                    "key": null,
                                    "props": {
                                      "color": "muted",
                                      "name": "question",
                                      "size": "inherit",
                                    },
                                    "type": "Icon",
                                  },
                                  "content": {
                                    "key": null,
                                    "props": {
                                      "children": "The maximum amount of tokens that can be streamed.",
                                    },
                                    "type": "Text",
                                  },
                                },
                                "type": "Tooltip",
                              },
                            ],
                            "direction": "horizontal",
                          },
                          "type": "Box",
                        },
                        {
                          "key": null,
                          "props": {
                            "children": {
                              "key": null,
                              "props": {
                                "children": {
                                  "key": null,
                                  "props": {
                                    "alt": "Add Max Amount",
                                    "src": "<svg width="37.5" height="21" viewBox="0 0 37.5 21" xmlns="http://www.w3.org/2000/svg">
  <!-- Background -->
  <rect x="0" y="0" width="37.5" height="21" rx="10.5" fill="#A0A4B0"/>

  <!-- Toggle circle (on left) -->
  <circle cx="10.5" cy="10.5" r="7.5" fill="white"/>
</svg>
",
                                  },
                                  "type": "Image",
                                },
                                "name": "native-token-stream-max-amount_addFieldButton",
                              },
                              "type": "Button",
                            },
                          },
                          "type": "Box",
                        },
                      ],
                      "direction": "horizontal",
                    },
                    "type": "Box",
                  },
                  "direction": "vertical",
                },
                "type": "Box",
              },
            ],
            {
              "key": null,
              "props": {},
              "type": "Divider",
            },
            [
              {
                "key": null,
                "props": {
                  "children": [
                    {
                      "key": null,
                      "props": {
                        "alignment": "space-between",
                        "children": [
                          {
                            "key": null,
                            "props": {
                              "children": [
                                {
                                  "key": null,
                                  "props": {
                                    "children": "Start Time",
                                  },
                                  "type": "Text",
                                },
                                {
                                  "key": null,
                                  "props": {
                                    "children": {
                                      "key": null,
                                      "props": {
                                        "color": "muted",
                                        "name": "question",
                                        "size": "inherit",
                                      },
                                      "type": "Icon",
                                    },
                                    "content": {
                                      "key": null,
                                      "props": {
                                        "children": "The start time of the stream(mm/dd/yyyy hh:mm:ss).",
                                      },
                                      "type": "Text",
                                    },
                                  },
                                  "type": "Tooltip",
                                },
                              ],
                              "direction": "horizontal",
                            },
                            "type": "Box",
                          },
                          {
                            "key": null,
                            "props": {
                              "alignment": "end",
                              "children": {
                                "key": null,
                                "props": {
                                  "children": "mm/dd/yyyy hh:mm:ss",
                                  "color": "muted",
                                  "size": "sm",
                                },
                                "type": "Text",
                              },
                              "direction": "horizontal",
                            },
                            "type": "Box",
                          },
                        ],
                        "direction": "horizontal",
                      },
                      "type": "Box",
                    },
                    {
                      "key": null,
                      "props": {
                        "alignment": "space-between",
                        "children": {
                          "key": null,
                          "props": {
                            "children": [
                              {
                                "key": null,
                                "props": {
                                  "name": "native-token-stream-start-time_date",
                                  "placeholder": "mm/dd/yyyy",
                                  "type": "text",
                                  "value": "10/26/1985",
                                },
                                "type": "Input",
                              },
                              {
                                "key": null,
                                "props": {
                                  "name": "native-token-stream-start-time_time",
                                  "placeholder": "HH:MM:SS",
                                  "type": "text",
                                  "value": "08:00:00",
                                },
                                "type": "Input",
                              },
                              {
                                "key": null,
                                "props": {
                                  "alignment": "center",
                                  "children": {
                                    "key": null,
                                    "props": {
                                      "alignment": "center",
                                      "children": "UTC",
                                    },
                                    "type": "Text",
                                  },
                                  "direction": "vertical",
                                },
                                "type": "Box",
                              },
                            ],
                            "direction": "horizontal",
                          },
                          "type": "Box",
                        },
                        "direction": "horizontal",
                      },
                      "type": "Box",
                    },
                    {
                      "key": null,
                      "props": {
                        "children": [
                          null,
                          null,
                        ],
                      },
                      "type": "Box",
                    },
                  ],
                  "direction": "vertical",
                },
                "type": "Box",
              },
              {
                "key": null,
                "props": {
                  "children": [
                    {
                      "key": null,
                      "props": {
                        "alignment": "space-between",
                        "children": [
                          {
                            "key": null,
                            "props": {
                              "children": [
                                {
                                  "key": null,
                                  "props": {
                                    "children": "Expiry",
                                  },
                                  "type": "Text",
                                },
                                {
                                  "key": null,
                                  "props": {
                                    "children": {
                                      "key": null,
                                      "props": {
                                        "color": "muted",
                                        "name": "question",
                                        "size": "inherit",
                                      },
                                      "type": "Icon",
                                    },
                                    "content": {
                                      "key": null,
                                      "props": {
                                        "children": "The expiry date of the permission(mm/dd/yyyy hh:mm:ss).",
                                      },
                                      "type": "Text",
                                    },
                                  },
                                  "type": "Tooltip",
                                },
                              ],
                              "direction": "horizontal",
                            },
                            "type": "Box",
                          },
                          {
                            "key": null,
                            "props": {
                              "alignment": "end",
                              "children": {
                                "key": null,
                                "props": {
                                  "children": "mm/dd/yyyy hh:mm:ss",
                                  "color": "muted",
                                  "size": "sm",
                                },
                                "type": "Text",
                              },
                              "direction": "horizontal",
                            },
                            "type": "Box",
                          },
                        ],
                        "direction": "horizontal",
                      },
                      "type": "Box",
                    },
                    {
                      "key": null,
                      "props": {
                        "alignment": "space-between",
                        "children": {
                          "key": null,
                          "props": {
                            "children": [
                              {
                                "key": null,
                                "props": {
                                  "name": "native-token-stream-expiry_date",
                                  "placeholder": "mm/dd/yyyy",
                                  "type": "text",
                                  "value": "05/01/2024",
                                },
                                "type": "Input",
                              },
                              {
                                "key": null,
                                "props": {
                                  "name": "native-token-stream-expiry_time",
                                  "placeholder": "HH:MM:SS",
                                  "type": "text",
                                  "value": "00:00:00",
                                },
                                "type": "Input",
                              },
                              {
                                "key": null,
                                "props": {
                                  "alignment": "center",
                                  "children": {
                                    "key": null,
                                    "props": {
                                      "alignment": "center",
                                      "children": "UTC",
                                    },
                                    "type": "Text",
                                  },
                                  "direction": "vertical",
                                },
                                "type": "Box",
                              },
                            ],
                            "direction": "horizontal",
                          },
                          "type": "Box",
                        },
                        "direction": "horizontal",
                      },
                      "type": "Box",
                    },
                    {
                      "key": null,
                      "props": {
                        "children": [
                          null,
                          null,
                        ],
                      },
                      "type": "Box",
                    },
                  ],
                  "direction": "vertical",
                },
                "type": "Box",
              },
            ],
          ],
        },
        "type": "Section",
      },
      {
        "key": null,
        "props": {
          "children": [
            [
              {
                "key": null,
                "props": {
                  "children": [
                    {
                      "key": null,
                      "props": {
                        "alignment": "space-between",
                        "children": [
                          {
                            "key": null,
                            "props": {
                              "children": [
                                {
                                  "key": null,
                                  "props": {
                                    "children": "Stream Amount",
                                  },
                                  "type": "Text",
                                },
                                {
                                  "key": null,
                                  "props": {
                                    "children": {
                                      "key": null,
                                      "props": {
                                        "color": "muted",
                                        "name": "question",
                                        "size": "inherit",
                                      },
                                      "type": "Icon",
                                    },
                                    "content": {
                                      "key": null,
                                      "props": {
                                        "children": "The amount of tokens that can be streamed per period.",
                                      },
                                      "type": "Text",
                                    },
                                  },
                                  "type": "Tooltip",
                                },
                              ],
                              "direction": "horizontal",
                            },
                            "type": "Box",
                          },
                          null,
                        ],
                        "direction": "horizontal",
                      },
                      "type": "Box",
                    },
                    {
                      "key": null,
                      "props": {
                        "children": [
                          {
                            "key": null,
                            "props": {
                              "children": null,
                            },
                            "type": "Box",
                          },
                          {
                            "key": null,
                            "props": {
                              "name": "native-token-stream-amount-per-period",
                              "type": "number",
                              "value": "302400",
                            },
                            "type": "Input",
                          },
                          {
                            "key": null,
                            "props": {
                              "children": null,
                            },
                            "type": "Box",
                          },
                        ],
                      },
                      "type": "Field",
                    },
                  ],
                  "direction": "vertical",
                },
                "type": "Box",
              },
              {
                "key": null,
                "props": {
                  "children": [
                    {
                      "key": null,
                      "props": {
                        "alignment": "space-between",
                        "children": [
                          {
                            "key": null,
                            "props": {
                              "children": [
                                {
                                  "key": null,
                                  "props": {
                                    "children": "Stream Period",
                                  },
                                  "type": "Text",
                                },
                                {
                                  "key": null,
                                  "props": {
                                    "children": {
                                      "key": null,
                                      "props": {
                                        "color": "muted",
                                        "name": "question",
                                        "size": "inherit",
                                      },
                                      "type": "Icon",
                                    },
                                    "content": {
                                      "key": null,
                                      "props": {
                                        "children": "The period of the stream.",
                                      },
                                      "type": "Text",
                                    },
                                  },
                                  "type": "Tooltip",
                                },
                              ],
                              "direction": "horizontal",
                            },
                            "type": "Box",
                          },
                          null,
                        ],
                        "direction": "horizontal",
                      },
                      "type": "Box",
                    },
                    {
                      "key": null,
                      "props": {
                        "children": {
                          "key": null,
                          "props": {
                            "children": [
                              {
                                "key": "Hourly",
                                "props": {
                                  "children": "Hourly",
                                  "value": "Hourly",
                                },
                                "type": "Option",
                              },
                              {
                                "key": "Daily",
                                "props": {
                                  "children": "Daily",
                                  "value": "Daily",
                                },
                                "type": "Option",
                              },
                              {
                                "key": "Weekly",
                                "props": {
                                  "children": "Weekly",
                                  "value": "Weekly",
                                },
                                "type": "Option",
                              },
                              {
                                "key": "Biweekly",
                                "props": {
                                  "children": "Biweekly",
                                  "value": "Biweekly",
                                },
                                "type": "Option",
                              },
                              {
                                "key": "Monthly",
                                "props": {
                                  "children": "Monthly",
                                  "value": "Monthly",
                                },
                                "type": "Option",
                              },
                              {
                                "key": "Yearly",
                                "props": {
                                  "children": "Yearly",
                                  "value": "Yearly",
                                },
                                "type": "Option",
                              },
                            ],
                            "name": "native-token-stream-time-period",
                            "value": "Weekly",
                          },
                          "type": "Dropdown",
                        },
                      },
                      "type": "Field",
                    },
                  ],
                  "direction": "vertical",
                },
                "type": "Box",
              },
            ],
            {
              "key": null,
              "props": {
                "children": [
                  {
                    "key": null,
                    "props": {
                      "alignment": "space-between",
                      "children": {
                        "key": null,
                        "props": {
                          "children": [
                            {
                              "key": null,
                              "props": {
                                "children": "Stream rate",
                              },
                              "type": "Text",
                            },
                            {
                              "key": null,
                              "props": {
                                "children": {
                                  "key": null,
                                  "props": {
                                    "color": "muted",
                                    "name": "question",
                                    "size": "inherit",
                                  },
                                  "type": "Icon",
                                },
                                "content": {
                                  "key": null,
                                  "props": {
                                    "children": "The amount of tokens to stream per second.",
                                  },
                                  "type": "Text",
                                },
                              },
                              "type": "Tooltip",
                            },
                          ],
                          "direction": "horizontal",
                        },
                        "type": "Box",
                      },
                      "direction": "horizontal",
                    },
                    "type": "Box",
                  },
                  {
                    "key": null,
                    "props": {
                      "children": [
                        {
                          "key": null,
                          "props": {
                            "children": {
                              "key": null,
                              "props": {
                                "children": " ",
                              },
                              "type": "Text",
                            },
                          },
                          "type": "Box",
                        },
                        {
                          "key": null,
                          "props": {
                            "disabled": true,
                            "name": "stream-rate",
                            "type": "text",
                            "value": "0.5 ETH/sec",
                          },
                          "type": "Input",
                        },
                      ],
                    },
                    "type": "Field",
                  },
                ],
                "direction": "vertical",
              },
              "type": "Box",
            },
          ],
        },
        "type": "Section",
      },
    ],
  },
  "type": "Box",
}
`);
    });

    it('should handle different time periods', async () => {
      const contentWithDailyPeriod = await createConfirmationContent({
        context: {
          ...mockContext,
          permissionDetails: {
            ...mockContext.permissionDetails,
            timePeriod: TimePeriod.DAILY,
          },
        },
        metadata: mockMetadata,
      });

      expect(contentWithDailyPeriod).toMatchInlineSnapshot(`
{
  "key": null,
  "props": {
    "children": [
      {
        "key": null,
        "props": {
          "children": [
            [
              {
                "key": null,
                "props": {
                  "children": [
                    {
                      "key": null,
                      "props": {
                        "alignment": "space-between",
                        "children": [
                          {
                            "key": null,
                            "props": {
                              "children": [
                                {
                                  "key": null,
                                  "props": {
                                    "children": "Initial Amount",
                                  },
                                  "type": "Text",
                                },
                                {
                                  "key": null,
                                  "props": {
                                    "children": {
                                      "key": null,
                                      "props": {
                                        "color": "muted",
                                        "name": "question",
                                        "size": "inherit",
                                      },
                                      "type": "Icon",
                                    },
                                    "content": {
                                      "key": null,
                                      "props": {
                                        "children": "The initial amount of tokens that can be streamed.",
                                      },
                                      "type": "Text",
                                    },
                                  },
                                  "type": "Tooltip",
                                },
                              ],
                              "direction": "horizontal",
                            },
                            "type": "Box",
                          },
                          {
                            "key": null,
                            "props": {
                              "children": {
                                "key": null,
                                "props": {
                                  "children": {
                                    "key": null,
                                    "props": {
                                      "alt": "Remove Initial Amount",
                                      "src": "<svg width="37.5" height="21" viewBox="0 0 37.5 21" xmlns="http://www.w3.org/2000/svg">
  <!-- Background -->
  <rect x="0" y="0" width="37.5" height="21" rx="10.5" fill="#3F57FF"/>

  <!-- Toggle circle (on right) -->
  <circle cx="27" cy="10.5" r="7.5" fill="white"/>
</svg>
",
                                    },
                                    "type": "Image",
                                  },
                                  "name": "native-token-stream-initial-amount_removeFieldButton",
                                },
                                "type": "Button",
                              },
                            },
                            "type": "Box",
                          },
                        ],
                        "direction": "horizontal",
                      },
                      "type": "Box",
                    },
                    {
                      "key": null,
                      "props": {
                        "children": [
                          {
                            "key": null,
                            "props": {
                              "children": null,
                            },
                            "type": "Box",
                          },
                          {
                            "key": null,
                            "props": {
                              "name": "native-token-stream-initial-amount",
                              "type": "number",
                              "value": "1",
                            },
                            "type": "Input",
                          },
                          {
                            "key": null,
                            "props": {
                              "children": null,
                            },
                            "type": "Box",
                          },
                        ],
                      },
                      "type": "Field",
                    },
                  ],
                  "direction": "vertical",
                },
                "type": "Box",
              },
              {
                "key": null,
                "props": {
                  "children": [
                    {
                      "key": null,
                      "props": {
                        "alignment": "space-between",
                        "children": [
                          {
                            "key": null,
                            "props": {
                              "children": [
                                {
                                  "key": null,
                                  "props": {
                                    "children": "Max Amount",
                                  },
                                  "type": "Text",
                                },
                                {
                                  "key": null,
                                  "props": {
                                    "children": {
                                      "key": null,
                                      "props": {
                                        "color": "muted",
                                        "name": "question",
                                        "size": "inherit",
                                      },
                                      "type": "Icon",
                                    },
                                    "content": {
                                      "key": null,
                                      "props": {
                                        "children": "The maximum amount of tokens that can be streamed.",
                                      },
                                      "type": "Text",
                                    },
                                  },
                                  "type": "Tooltip",
                                },
                              ],
                              "direction": "horizontal",
                            },
                            "type": "Box",
                          },
                          {
                            "key": null,
                            "props": {
                              "children": {
                                "key": null,
                                "props": {
                                  "children": {
                                    "key": null,
                                    "props": {
                                      "alt": "Remove Max Amount",
                                      "src": "<svg width="37.5" height="21" viewBox="0 0 37.5 21" xmlns="http://www.w3.org/2000/svg">
  <!-- Background -->
  <rect x="0" y="0" width="37.5" height="21" rx="10.5" fill="#3F57FF"/>

  <!-- Toggle circle (on right) -->
  <circle cx="27" cy="10.5" r="7.5" fill="white"/>
</svg>
",
                                    },
                                    "type": "Image",
                                  },
                                  "name": "native-token-stream-max-amount_removeFieldButton",
                                },
                                "type": "Button",
                              },
                            },
                            "type": "Box",
                          },
                        ],
                        "direction": "horizontal",
                      },
                      "type": "Box",
                    },
                    {
                      "key": null,
                      "props": {
<<<<<<< HEAD
                        "children": {
                          "key": null,
                          "props": {
                            "children": [
                              {
                                "key": "daily",
                                "props": {
                                  "children": "Daily",
                                  "value": "daily",
                                },
                                "type": "Option",
                              },
                              {
                                "key": "weekly",
                                "props": {
                                  "children": "Weekly",
                                  "value": "weekly",
                                },
                                "type": "Option",
                              },
                              {
                                "key": "monthly",
                                "props": {
                                  "children": "Monthly",
                                  "value": "monthly",
                                },
                                "type": "Option",
                              },
                            ],
                            "name": "native-token-stream-time-period",
                            "value": "daily",
=======
                        "children": [
                          {
                            "key": null,
                            "props": {
                              "children": null,
                            },
                            "type": "Box",
>>>>>>> 56d7dfde
                          },
                          {
                            "key": null,
                            "props": {
                              "name": "native-token-stream-max-amount",
                              "type": "number",
                              "value": "10",
                            },
                            "type": "Input",
                          },
                          {
                            "key": null,
                            "props": {
                              "children": null,
                            },
                            "type": "Box",
                          },
                        ],
                      },
                      "type": "Field",
                    },
                  ],
                  "direction": "vertical",
                },
                "type": "Box",
              },
            ],
            {
              "key": null,
              "props": {},
              "type": "Divider",
            },
            [
              {
                "key": null,
                "props": {
                  "children": [
                    {
                      "key": null,
                      "props": {
                        "alignment": "space-between",
                        "children": [
                          {
                            "key": null,
                            "props": {
                              "children": [
                                {
                                  "key": null,
                                  "props": {
                                    "children": "Start Time",
                                  },
                                  "type": "Text",
                                },
                                {
                                  "key": null,
                                  "props": {
                                    "children": {
                                      "key": null,
                                      "props": {
                                        "color": "muted",
                                        "name": "question",
                                        "size": "inherit",
                                      },
                                      "type": "Icon",
                                    },
                                    "content": {
                                      "key": null,
                                      "props": {
                                        "children": "The start time of the stream(mm/dd/yyyy hh:mm:ss).",
                                      },
                                      "type": "Text",
                                    },
                                  },
                                  "type": "Tooltip",
                                },
                              ],
                              "direction": "horizontal",
                            },
                            "type": "Box",
                          },
                          {
                            "key": null,
                            "props": {
                              "alignment": "end",
                              "children": {
                                "key": null,
                                "props": {
                                  "children": "mm/dd/yyyy hh:mm:ss",
                                  "color": "muted",
                                  "size": "sm",
                                },
                                "type": "Text",
                              },
                              "direction": "horizontal",
                            },
                            "type": "Box",
                          },
                        ],
                        "direction": "horizontal",
                      },
                      "type": "Box",
                    },
                    {
                      "key": null,
                      "props": {
                        "alignment": "space-between",
                        "children": {
                          "key": null,
                          "props": {
                            "children": [
                              {
                                "key": null,
                                "props": {
                                  "name": "native-token-stream-start-time_date",
                                  "placeholder": "mm/dd/yyyy",
                                  "type": "text",
                                  "value": "10/26/1985",
                                },
                                "type": "Input",
                              },
                              {
                                "key": null,
                                "props": {
                                  "name": "native-token-stream-start-time_time",
                                  "placeholder": "HH:MM:SS",
                                  "type": "text",
                                  "value": "08:00:00",
                                },
                                "type": "Input",
                              },
                              {
                                "key": null,
                                "props": {
                                  "alignment": "center",
                                  "children": {
                                    "key": null,
                                    "props": {
                                      "alignment": "center",
                                      "children": "UTC",
                                    },
                                    "type": "Text",
                                  },
                                  "direction": "vertical",
                                },
                                "type": "Box",
                              },
                            ],
                            "direction": "horizontal",
                          },
                          "type": "Box",
                        },
                        "direction": "horizontal",
                      },
                      "type": "Box",
                    },
                    {
                      "key": null,
                      "props": {
                        "children": [
                          null,
                          null,
                        ],
                      },
                      "type": "Box",
                    },
                  ],
                  "direction": "vertical",
                },
                "type": "Box",
              },
              {
                "key": null,
                "props": {
                  "children": [
                    {
                      "key": null,
                      "props": {
                        "alignment": "space-between",
                        "children": [
                          {
                            "key": null,
                            "props": {
                              "children": [
                                {
                                  "key": null,
                                  "props": {
                                    "children": "Expiry",
                                  },
                                  "type": "Text",
                                },
                                {
                                  "key": null,
                                  "props": {
                                    "children": {
                                      "key": null,
                                      "props": {
                                        "color": "muted",
                                        "name": "question",
                                        "size": "inherit",
                                      },
                                      "type": "Icon",
                                    },
                                    "content": {
                                      "key": null,
                                      "props": {
                                        "children": "The expiry date of the permission(mm/dd/yyyy hh:mm:ss).",
                                      },
                                      "type": "Text",
                                    },
                                  },
                                  "type": "Tooltip",
                                },
                              ],
                              "direction": "horizontal",
                            },
                            "type": "Box",
                          },
                          {
                            "key": null,
                            "props": {
                              "alignment": "end",
                              "children": {
                                "key": null,
                                "props": {
                                  "children": "mm/dd/yyyy hh:mm:ss",
                                  "color": "muted",
                                  "size": "sm",
                                },
                                "type": "Text",
                              },
                              "direction": "horizontal",
                            },
                            "type": "Box",
                          },
                        ],
                        "direction": "horizontal",
                      },
                      "type": "Box",
                    },
                    {
                      "key": null,
                      "props": {
                        "alignment": "space-between",
                        "children": {
                          "key": null,
                          "props": {
                            "children": [
                              {
                                "key": null,
                                "props": {
                                  "name": "native-token-stream-expiry_date",
                                  "placeholder": "mm/dd/yyyy",
                                  "type": "text",
                                  "value": "05/01/2024",
                                },
                                "type": "Input",
                              },
                              {
                                "key": null,
                                "props": {
                                  "name": "native-token-stream-expiry_time",
                                  "placeholder": "HH:MM:SS",
                                  "type": "text",
                                  "value": "00:00:00",
                                },
                                "type": "Input",
                              },
                              {
                                "key": null,
                                "props": {
                                  "alignment": "center",
                                  "children": {
                                    "key": null,
                                    "props": {
                                      "alignment": "center",
                                      "children": "UTC",
                                    },
                                    "type": "Text",
                                  },
                                  "direction": "vertical",
                                },
                                "type": "Box",
                              },
                            ],
                            "direction": "horizontal",
                          },
                          "type": "Box",
                        },
                        "direction": "horizontal",
                      },
                      "type": "Box",
                    },
                    {
                      "key": null,
                      "props": {
                        "children": [
                          null,
                          null,
                        ],
                      },
                      "type": "Box",
                    },
                  ],
                  "direction": "vertical",
                },
                "type": "Box",
              },
            ],
          ],
        },
        "type": "Section",
      },
      {
        "key": null,
        "props": {
          "children": [
            [
              {
                "key": null,
                "props": {
                  "children": [
                    {
                      "key": null,
                      "props": {
                        "alignment": "space-between",
                        "children": [
                          {
                            "key": null,
                            "props": {
                              "children": [
                                {
                                  "key": null,
                                  "props": {
                                    "children": "Stream Amount",
                                  },
                                  "type": "Text",
                                },
                                {
                                  "key": null,
                                  "props": {
                                    "children": {
                                      "key": null,
                                      "props": {
                                        "color": "muted",
                                        "name": "question",
                                        "size": "inherit",
                                      },
                                      "type": "Icon",
                                    },
                                    "content": {
                                      "key": null,
                                      "props": {
                                        "children": "The amount of tokens that can be streamed per period.",
                                      },
                                      "type": "Text",
                                    },
                                  },
                                  "type": "Tooltip",
                                },
                              ],
                              "direction": "horizontal",
                            },
                            "type": "Box",
                          },
                          null,
                        ],
                        "direction": "horizontal",
                      },
                      "type": "Box",
                    },
                    {
                      "key": null,
                      "props": {
                        "children": [
                          {
                            "key": null,
                            "props": {
                              "children": null,
                            },
                            "type": "Box",
                          },
                          {
                            "key": null,
                            "props": {
                              "name": "native-token-stream-amount-per-period",
                              "type": "number",
                              "value": "302400",
                            },
                            "type": "Input",
                          },
                          {
                            "key": null,
                            "props": {
                              "children": null,
                            },
                            "type": "Box",
                          },
                        ],
                      },
                      "type": "Field",
                    },
                  ],
                  "direction": "vertical",
                },
                "type": "Box",
              },
              {
                "key": null,
                "props": {
                  "children": [
                    {
                      "key": null,
                      "props": {
                        "alignment": "space-between",
                        "children": [
                          {
                            "key": null,
                            "props": {
                              "children": [
                                {
                                  "key": null,
                                  "props": {
                                    "children": "Stream Period",
                                  },
                                  "type": "Text",
                                },
                                {
                                  "key": null,
                                  "props": {
                                    "children": {
                                      "key": null,
                                      "props": {
                                        "color": "muted",
                                        "name": "question",
                                        "size": "inherit",
                                      },
                                      "type": "Icon",
                                    },
                                    "content": {
                                      "key": null,
                                      "props": {
                                        "children": "The period of the stream.",
                                      },
                                      "type": "Text",
                                    },
                                  },
                                  "type": "Tooltip",
                                },
                              ],
                              "direction": "horizontal",
                            },
                            "type": "Box",
                          },
                          null,
                        ],
                        "direction": "horizontal",
                      },
                      "type": "Box",
                    },
                    {
                      "key": null,
                      "props": {
                        "children": {
                          "key": null,
                          "props": {
                            "children": [
                              {
                                "key": "Hourly",
                                "props": {
                                  "children": "Hourly",
                                  "value": "Hourly",
                                },
                                "type": "Option",
                              },
                              {
                                "key": "Daily",
                                "props": {
                                  "children": "Daily",
                                  "value": "Daily",
                                },
                                "type": "Option",
                              },
                              {
                                "key": "Weekly",
                                "props": {
                                  "children": "Weekly",
                                  "value": "Weekly",
                                },
                                "type": "Option",
                              },
                              {
                                "key": "Biweekly",
                                "props": {
                                  "children": "Biweekly",
                                  "value": "Biweekly",
                                },
                                "type": "Option",
                              },
                              {
                                "key": "Monthly",
                                "props": {
                                  "children": "Monthly",
                                  "value": "Monthly",
                                },
                                "type": "Option",
                              },
                              {
                                "key": "Yearly",
                                "props": {
                                  "children": "Yearly",
                                  "value": "Yearly",
                                },
                                "type": "Option",
                              },
                            ],
                            "name": "native-token-stream-time-period",
                            "value": "Daily",
                          },
                          "type": "Dropdown",
                        },
                      },
                      "type": "Field",
                    },
                  ],
                  "direction": "vertical",
                },
                "type": "Box",
              },
            ],
            {
              "key": null,
              "props": {
                "children": [
                  {
                    "key": null,
                    "props": {
                      "alignment": "space-between",
                      "children": {
                        "key": null,
                        "props": {
                          "children": [
                            {
                              "key": null,
                              "props": {
                                "children": "Stream rate",
                              },
                              "type": "Text",
                            },
                            {
                              "key": null,
                              "props": {
                                "children": {
                                  "key": null,
                                  "props": {
                                    "color": "muted",
                                    "name": "question",
                                    "size": "inherit",
                                  },
                                  "type": "Icon",
                                },
                                "content": {
                                  "key": null,
                                  "props": {
                                    "children": "The amount of tokens to stream per second.",
                                  },
                                  "type": "Text",
                                },
                              },
                              "type": "Tooltip",
                            },
                          ],
                          "direction": "horizontal",
                        },
                        "type": "Box",
                      },
                      "direction": "horizontal",
                    },
                    "type": "Box",
                  },
                  {
                    "key": null,
                    "props": {
                      "children": [
                        {
                          "key": null,
                          "props": {
                            "children": {
                              "key": null,
                              "props": {
                                "children": " ",
                              },
                              "type": "Text",
                            },
                          },
                          "type": "Box",
                        },
                        {
                          "key": null,
                          "props": {
                            "disabled": true,
                            "name": "stream-rate",
                            "type": "text",
                            "value": "0.5 ETH/sec",
                          },
                          "type": "Input",
                        },
                      ],
                    },
                    "type": "Field",
                  },
                ],
                "direction": "vertical",
              },
              "type": "Box",
            },
          ],
        },
        "type": "Section",
      },
    ],
  },
  "type": "Box",
}
`);
    });
  });
});<|MERGE_RESOLUTION|>--- conflicted
+++ resolved
@@ -252,39 +252,6 @@
                     {
                       "key": null,
                       "props": {
-<<<<<<< HEAD
-                        "children": {
-                          "key": null,
-                          "props": {
-                            "children": [
-                              {
-                                "key": "daily",
-                                "props": {
-                                  "children": "Daily",
-                                  "value": "daily",
-                                },
-                                "type": "Option",
-                              },
-                              {
-                                "key": "weekly",
-                                "props": {
-                                  "children": "Weekly",
-                                  "value": "weekly",
-                                },
-                                "type": "Option",
-                              },
-                              {
-                                "key": "monthly",
-                                "props": {
-                                  "children": "Monthly",
-                                  "value": "monthly",
-                                },
-                                "type": "Option",
-                              },
-                            ],
-                            "name": "native-token-stream-time-period",
-                            "value": "weekly",
-=======
                         "children": [
                           {
                             "key": null,
@@ -292,7 +259,6 @@
                               "children": null,
                             },
                             "type": "Box",
->>>>>>> 56d7dfde
                           },
                           {
                             "key": null,
@@ -771,15 +737,15 @@
                                 "key": "Daily",
                                 "props": {
                                   "children": "Daily",
-                                  "value": "Daily",
+                                  "value": "daily",
                                 },
                                 "type": "Option",
                               },
                               {
-                                "key": "Weekly",
+                                "key": "weekly",
                                 "props": {
                                   "children": "Weekly",
-                                  "value": "Weekly",
+                                  "value": "weekly",
                                 },
                                 "type": "Option",
                               },
@@ -795,7 +761,7 @@
                                 "key": "Monthly",
                                 "props": {
                                   "children": "Monthly",
-                                  "value": "Monthly",
+                                  "value": "monthly",
                                 },
                                 "type": "Option",
                               },
@@ -809,7 +775,7 @@
                               },
                             ],
                             "name": "native-token-stream-time-period",
-                            "value": "Weekly",
+                            "value": "weekly",
                           },
                           "type": "Dropdown",
                         },
@@ -1141,39 +1107,6 @@
                     {
                       "key": null,
                       "props": {
-<<<<<<< HEAD
-                        "children": {
-                          "key": null,
-                          "props": {
-                            "children": [
-                              {
-                                "key": "daily",
-                                "props": {
-                                  "children": "Daily",
-                                  "value": "daily",
-                                },
-                                "type": "Option",
-                              },
-                              {
-                                "key": "weekly",
-                                "props": {
-                                  "children": "Weekly",
-                                  "value": "weekly",
-                                },
-                                "type": "Option",
-                              },
-                              {
-                                "key": "monthly",
-                                "props": {
-                                  "children": "Monthly",
-                                  "value": "monthly",
-                                },
-                                "type": "Option",
-                              },
-                            ],
-                            "name": "native-token-stream-time-period",
-                            "value": "weekly",
-=======
                         "children": [
                           {
                             "key": null,
@@ -1181,7 +1114,6 @@
                               "children": null,
                             },
                             "type": "Box",
->>>>>>> 56d7dfde
                           },
                           {
                             "key": null,
@@ -1661,15 +1593,15 @@
                                 "key": "Daily",
                                 "props": {
                                   "children": "Daily",
-                                  "value": "Daily",
+                                  "value": "daily",
                                 },
                                 "type": "Option",
                               },
                               {
-                                "key": "Weekly",
+                                "key": "weekly",
                                 "props": {
                                   "children": "Weekly",
-                                  "value": "Weekly",
+                                  "value": "weekly",
                                 },
                                 "type": "Option",
                               },
@@ -1685,7 +1617,7 @@
                                 "key": "Monthly",
                                 "props": {
                                   "children": "Monthly",
-                                  "value": "Monthly",
+                                  "value": "monthly",
                                 },
                                 "type": "Option",
                               },
@@ -1699,7 +1631,7 @@
                               },
                             ],
                             "name": "native-token-stream-time-period",
-                            "value": "Weekly",
+                            "value": "weekly",
                           },
                           "type": "Dropdown",
                         },
@@ -2343,39 +2275,6 @@
                     {
                       "key": null,
                       "props": {
-<<<<<<< HEAD
-                        "children": {
-                          "key": null,
-                          "props": {
-                            "children": [
-                              {
-                                "key": "daily",
-                                "props": {
-                                  "children": "Daily",
-                                  "value": "daily",
-                                },
-                                "type": "Option",
-                              },
-                              {
-                                "key": "weekly",
-                                "props": {
-                                  "children": "Weekly",
-                                  "value": "weekly",
-                                },
-                                "type": "Option",
-                              },
-                              {
-                                "key": "monthly",
-                                "props": {
-                                  "children": "Monthly",
-                                  "value": "monthly",
-                                },
-                                "type": "Option",
-                              },
-                            ],
-                            "name": "native-token-stream-time-period",
-                            "value": "weekly",
-=======
                         "children": [
                           null,
                           {
@@ -2384,7 +2283,6 @@
                               "children": "Weekly",
                             },
                             "type": "Text",
->>>>>>> 56d7dfde
                           },
                         ],
                         "direction": "horizontal",
@@ -3135,15 +3033,15 @@
                                 "key": "Daily",
                                 "props": {
                                   "children": "Daily",
-                                  "value": "Daily",
+                                  "value": "daily",
                                 },
                                 "type": "Option",
                               },
                               {
-                                "key": "Weekly",
+                                "key": "weekly",
                                 "props": {
                                   "children": "Weekly",
-                                  "value": "Weekly",
+                                  "value": "weekly",
                                 },
                                 "type": "Option",
                               },
@@ -3159,7 +3057,7 @@
                                 "key": "Monthly",
                                 "props": {
                                   "children": "Monthly",
-                                  "value": "Monthly",
+                                  "value": "monthly",
                                 },
                                 "type": "Option",
                               },
@@ -3173,7 +3071,7 @@
                               },
                             ],
                             "name": "native-token-stream-time-period",
-                            "value": "Weekly",
+                            "value": "weekly",
                           },
                           "type": "Dropdown",
                         },
@@ -3504,39 +3402,6 @@
                     {
                       "key": null,
                       "props": {
-<<<<<<< HEAD
-                        "children": {
-                          "key": null,
-                          "props": {
-                            "children": [
-                              {
-                                "key": "daily",
-                                "props": {
-                                  "children": "Daily",
-                                  "value": "daily",
-                                },
-                                "type": "Option",
-                              },
-                              {
-                                "key": "weekly",
-                                "props": {
-                                  "children": "Weekly",
-                                  "value": "weekly",
-                                },
-                                "type": "Option",
-                              },
-                              {
-                                "key": "monthly",
-                                "props": {
-                                  "children": "Monthly",
-                                  "value": "monthly",
-                                },
-                                "type": "Option",
-                              },
-                            ],
-                            "name": "native-token-stream-time-period",
-                            "value": "daily",
-=======
                         "children": [
                           {
                             "key": null,
@@ -3544,7 +3409,6 @@
                               "children": null,
                             },
                             "type": "Box",
->>>>>>> 56d7dfde
                           },
                           {
                             "key": null,
@@ -4023,15 +3887,15 @@
                                 "key": "Daily",
                                 "props": {
                                   "children": "Daily",
-                                  "value": "Daily",
+                                  "value": "daily",
                                 },
                                 "type": "Option",
                               },
                               {
-                                "key": "Weekly",
+                                "key": "weekly",
                                 "props": {
                                   "children": "Weekly",
-                                  "value": "Weekly",
+                                  "value": "weekly",
                                 },
                                 "type": "Option",
                               },
@@ -4047,7 +3911,7 @@
                                 "key": "Monthly",
                                 "props": {
                                   "children": "Monthly",
-                                  "value": "Monthly",
+                                  "value": "monthly",
                                 },
                                 "type": "Option",
                               },
@@ -4061,7 +3925,7 @@
                               },
                             ],
                             "name": "native-token-stream-time-period",
-                            "value": "Daily",
+                            "value": "daily",
                           },
                           "type": "Dropdown",
                         },
