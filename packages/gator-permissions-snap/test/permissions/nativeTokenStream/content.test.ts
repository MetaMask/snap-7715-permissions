--- conflicted
+++ resolved
@@ -473,47 +473,44 @@
                       "key": null,
                       "props": {
                         "alignment": "space-between",
-                        "children": [
-                          {
-                            "key": null,
-                            "props": {
-                              "children": [
-                                {
-                                  "key": null,
-                                  "props": {
-                                    "children": "Stream Amount",
-                                  },
-                                  "type": "Text",
-                                },
-                                {
-                                  "key": null,
-                                  "props": {
-                                    "children": {
-                                      "key": null,
-                                      "props": {
-                                        "color": "muted",
-                                        "name": "question",
-                                        "size": "inherit",
-                                      },
-                                      "type": "Icon",
+                        "children": {
+                          "key": null,
+                          "props": {
+                            "children": [
+                              {
+                                "key": null,
+                                "props": {
+                                  "children": "Stream Amount",
+                                },
+                                "type": "Text",
+                              },
+                              {
+                                "key": null,
+                                "props": {
+                                  "children": {
+                                    "key": null,
+                                    "props": {
+                                      "color": "muted",
+                                      "name": "question",
+                                      "size": "inherit",
                                     },
-                                    "content": {
-                                      "key": null,
-                                      "props": {
-                                        "children": "The amount of tokens that can be streamed per period.",
-                                      },
-                                      "type": "Text",
+                                    "type": "Icon",
+                                  },
+                                  "content": {
+                                    "key": null,
+                                    "props": {
+                                      "children": "The amount of tokens that can be streamed per period.",
                                     },
-                                  },
-                                  "type": "Tooltip",
-                                },
-                              ],
-                              "direction": "horizontal",
-                            },
-                            "type": "Box",
-                          },
-                          null,
-                        ],
+                                    "type": "Text",
+                                  },
+                                },
+                                "type": "Tooltip",
+                              },
+                            ],
+                            "direction": "horizontal",
+                          },
+                          "type": "Box",
+                        },
                         "direction": "horizontal",
                       },
                       "type": "Box",
@@ -521,13 +518,34 @@
                     {
                       "key": null,
                       "props": {
-                        "name": "native-token-stream-amount-per-period",
-                        "type": "number",
-                        "value": "302400",
-                      },
-                      "type": "Input",
-                    },
-                    null,
+                        "children": [
+                          {
+                            "key": null,
+                            "props": {
+                              "children": null,
+                            },
+                            "type": "Box",
+                          },
+                          {
+                            "key": null,
+                            "props": {
+                              "name": "native-token-stream-amount-per-period",
+                              "type": "number",
+                              "value": "302400",
+                            },
+                            "type": "Input",
+                          },
+                          {
+                            "key": null,
+                            "props": {
+                              "children": null,
+                            },
+                            "type": "Box",
+                          },
+                        ],
+                      },
+                      "type": "Field",
+                    },
                   ],
                   "direction": "vertical",
                 },
@@ -544,55 +562,6 @@
                         "children": {
                           "key": null,
                           "props": {
-<<<<<<< HEAD
-                            "alignment": "space-between",
-                            "children": {
-                              "key": null,
-                              "props": {
-                                "children": [
-                                  {
-                                    "key": null,
-                                    "props": {
-                                      "children": "Stream Amount",
-                                    },
-                                    "type": "Text",
-                                  },
-                                  {
-                                    "key": null,
-                                    "props": {
-                                      "children": {
-                                        "key": null,
-                                        "props": {
-                                          "color": "muted",
-                                          "name": "question",
-                                          "size": "inherit",
-                                        },
-                                        "type": "Icon",
-                                      },
-                                      "content": {
-                                        "key": null,
-                                        "props": {
-                                          "children": "The amount of tokens that can be streamed per period.",
-                                        },
-                                        "type": "Text",
-                                      },
-                                    },
-                                    "type": "Tooltip",
-                                  },
-                                ],
-                                "direction": "horizontal",
-                              },
-                              "type": "Box",
-                            },
-                            "direction": "horizontal",
-                          },
-                          "type": "Box",
-                        },
-                        {
-                          "key": null,
-                          "props": {
-                            "children": [
-=======
                             "children": [
                               {
                                 "key": null,
@@ -601,16 +570,145 @@
                                 },
                                 "type": "Text",
                               },
->>>>>>> fa5852fd
                               {
                                 "key": null,
                                 "props": {
                                   "children": {
-<<<<<<< HEAD
                                     "key": null,
                                     "props": {
-                                      "alt": "native-token-stream-amount-per-period icon",
-                                      "src": "<svg width="16" height="16" viewBox="0 0 32 32" fill="none" xmlns="http://www.w3.org/2000/svg" xmlns:xlink="http://www.w3.org/1999/xlink">
+                                      "color": "muted",
+                                      "name": "question",
+                                      "size": "inherit",
+                                    },
+                                    "type": "Icon",
+                                  },
+                                  "content": {
+                                    "key": null,
+                                    "props": {
+                                      "children": "The period of the stream.",
+                                    },
+                                    "type": "Text",
+                                  },
+                                },
+                                "type": "Tooltip",
+                              },
+                            ],
+                            "direction": "horizontal",
+                          },
+                          "type": "Box",
+                        },
+                        "direction": "horizontal",
+                      },
+                      "type": "Box",
+                    },
+                    {
+                      "key": null,
+                      "props": {
+                        "children": {
+                          "key": null,
+                          "props": {
+                            "children": [
+                              {
+                                "key": "Daily",
+                                "props": {
+                                  "children": "Daily",
+                                  "value": "Daily",
+                                },
+                                "type": "Option",
+                              },
+                              {
+                                "key": "Weekly",
+                                "props": {
+                                  "children": "Weekly",
+                                  "value": "Weekly",
+                                },
+                                "type": "Option",
+                              },
+                              {
+                                "key": "Monthly",
+                                "props": {
+                                  "children": "Monthly",
+                                  "value": "Monthly",
+                                },
+                                "type": "Option",
+                              },
+                            ],
+                            "name": "native-token-stream-time-period",
+                            "value": "Weekly",
+                          },
+                          "type": "Dropdown",
+                        },
+                      },
+                      "type": "Field",
+                    },
+                  ],
+                  "direction": "vertical",
+                },
+                "type": "Box",
+              },
+            ],
+            {
+              "key": null,
+              "props": {
+                "children": [
+                  {
+                    "key": null,
+                    "props": {
+                      "alignment": "space-between",
+                      "children": {
+                        "key": null,
+                        "props": {
+                          "children": [
+                            {
+                              "key": null,
+                              "props": {
+                                "children": "Stream rate",
+                              },
+                              "type": "Text",
+                            },
+                            {
+                              "key": null,
+                              "props": {
+                                "children": {
+                                  "key": null,
+                                  "props": {
+                                    "color": "muted",
+                                    "name": "question",
+                                    "size": "inherit",
+                                  },
+                                  "type": "Icon",
+                                },
+                                "content": {
+                                  "key": null,
+                                  "props": {
+                                    "children": "The amount of tokens to stream per second.",
+                                  },
+                                  "type": "Text",
+                                },
+                              },
+                              "type": "Tooltip",
+                            },
+                          ],
+                          "direction": "horizontal",
+                        },
+                        "type": "Box",
+                      },
+                      "direction": "horizontal",
+                    },
+                    "type": "Box",
+                  },
+                  {
+                    "key": null,
+                    "props": {
+                      "children": [
+                        {
+                          "key": null,
+                          "props": {
+                            "children": {
+                              "key": null,
+                              "props": {
+                                "alt": "Ether token icon",
+                                "src": "<svg width="16" height="16" viewBox="0 0 32 32" fill="none" xmlns="http://www.w3.org/2000/svg" xmlns:xlink="http://www.w3.org/1999/xlink">
 <circle cx="16" cy="16" r="16" fill="#F2F4F6"/>
 <circle cx="16" cy="16" r="15.5" stroke="#B7BBC8" stroke-opacity="0.4"/>
 <g clip-path="url(#clip0_373_6813)">
@@ -627,719 +725,31 @@
 </defs>
 </svg>
 ",
-                                    },
-                                    "type": "Image",
-                                  },
-                                },
-                                "type": "Box",
-                              },
-                              {
-                                "key": null,
-                                "props": {
-                                  "name": "native-token-stream-amount-per-period",
-                                  "type": "number",
-                                  "value": "302400",
-                                },
-                                "type": "Input",
-                              },
-                              {
-                                "key": null,
-                                "props": {
-                                  "children": null,
-                                },
-                                "type": "Box",
-                              },
-                            ],
-                          },
-                          "type": "Field",
+                              },
+                              "type": "Image",
+                            },
+                          },
+                          "type": "Box",
+                        },
+                        {
+                          "key": null,
+                          "props": {
+                            "disabled": true,
+                            "name": "stream-rate",
+                            "type": "text",
+                            "value": "0.5 ETH/sec",
+                          },
+                          "type": "Input",
                         },
                       ],
-                      "direction": "vertical",
-                    },
-                    "type": "Box",
-                  },
-                  {
-                    "key": null,
-                    "props": {
-                      "children": [
-                        {
-                          "key": null,
-                          "props": {
-                            "alignment": "space-between",
-                            "children": {
-                              "key": null,
-                              "props": {
-                                "children": [
-                                  {
-=======
->>>>>>> fa5852fd
-                                    "key": null,
-                                    "props": {
-                                      "color": "muted",
-                                      "name": "question",
-                                      "size": "inherit",
-                                    },
-                                    "type": "Icon",
-                                  },
-                                  "content": {
-                                    "key": null,
-                                    "props": {
-                                      "children": "The period of the stream.",
-                                    },
-                                    "type": "Text",
-                                  },
-                                },
-                                "type": "Tooltip",
-                              },
-                            ],
-                            "direction": "horizontal",
-                          },
-                          "type": "Box",
-                        },
-                        "direction": "horizontal",
-                      },
-                      "type": "Box",
-                    },
-                    {
-                      "key": null,
-                      "props": {
-                        "children": [
-                          {
-                            "key": "Daily",
-                            "props": {
-                              "children": "Daily",
-                              "value": "Daily",
-                            },
-                            "type": "Option",
-                          },
-                          {
-                            "key": "Weekly",
-                            "props": {
-                              "children": "Weekly",
-                              "value": "Weekly",
-                            },
-                            "type": "Option",
-                          },
-                          {
-                            "key": "Monthly",
-                            "props": {
-                              "children": "Monthly",
-                              "value": "Monthly",
-                            },
-                            "type": "Option",
-                          },
-                        ],
-                        "name": "native-token-stream-time-period",
-                        "value": "Weekly",
-                      },
-                      "type": "Dropdown",
-                    },
-                    null,
-                  ],
-                  "direction": "vertical",
-                },
-                "type": "Box",
-              },
-            ],
-            {
-              "key": null,
-              "props": {
-                "children": [
-                  {
-                    "key": null,
-                    "props": {
-                      "alignment": "space-between",
-                      "children": {
-                        "key": null,
-                        "props": {
-                          "children": [
-                            {
-                              "key": null,
-                              "props": {
-                                "children": "Stream rate",
-                              },
-                              "type": "Text",
-                            },
-                            {
-                              "key": null,
-                              "props": {
-                                "children": {
-                                  "key": null,
-                                  "props": {
-                                    "color": "muted",
-                                    "name": "question",
-                                    "size": "inherit",
-                                  },
-                                  "type": "Icon",
-                                },
-                                "content": {
-                                  "key": null,
-                                  "props": {
-                                    "children": "The amount of tokens to stream per second.",
-                                  },
-                                  "type": "Text",
-                                },
-                              },
-                              "type": "Tooltip",
-                            },
-                          ],
-                          "direction": "horizontal",
-                        },
-                        "type": "Box",
-                      },
-<<<<<<< HEAD
-                      {
-                        "key": null,
-                        "props": {
-                          "children": [
-                            {
-                              "key": null,
-                              "props": {
-                                "children": {
-                                  "key": null,
-                                  "props": {
-                                    "alt": "stream-rate icon",
-                                    "src": "<svg width="16" height="16" viewBox="0 0 32 32" fill="none" xmlns="http://www.w3.org/2000/svg" xmlns:xlink="http://www.w3.org/1999/xlink">
-<circle cx="16" cy="16" r="16" fill="#F2F4F6"/>
-<circle cx="16" cy="16" r="15.5" stroke="#B7BBC8" stroke-opacity="0.4"/>
-<g clip-path="url(#clip0_373_6813)">
-<rect width="32" height="32" fill="url(#pattern0_373_6813)"/>
-</g>
-<defs>
-<pattern id="pattern0_373_6813" patternContentUnits="objectBoundingBox" width="1" height="1">
-<use xlink:href="#image0_373_6813" transform="scale(0.0166667)"/>
-</pattern>
-<clipPath id="clip0_373_6813">
-<rect width="32" height="32" rx="16" fill="white"/>
-</clipPath>
-<image id="image0_373_6813" width="60" height="60" preserveAspectRatio="none" xlink:href="data:image/png;base64,iVBORw0KGgoAAAANSUhEUgAAADwAAAA8CAYAAAA6/NlyAAAAAXNSR0IArs4c6QAAAERlWElmTU0AKgAAAAgAAYdpAAQAAAABAAAAGgAAAAAAA6ABAAMAAAABAAEAAKACAAQAAAABAAAAPKADAAQAAAABAAAAPAAAAACL3+lcAAAI1klEQVRoBdVbfXBUVxU/973dzSaQhJDsZqvQwsiXBS0opek4VjttLZKprVOxoxWGJLX+0xl1/KI2yTwTEOs4078pTYhYqhXpJCJfdUbqKCqWSouVTrFQWj6S7oavbL72473r7zyyy35vXvY9G85M8u6799xzzu+ee8679763ghykpvbBB4mMO6AiIIj8UpJfkPRLlFkt6oKSRFAIvlIQVQNEypHtHXV93O4EQad99PWNV2rK3PFGgHwQIFZD8swpSh/G4BwQQvSOR937XvjZrMtTlJPVzRbALW3BFYagLRB2f5YGOyoAnlTR1q35jpYqriTALVpwgaHTFhjxMDxakqxiQOBxCR2/iyuidYfmO1mMP1/7lIxcr1262WXEWhGFTRDsyifcofq4lLJbqMpP4PELVnVYBtzSHmo0SL6AjlVWldnJjyQ3JAyxrnuT7/dW5CpWmJvaQu2GlHs+bLBsM9sghextag8+ZQXDpDy8QZNeYYR6wPyIFeH/P165Mxz2f3PXM2KsmM6igDdowYCiI0sKuq2YsA+1XdKxqC4an/+pr7+QHQWn9DXP0v5pD5YRClrhUeVetnnKgBUjtANTYHkhAdOqDaA59ArZlNfDzW3Bjei4tlDn6djGeWbC9pzm5YzhptbgV4RCL6JH3gHJKW36VBqGQY09m/wHMk3KAtz8w1ClLDNOYR3ry2S+oe6l/CCiuhbt1GqHUu3O9qBXPuU02M8s99LcgJpqh/1lIerLDP3HmYLTAPOSkaT8TiaTnfdlHkEP3zeDVi3zktuVNcHsVEVYfn97nRY2t6IJwWmAVSPeQUKUJRqduH75nhlUPVOhGeWCli10O6EiKRP7Ga/LGO1IVqCQBPxY6+DHMSTfSG20uxyoVemeVeVJsbfO91D1jKQJyXpbC1I81qJdWpaQmdSmK8Yz2H45GljrHqgkJamRSIW2Oz7p6ITChCXVMOK/SAPMmZlI3p2odOLKiWrJ/OwpHKhT6WNzsuvttUHe/ah20dzdmeONqG3EfPfYq+S6NI7Xr96f/7Rn5VIPcTJzihibVzfWsHwTsCHkQ04pY7mPrJ5JMyvyA2Kwn77VsfE2oQEjn7Elk9YXzVoH/i2e5yaezsVowVw31c5KCfBiHSy2Y7jv4y7KBu1iA24cOb1wISmtR6KaLDV8wstJxin6CGNVFN1ocErDF+6sIE5KkyX28BLMCKeIsSo4JpnnhIKaKoUaP1eRU3RcJ4rFcSqVg5Yv9lCF1yE3CxngoAnk0Fty1aONleTNyLxjEUn/fT9Gf39jjI4cj5jlcdSlktstaBWmthMETQEXVlcBnBbYSiuWeIj/EjQ0YtD7/XG6eAWunSDdILoQ1Kk/pFPdLJXm1KtUhSUn083YWPDm4uzAdf6JbqVdJM3D8p2ntH2I+RHD3mUavKzD6Dgx4HyEA3YKgY//qrDMnFPvIt9sxdxcXAiOEA+MXQSU8LDNU5o3ByNjBp08E6XxaPp0LWY4D8yJ01EqPy9M4EsXeOj4yWixblbaGbAYRw/bFrTssdPnYthlWrEjnZdj/Z2zMUdWXxw0A+nqSrt78cAwHXp1jFzq1MOEs/Slqzq9fSZWmjHZvQcUOMJWwLxB4GTU3RumE6di5EHWnSx5ywRFEQZvvRtDWCCbWniGT0YHY1WQr2wFzImq7VuzzSx99ESEtveF6XLYgMfzm6RiNriQPk++F6P+izrNvUmlxrsqKDxqY8Zi9cDKSctewFcMevlvo/TE16rNKbljT5j2vDJK5kLksxWkIohSw7sc0/fMhTjx83h2lUorl3mIDwoOH4vQyGgqZ/4Bs9AyoH7qrh8sB/J7LXQqysqPoroaFV4uo8/fXo6dkmJm39dORCmMDL4QG4X+QYMGrxp07oM4DgKw2FhaRg04DKgELycsm7OzabOQ1OcyJL2uTD7MioJNMDz/hzAtvsUD4Ard21BOd97mpd4/jdArR8do29nwNQOgl3dTvJxM7IeH4dV//juSEGPrlbGKxx+X7nh9KAQvV9sqHcLmf9RFG1tq0uK3f1Cn3+wfRhY26HZMXz7QSxAvMg4eHqVBhIXdhOAYcg/46pRnnxUxKfB20AF693yc+uDVVLoJmfe766rhdW8aWOb5F5KcE2An9O9nrObwYsvUm2qUneX98Bg/nooRr6n5ceQUJTCagMdVZR8OrW1dwyUM5xXXtpeG6Opw/mk6Nm7QX5CVnSLGJiO0l+WbgK+9fxGHnFI4BLDbdqe94kmq4gH5K8COR/IPSJJ5ygVxqPvnPjNTJjOGori+P2V5k+j41ukY/fEf2V8kvHkqikeUzdvADHsMqX4vUZUE3KXNfhODza9IHaNdLw9jYxFPyucE9cbbjkRSUgdj+mVn7X8SFUnAXCEV90ZMMceGW4fkrbuuUhS5iY95/vzaGOE9rmOE2B1XdPePUhWkAe7Ras6QkM+lMthdZq/+9mCYjmBx4cDSMcNcsbVrc817qZVpgLkhrlS088ikMtldPvTqOJ3C8tFJwlQeolj55kwdWYB/pVUG8WriiUzGG+1eGrJp+5bKUKbdWYCZobvD34XL05nMN9D90z2b6l/KZW+BbYMUze0hztprc3WcxnW7uzt8sBl7oxyU08PX+IQ0FN969Ho9R79pWiWPw2a81M8Nlo0uAJioRxNYdaoP4FF1dpoiTDXrXFxX17DNqZWZ5YKAmfk5rfbc8LBvMZ7SOzM7T597/rjUt2jH5rrzxWwqEMPZXc1PdSV14g2fpX7ZkuypwczjOG3f3unfNFmJlg1vbg19iRTj14iT3G/KJqu5RD5+zjr+gTjbaH6BrigLMbhbcXt9YVwiAAvdoVNui8XFEqtfw7MOyx5ONWy9Flrk0mUnRnut09N8YvruVlR6skvzv5Nqh5VySYATipq10EoCcAzf6kSdnVcM6EG8MXiyq9N/rFS5tgBOGME/1PJ6Ymvwq5OH4HEGn//TnUSn3Ffzh1p4avZFYq690+6HWrltJrL6UzwsF/pxlHoYn/3uyyez1Pr/AUtRB20FBeloAAAAAElFTkSuQmCC"/>
-</defs>
-</svg>
-",
-                                  },
-                                  "type": "Image",
-                                },
-                              },
-                              "type": "Box",
-                            },
-                            {
-                              "key": null,
-                              "props": {
-                                "disabled": true,
-                                "name": "stream-rate",
-                                "type": "text",
-                                "value": "0.5 ETH/sec",
-                              },
-                              "type": "Input",
-                            },
-                          ],
-                        },
-                        "type": "Field",
-                      },
-                    ],
-                    "direction": "vertical",
-=======
-                      "direction": "horizontal",
-                    },
-                    "type": "Box",
->>>>>>> fa5852fd
-                  },
-                  {
-                    "key": null,
-                    "props": {
-                      "disabled": true,
-                      "name": "stream-rate",
-                      "type": "text",
-                      "value": "0.5 ETH/sec",
-                    },
-                    "type": "Input",
+                    },
+                    "type": "Field",
                   },
                 ],
                 "direction": "vertical",
               },
               "type": "Box",
             },
-<<<<<<< HEAD
-            "type": "Section",
-          },
-          {
-            "key": null,
-            "props": {
-              "children": [
-                {
-                  "key": null,
-                  "props": {
-                    "children": [
-                      {
-                        "key": null,
-                        "props": {
-                          "alignment": "space-between",
-                          "children": {
-                            "key": null,
-                            "props": {
-                              "children": [
-                                {
-                                  "key": null,
-                                  "props": {
-                                    "children": "Initial Amount",
-                                  },
-                                  "type": "Text",
-                                },
-                                {
-                                  "key": null,
-                                  "props": {
-                                    "children": {
-                                      "key": null,
-                                      "props": {
-                                        "color": "muted",
-                                        "name": "question",
-                                        "size": "inherit",
-                                      },
-                                      "type": "Icon",
-                                    },
-                                    "content": {
-                                      "key": null,
-                                      "props": {
-                                        "children": "The initial amount of tokens that can be streamed.",
-                                      },
-                                      "type": "Text",
-                                    },
-                                  },
-                                  "type": "Tooltip",
-                                },
-                              ],
-                              "direction": "horizontal",
-                            },
-                            "type": "Box",
-                          },
-                          "direction": "horizontal",
-                        },
-                        "type": "Box",
-                      },
-                      {
-                        "key": null,
-                        "props": {
-                          "children": [
-                            {
-                              "key": null,
-                              "props": {
-                                "children": {
-                                  "key": null,
-                                  "props": {
-                                    "alt": "native-token-stream-initial-amount icon",
-                                    "src": "<svg width="16" height="16" viewBox="0 0 32 32" fill="none" xmlns="http://www.w3.org/2000/svg" xmlns:xlink="http://www.w3.org/1999/xlink">
-<circle cx="16" cy="16" r="16" fill="#F2F4F6"/>
-<circle cx="16" cy="16" r="15.5" stroke="#B7BBC8" stroke-opacity="0.4"/>
-<g clip-path="url(#clip0_373_6813)">
-<rect width="32" height="32" fill="url(#pattern0_373_6813)"/>
-</g>
-<defs>
-<pattern id="pattern0_373_6813" patternContentUnits="objectBoundingBox" width="1" height="1">
-<use xlink:href="#image0_373_6813" transform="scale(0.0166667)"/>
-</pattern>
-<clipPath id="clip0_373_6813">
-<rect width="32" height="32" rx="16" fill="white"/>
-</clipPath>
-<image id="image0_373_6813" width="60" height="60" preserveAspectRatio="none" xlink:href="data:image/png;base64,iVBORw0KGgoAAAANSUhEUgAAADwAAAA8CAYAAAA6/NlyAAAAAXNSR0IArs4c6QAAAERlWElmTU0AKgAAAAgAAYdpAAQAAAABAAAAGgAAAAAAA6ABAAMAAAABAAEAAKACAAQAAAABAAAAPKADAAQAAAABAAAAPAAAAACL3+lcAAAI1klEQVRoBdVbfXBUVxU/973dzSaQhJDsZqvQwsiXBS0opek4VjttLZKprVOxoxWGJLX+0xl1/KI2yTwTEOs4078pTYhYqhXpJCJfdUbqKCqWSouVTrFQWj6S7oavbL72473r7zyyy35vXvY9G85M8u6799xzzu+ee8679763ghykpvbBB4mMO6AiIIj8UpJfkPRLlFkt6oKSRFAIvlIQVQNEypHtHXV93O4EQad99PWNV2rK3PFGgHwQIFZD8swpSh/G4BwQQvSOR937XvjZrMtTlJPVzRbALW3BFYagLRB2f5YGOyoAnlTR1q35jpYqriTALVpwgaHTFhjxMDxakqxiQOBxCR2/iyuidYfmO1mMP1/7lIxcr1262WXEWhGFTRDsyifcofq4lLJbqMpP4PELVnVYBtzSHmo0SL6AjlVWldnJjyQ3JAyxrnuT7/dW5CpWmJvaQu2GlHs+bLBsM9sghextag8+ZQXDpDy8QZNeYYR6wPyIFeH/P165Mxz2f3PXM2KsmM6igDdowYCiI0sKuq2YsA+1XdKxqC4an/+pr7+QHQWn9DXP0v5pD5YRClrhUeVetnnKgBUjtANTYHkhAdOqDaA59ArZlNfDzW3Bjei4tlDn6djGeWbC9pzm5YzhptbgV4RCL6JH3gHJKW36VBqGQY09m/wHMk3KAtz8w1ClLDNOYR3ry2S+oe6l/CCiuhbt1GqHUu3O9qBXPuU02M8s99LcgJpqh/1lIerLDP3HmYLTAPOSkaT8TiaTnfdlHkEP3zeDVi3zktuVNcHsVEVYfn97nRY2t6IJwWmAVSPeQUKUJRqduH75nhlUPVOhGeWCli10O6EiKRP7Ga/LGO1IVqCQBPxY6+DHMSTfSG20uxyoVemeVeVJsbfO91D1jKQJyXpbC1I81qJdWpaQmdSmK8Yz2H45GljrHqgkJamRSIW2Oz7p6ITChCXVMOK/SAPMmZlI3p2odOLKiWrJ/OwpHKhT6WNzsuvttUHe/ah20dzdmeONqG3EfPfYq+S6NI7Xr96f/7Rn5VIPcTJzihibVzfWsHwTsCHkQ04pY7mPrJ5JMyvyA2Kwn77VsfE2oQEjn7Elk9YXzVoH/i2e5yaezsVowVw31c5KCfBiHSy2Y7jv4y7KBu1iA24cOb1wISmtR6KaLDV8wstJxin6CGNVFN1ocErDF+6sIE5KkyX28BLMCKeIsSo4JpnnhIKaKoUaP1eRU3RcJ4rFcSqVg5Yv9lCF1yE3CxngoAnk0Fty1aONleTNyLxjEUn/fT9Gf39jjI4cj5jlcdSlktstaBWmthMETQEXVlcBnBbYSiuWeIj/EjQ0YtD7/XG6eAWunSDdILoQ1Kk/pFPdLJXm1KtUhSUn083YWPDm4uzAdf6JbqVdJM3D8p2ntH2I+RHD3mUavKzD6Dgx4HyEA3YKgY//qrDMnFPvIt9sxdxcXAiOEA+MXQSU8LDNU5o3ByNjBp08E6XxaPp0LWY4D8yJ01EqPy9M4EsXeOj4yWixblbaGbAYRw/bFrTssdPnYthlWrEjnZdj/Z2zMUdWXxw0A+nqSrt78cAwHXp1jFzq1MOEs/Slqzq9fSZWmjHZvQcUOMJWwLxB4GTU3RumE6di5EHWnSx5ywRFEQZvvRtDWCCbWniGT0YHY1WQr2wFzImq7VuzzSx99ESEtveF6XLYgMfzm6RiNriQPk++F6P+izrNvUmlxrsqKDxqY8Zi9cDKSctewFcMevlvo/TE16rNKbljT5j2vDJK5kLksxWkIohSw7sc0/fMhTjx83h2lUorl3mIDwoOH4vQyGgqZ/4Bs9AyoH7qrh8sB/J7LXQqysqPoroaFV4uo8/fXo6dkmJm39dORCmMDL4QG4X+QYMGrxp07oM4DgKw2FhaRg04DKgELycsm7OzabOQ1OcyJL2uTD7MioJNMDz/hzAtvsUD4Ard21BOd97mpd4/jdArR8do29nwNQOgl3dTvJxM7IeH4dV//juSEGPrlbGKxx+X7nh9KAQvV9sqHcLmf9RFG1tq0uK3f1Cn3+wfRhY26HZMXz7QSxAvMg4eHqVBhIXdhOAYcg/46pRnnxUxKfB20AF693yc+uDVVLoJmfe766rhdW8aWOb5F5KcE2An9O9nrObwYsvUm2qUneX98Bg/nooRr6n5ceQUJTCagMdVZR8OrW1dwyUM5xXXtpeG6Opw/mk6Nm7QX5CVnSLGJiO0l+WbgK+9fxGHnFI4BLDbdqe94kmq4gH5K8COR/IPSJJ5ygVxqPvnPjNTJjOGori+P2V5k+j41ukY/fEf2V8kvHkqikeUzdvADHsMqX4vUZUE3KXNfhODza9IHaNdLw9jYxFPyucE9cbbjkRSUgdj+mVn7X8SFUnAXCEV90ZMMceGW4fkrbuuUhS5iY95/vzaGOE9rmOE2B1XdPePUhWkAe7Ras6QkM+lMthdZq/+9mCYjmBx4cDSMcNcsbVrc817qZVpgLkhrlS088ikMtldPvTqOJ3C8tFJwlQeolj55kwdWYB/pVUG8WriiUzGG+1eGrJp+5bKUKbdWYCZobvD34XL05nMN9D90z2b6l/KZW+BbYMUze0hztprc3WcxnW7uzt8sBl7oxyU08PX+IQ0FN969Ho9R79pWiWPw2a81M8Nlo0uAJioRxNYdaoP4FF1dpoiTDXrXFxX17DNqZWZ5YKAmfk5rfbc8LBvMZ7SOzM7T597/rjUt2jH5rrzxWwqEMPZXc1PdSV14g2fpX7ZkuypwczjOG3f3unfNFmJlg1vbg19iRTj14iT3G/KJqu5RD5+zjr+gTjbaH6BrigLMbhbcXt9YVwiAAvdoVNui8XFEqtfw7MOyx5ONWy9Flrk0mUnRnut09N8YvruVlR6skvzv5Nqh5VySYATipq10EoCcAzf6kSdnVcM6EG8MXiyq9N/rFS5tgBOGME/1PJ6Ymvwq5OH4HEGn//TnUSn3Ffzh1p4avZFYq690+6HWrltJrL6UzwsF/pxlHoYn/3uyyez1Pr/AUtRB20FBeloAAAAAElFTkSuQmCC"/>
-</defs>
-</svg>
-",
-                                  },
-                                  "type": "Image",
-                                },
-                              },
-                              "type": "Box",
-                            },
-                            {
-                              "key": null,
-                              "props": {
-                                "name": "native-token-stream-initial-amount",
-                                "type": "number",
-                                "value": "1",
-                              },
-                              "type": "Input",
-                            },
-                            {
-                              "key": null,
-                              "props": {
-                                "children": {
-                                  "key": null,
-                                  "props": {
-                                    "children": {
-                                      "key": null,
-                                      "props": {
-                                        "color": "primary",
-                                        "name": "close",
-                                        "size": "md",
-                                      },
-                                      "type": "Icon",
-                                    },
-                                    "name": "native-token-stream-initial-amount_removeButton",
-                                    "type": "button",
-                                  },
-                                  "type": "Button",
-                                },
-                              },
-                              "type": "Box",
-                            },
-                          ],
-                        },
-                        "type": "Field",
-                      },
-                    ],
-                    "direction": "vertical",
-                  },
-                  "type": "Box",
-                },
-                {
-                  "key": null,
-                  "props": {
-                    "children": [
-                      {
-                        "key": null,
-                        "props": {
-                          "alignment": "space-between",
-                          "children": {
-                            "key": null,
-                            "props": {
-                              "children": [
-                                {
-                                  "key": null,
-                                  "props": {
-                                    "children": "Max Amount",
-                                  },
-                                  "type": "Text",
-                                },
-                                {
-                                  "key": null,
-                                  "props": {
-                                    "children": {
-                                      "key": null,
-                                      "props": {
-                                        "color": "muted",
-                                        "name": "question",
-                                        "size": "inherit",
-                                      },
-                                      "type": "Icon",
-                                    },
-                                    "content": {
-                                      "key": null,
-                                      "props": {
-                                        "children": "The maximum amount of tokens that can be streamed.",
-                                      },
-                                      "type": "Text",
-                                    },
-                                  },
-                                  "type": "Tooltip",
-                                },
-                              ],
-                              "direction": "horizontal",
-                            },
-                            "type": "Box",
-                          },
-                          "direction": "horizontal",
-                        },
-                        "type": "Box",
-                      },
-                      {
-                        "key": null,
-                        "props": {
-                          "children": [
-                            {
-                              "key": null,
-                              "props": {
-                                "children": {
-                                  "key": null,
-                                  "props": {
-                                    "alt": "native-token-stream-max-amount icon",
-                                    "src": "<svg width="16" height="16" viewBox="0 0 32 32" fill="none" xmlns="http://www.w3.org/2000/svg" xmlns:xlink="http://www.w3.org/1999/xlink">
-<circle cx="16" cy="16" r="16" fill="#F2F4F6"/>
-<circle cx="16" cy="16" r="15.5" stroke="#B7BBC8" stroke-opacity="0.4"/>
-<g clip-path="url(#clip0_373_6813)">
-<rect width="32" height="32" fill="url(#pattern0_373_6813)"/>
-</g>
-<defs>
-<pattern id="pattern0_373_6813" patternContentUnits="objectBoundingBox" width="1" height="1">
-<use xlink:href="#image0_373_6813" transform="scale(0.0166667)"/>
-</pattern>
-<clipPath id="clip0_373_6813">
-<rect width="32" height="32" rx="16" fill="white"/>
-</clipPath>
-<image id="image0_373_6813" width="60" height="60" preserveAspectRatio="none" xlink:href="data:image/png;base64,iVBORw0KGgoAAAANSUhEUgAAADwAAAA8CAYAAAA6/NlyAAAAAXNSR0IArs4c6QAAAERlWElmTU0AKgAAAAgAAYdpAAQAAAABAAAAGgAAAAAAA6ABAAMAAAABAAEAAKACAAQAAAABAAAAPKADAAQAAAABAAAAPAAAAACL3+lcAAAI1klEQVRoBdVbfXBUVxU/973dzSaQhJDsZqvQwsiXBS0opek4VjttLZKprVOxoxWGJLX+0xl1/KI2yTwTEOs4078pTYhYqhXpJCJfdUbqKCqWSouVTrFQWj6S7oavbL72473r7zyyy35vXvY9G85M8u6799xzzu+ee8679763ghykpvbBB4mMO6AiIIj8UpJfkPRLlFkt6oKSRFAIvlIQVQNEypHtHXV93O4EQad99PWNV2rK3PFGgHwQIFZD8swpSh/G4BwQQvSOR937XvjZrMtTlJPVzRbALW3BFYagLRB2f5YGOyoAnlTR1q35jpYqriTALVpwgaHTFhjxMDxakqxiQOBxCR2/iyuidYfmO1mMP1/7lIxcr1262WXEWhGFTRDsyifcofq4lLJbqMpP4PELVnVYBtzSHmo0SL6AjlVWldnJjyQ3JAyxrnuT7/dW5CpWmJvaQu2GlHs+bLBsM9sghextag8+ZQXDpDy8QZNeYYR6wPyIFeH/P165Mxz2f3PXM2KsmM6igDdowYCiI0sKuq2YsA+1XdKxqC4an/+pr7+QHQWn9DXP0v5pD5YRClrhUeVetnnKgBUjtANTYHkhAdOqDaA59ArZlNfDzW3Bjei4tlDn6djGeWbC9pzm5YzhptbgV4RCL6JH3gHJKW36VBqGQY09m/wHMk3KAtz8w1ClLDNOYR3ry2S+oe6l/CCiuhbt1GqHUu3O9qBXPuU02M8s99LcgJpqh/1lIerLDP3HmYLTAPOSkaT8TiaTnfdlHkEP3zeDVi3zktuVNcHsVEVYfn97nRY2t6IJwWmAVSPeQUKUJRqduH75nhlUPVOhGeWCli10O6EiKRP7Ga/LGO1IVqCQBPxY6+DHMSTfSG20uxyoVemeVeVJsbfO91D1jKQJyXpbC1I81qJdWpaQmdSmK8Yz2H45GljrHqgkJamRSIW2Oz7p6ITChCXVMOK/SAPMmZlI3p2odOLKiWrJ/OwpHKhT6WNzsuvttUHe/ah20dzdmeONqG3EfPfYq+S6NI7Xr96f/7Rn5VIPcTJzihibVzfWsHwTsCHkQ04pY7mPrJ5JMyvyA2Kwn77VsfE2oQEjn7Elk9YXzVoH/i2e5yaezsVowVw31c5KCfBiHSy2Y7jv4y7KBu1iA24cOb1wISmtR6KaLDV8wstJxin6CGNVFN1ocErDF+6sIE5KkyX28BLMCKeIsSo4JpnnhIKaKoUaP1eRU3RcJ4rFcSqVg5Yv9lCF1yE3CxngoAnk0Fty1aONleTNyLxjEUn/fT9Gf39jjI4cj5jlcdSlktstaBWmthMETQEXVlcBnBbYSiuWeIj/EjQ0YtD7/XG6eAWunSDdILoQ1Kk/pFPdLJXm1KtUhSUn083YWPDm4uzAdf6JbqVdJM3D8p2ntH2I+RHD3mUavKzD6Dgx4HyEA3YKgY//qrDMnFPvIt9sxdxcXAiOEA+MXQSU8LDNU5o3ByNjBp08E6XxaPp0LWY4D8yJ01EqPy9M4EsXeOj4yWixblbaGbAYRw/bFrTssdPnYthlWrEjnZdj/Z2zMUdWXxw0A+nqSrt78cAwHXp1jFzq1MOEs/Slqzq9fSZWmjHZvQcUOMJWwLxB4GTU3RumE6di5EHWnSx5ywRFEQZvvRtDWCCbWniGT0YHY1WQr2wFzImq7VuzzSx99ESEtveF6XLYgMfzm6RiNriQPk++F6P+izrNvUmlxrsqKDxqY8Zi9cDKSctewFcMevlvo/TE16rNKbljT5j2vDJK5kLksxWkIohSw7sc0/fMhTjx83h2lUorl3mIDwoOH4vQyGgqZ/4Bs9AyoH7qrh8sB/J7LXQqysqPoroaFV4uo8/fXo6dkmJm39dORCmMDL4QG4X+QYMGrxp07oM4DgKw2FhaRg04DKgELycsm7OzabOQ1OcyJL2uTD7MioJNMDz/hzAtvsUD4Ard21BOd97mpd4/jdArR8do29nwNQOgl3dTvJxM7IeH4dV//juSEGPrlbGKxx+X7nh9KAQvV9sqHcLmf9RFG1tq0uK3f1Cn3+wfRhY26HZMXz7QSxAvMg4eHqVBhIXdhOAYcg/46pRnnxUxKfB20AF693yc+uDVVLoJmfe766rhdW8aWOb5F5KcE2An9O9nrObwYsvUm2qUneX98Bg/nooRr6n5ceQUJTCagMdVZR8OrW1dwyUM5xXXtpeG6Opw/mk6Nm7QX5CVnSLGJiO0l+WbgK+9fxGHnFI4BLDbdqe94kmq4gH5K8COR/IPSJJ5ygVxqPvnPjNTJjOGori+P2V5k+j41ukY/fEf2V8kvHkqikeUzdvADHsMqX4vUZUE3KXNfhODza9IHaNdLw9jYxFPyucE9cbbjkRSUgdj+mVn7X8SFUnAXCEV90ZMMceGW4fkrbuuUhS5iY95/vzaGOE9rmOE2B1XdPePUhWkAe7Ras6QkM+lMthdZq/+9mCYjmBx4cDSMcNcsbVrc817qZVpgLkhrlS088ikMtldPvTqOJ3C8tFJwlQeolj55kwdWYB/pVUG8WriiUzGG+1eGrJp+5bKUKbdWYCZobvD34XL05nMN9D90z2b6l/KZW+BbYMUze0hztprc3WcxnW7uzt8sBl7oxyU08PX+IQ0FN969Ho9R79pWiWPw2a81M8Nlo0uAJioRxNYdaoP4FF1dpoiTDXrXFxX17DNqZWZ5YKAmfk5rfbc8LBvMZ7SOzM7T597/rjUt2jH5rrzxWwqEMPZXc1PdSV14g2fpX7ZkuypwczjOG3f3unfNFmJlg1vbg19iRTj14iT3G/KJqu5RD5+zjr+gTjbaH6BrigLMbhbcXt9YVwiAAvdoVNui8XFEqtfw7MOyx5ONWy9Flrk0mUnRnut09N8YvruVlR6skvzv5Nqh5VySYATipq10EoCcAzf6kSdnVcM6EG8MXiyq9N/rFS5tgBOGME/1PJ6Ymvwq5OH4HEGn//TnUSn3Ffzh1p4avZFYq690+6HWrltJrL6UzwsF/pxlHoYn/3uyyez1Pr/AUtRB20FBeloAAAAAElFTkSuQmCC"/>
-</defs>
-</svg>
-",
-                                  },
-                                  "type": "Image",
-                                },
-                              },
-                              "type": "Box",
-                            },
-                            {
-                              "key": null,
-                              "props": {
-                                "name": "native-token-stream-max-amount",
-                                "type": "number",
-                                "value": "10",
-                              },
-                              "type": "Input",
-                            },
-                            {
-                              "key": null,
-                              "props": {
-                                "children": {
-                                  "key": null,
-                                  "props": {
-                                    "children": {
-                                      "key": null,
-                                      "props": {
-                                        "color": "primary",
-                                        "name": "close",
-                                        "size": "md",
-                                      },
-                                      "type": "Icon",
-                                    },
-                                    "name": "native-token-stream-max-amount_removeButton",
-                                    "type": "button",
-                                  },
-                                  "type": "Button",
-                                },
-                              },
-                              "type": "Box",
-                            },
-                          ],
-                        },
-                        "type": "Field",
-                      },
-                    ],
-                    "direction": "vertical",
-                  },
-                  "type": "Box",
-                },
-                {
-                  "key": null,
-                  "props": {
-                    "children": [
-                      {
-                        "key": null,
-                        "props": {
-                          "alignment": "space-between",
-                          "children": {
-                            "key": null,
-                            "props": {
-                              "children": [
-                                {
-                                  "key": null,
-                                  "props": {
-                                    "children": "Start Time",
-                                  },
-                                  "type": "Text",
-                                },
-                                {
-                                  "key": null,
-                                  "props": {
-                                    "children": {
-                                      "key": null,
-                                      "props": {
-                                        "color": "muted",
-                                        "name": "question",
-                                        "size": "inherit",
-                                      },
-                                      "type": "Icon",
-                                    },
-                                    "content": {
-                                      "key": null,
-                                      "props": {
-                                        "children": "The start time of the stream.",
-                                      },
-                                      "type": "Text",
-                                    },
-                                  },
-                                  "type": "Tooltip",
-                                },
-                              ],
-                              "direction": "horizontal",
-                            },
-                            "type": "Box",
-                          },
-                          "direction": "horizontal",
-                        },
-                        "type": "Box",
-                      },
-                      {
-                        "key": null,
-                        "props": {
-                          "children": [
-                            {
-                              "key": null,
-                              "props": {
-                                "children": null,
-                              },
-                              "type": "Box",
-                            },
-                            {
-                              "key": null,
-                              "props": {
-                                "name": "native-token-stream-start-time",
-                                "type": "text",
-                                "value": "10/26/1985",
-                              },
-                              "type": "Input",
-                            },
-                            {
-                              "key": null,
-                              "props": {
-                                "children": null,
-                              },
-                              "type": "Box",
-                            },
-                          ],
-                        },
-                        "type": "Field",
-                      },
-                    ],
-                    "direction": "vertical",
-                  },
-                  "type": "Box",
-                },
-                {
-                  "key": null,
-                  "props": {
-                    "children": [
-                      {
-                        "key": null,
-                        "props": {
-                          "alignment": "space-between",
-                          "children": {
-                            "key": null,
-                            "props": {
-                              "children": [
-                                {
-                                  "key": null,
-                                  "props": {
-                                    "children": "Expiry",
-                                  },
-                                  "type": "Text",
-                                },
-                                {
-                                  "key": null,
-                                  "props": {
-                                    "children": {
-                                      "key": null,
-                                      "props": {
-                                        "color": "muted",
-                                        "name": "question",
-                                        "size": "inherit",
-                                      },
-                                      "type": "Icon",
-                                    },
-                                    "content": {
-                                      "key": null,
-                                      "props": {
-                                        "children": "The expiry date of the permission.",
-                                      },
-                                      "type": "Text",
-                                    },
-                                  },
-                                  "type": "Tooltip",
-                                },
-                              ],
-                              "direction": "horizontal",
-                            },
-                            "type": "Box",
-                          },
-                          "direction": "horizontal",
-                        },
-                        "type": "Box",
-                      },
-                      {
-                        "key": null,
-                        "props": {
-                          "children": [
-                            {
-                              "key": null,
-                              "props": {
-                                "children": null,
-                              },
-                              "type": "Box",
-                            },
-                            {
-                              "key": null,
-                              "props": {
-                                "name": "native-token-stream-expiry",
-                                "type": "text",
-                                "value": "05/01/2024",
-                              },
-                              "type": "Input",
-                            },
-                            {
-                              "key": null,
-                              "props": {
-                                "children": null,
-                              },
-                              "type": "Box",
-                            },
-                          ],
-                        },
-                        "type": "Field",
-                      },
-                    ],
-                    "direction": "vertical",
-                  },
-                  "type": "Box",
-                },
-              ],
-            },
-            "type": "Section",
-          },
-          null,
-        ],
-        "direction": "vertical",
-      },
-      "type": "Box",
-    },
-  },
-  "type": "Box",
-}
-`);
-    });
-
-    it('should render content with validation errors', () => {
-      const contentWithErrors = createConfirmationContent({
-        context: mockContext,
-        metadata: {
-          ...mockMetadata,
-          validationErrors: {
-            amountPerPeriodError: 'Invalid amount',
-            initialAmountError: 'Invalid initial amount',
-          },
-        },
-        isJustificationCollapsed: true,
-        showAddMoreRulesButton: false,
-        origin: 'https://example.com',
-        chainId: 1,
-      });
-
-      expect(contentWithErrors).toMatchInlineSnapshot(`
-{
-  "key": null,
-  "props": {
-    "children": {
-      "key": null,
-      "props": {
-        "children": [
-          {
-            "key": null,
-            "props": {
-              "center": true,
-              "children": {
-                "key": null,
-                "props": {
-                  "children": "Native token stream",
-                  "size": "lg",
-                },
-                "type": "Heading",
-=======
           ],
         },
         "type": "Section",
@@ -1356,69 +766,95 @@
                     "key": null,
                     "props": {
                       "alignment": "space-between",
+                      "children": {
+                        "key": null,
+                        "props": {
+                          "children": [
+                            {
+                              "key": null,
+                              "props": {
+                                "children": "Initial Amount",
+                              },
+                              "type": "Text",
+                            },
+                            {
+                              "key": null,
+                              "props": {
+                                "children": {
+                                  "key": null,
+                                  "props": {
+                                    "color": "muted",
+                                    "name": "question",
+                                    "size": "inherit",
+                                  },
+                                  "type": "Icon",
+                                },
+                                "content": {
+                                  "key": null,
+                                  "props": {
+                                    "children": "The initial amount of tokens that can be streamed.",
+                                  },
+                                  "type": "Text",
+                                },
+                              },
+                              "type": "Tooltip",
+                            },
+                          ],
+                          "direction": "horizontal",
+                        },
+                        "type": "Box",
+                      },
+                      "direction": "horizontal",
+                    },
+                    "type": "Box",
+                  },
+                  {
+                    "key": null,
+                    "props": {
                       "children": [
                         {
                           "key": null,
                           "props": {
-                            "children": [
-                              {
-                                "key": null,
-                                "props": {
-                                  "children": "Initial Amount",
-                                },
-                                "type": "Text",
-                              },
-                              {
-                                "key": null,
-                                "props": {
-                                  "children": {
-                                    "key": null,
-                                    "props": {
-                                      "color": "muted",
-                                      "name": "question",
-                                      "size": "inherit",
-                                    },
-                                    "type": "Icon",
-                                  },
-                                  "content": {
-                                    "key": null,
-                                    "props": {
-                                      "children": "The initial amount of tokens that can be streamed.",
-                                    },
-                                    "type": "Text",
-                                  },
-                                },
-                                "type": "Tooltip",
-                              },
-                            ],
-                            "direction": "horizontal",
+                            "children": null,
                           },
                           "type": "Box",
                         },
                         {
                           "key": null,
                           "props": {
-                            "children": "Remove",
-                            "name": "native-token-stream-initial-amount_removeButton",
-                            "type": "button",
-                          },
-                          "type": "Button",
+                            "name": "native-token-stream-initial-amount",
+                            "type": "number",
+                            "value": "1",
+                          },
+                          "type": "Input",
+                        },
+                        {
+                          "key": null,
+                          "props": {
+                            "children": {
+                              "key": null,
+                              "props": {
+                                "children": {
+                                  "key": null,
+                                  "props": {
+                                    "color": "primary",
+                                    "name": "close",
+                                    "size": "md",
+                                  },
+                                  "type": "Icon",
+                                },
+                                "name": "native-token-stream-initial-amount_removeButton",
+                                "type": "button",
+                              },
+                              "type": "Button",
+                            },
+                          },
+                          "type": "Box",
                         },
                       ],
-                      "direction": "horizontal",
-                    },
-                    "type": "Box",
-                  },
-                  {
-                    "key": null,
-                    "props": {
-                      "name": "native-token-stream-initial-amount",
-                      "type": "number",
-                      "value": "1",
-                    },
-                    "type": "Input",
-                  },
-                  null,
+                    },
+                    "type": "Field",
+                  },
                 ],
                 "direction": "vertical",
               },
@@ -1432,138 +868,95 @@
                     "key": null,
                     "props": {
                       "alignment": "space-between",
+                      "children": {
+                        "key": null,
+                        "props": {
+                          "children": [
+                            {
+                              "key": null,
+                              "props": {
+                                "children": "Max Amount",
+                              },
+                              "type": "Text",
+                            },
+                            {
+                              "key": null,
+                              "props": {
+                                "children": {
+                                  "key": null,
+                                  "props": {
+                                    "color": "muted",
+                                    "name": "question",
+                                    "size": "inherit",
+                                  },
+                                  "type": "Icon",
+                                },
+                                "content": {
+                                  "key": null,
+                                  "props": {
+                                    "children": "The maximum amount of tokens that can be streamed.",
+                                  },
+                                  "type": "Text",
+                                },
+                              },
+                              "type": "Tooltip",
+                            },
+                          ],
+                          "direction": "horizontal",
+                        },
+                        "type": "Box",
+                      },
+                      "direction": "horizontal",
+                    },
+                    "type": "Box",
+                  },
+                  {
+                    "key": null,
+                    "props": {
                       "children": [
                         {
                           "key": null,
                           "props": {
-                            "children": [
-                              {
-                                "key": null,
-                                "props": {
-                                  "children": "Max Amount",
-                                },
-                                "type": "Text",
-                              },
-                              {
-                                "key": null,
-                                "props": {
-                                  "children": {
-                                    "key": null,
-                                    "props": {
-                                      "color": "muted",
-                                      "name": "question",
-                                      "size": "inherit",
-                                    },
-                                    "type": "Icon",
-                                  },
-                                  "content": {
-                                    "key": null,
-                                    "props": {
-                                      "children": "The maximum amount of tokens that can be streamed.",
-                                    },
-                                    "type": "Text",
-                                  },
-                                },
-                                "type": "Tooltip",
-                              },
-                            ],
-                            "direction": "horizontal",
+                            "children": null,
                           },
                           "type": "Box",
                         },
                         {
                           "key": null,
                           "props": {
-                            "children": "Remove",
-                            "name": "native-token-stream-max-amount_removeButton",
-                            "type": "button",
-                          },
-                          "type": "Button",
+                            "name": "native-token-stream-max-amount",
+                            "type": "number",
+                            "value": "10",
+                          },
+                          "type": "Input",
+                        },
+                        {
+                          "key": null,
+                          "props": {
+                            "children": {
+                              "key": null,
+                              "props": {
+                                "children": {
+                                  "key": null,
+                                  "props": {
+                                    "color": "primary",
+                                    "name": "close",
+                                    "size": "md",
+                                  },
+                                  "type": "Icon",
+                                },
+                                "name": "native-token-stream-max-amount_removeButton",
+                                "type": "button",
+                              },
+                              "type": "Button",
+                            },
+                          },
+                          "type": "Box",
                         },
                       ],
-                      "direction": "horizontal",
-                    },
-                    "type": "Box",
-                  },
-                  {
-                    "key": null,
-                    "props": {
-                      "name": "native-token-stream-max-amount",
-                      "type": "number",
-                      "value": "10",
-                    },
-                    "type": "Input",
-                  },
-                  null,
-                ],
-                "direction": "vertical",
->>>>>>> fa5852fd
-              },
-              "type": "Box",
-            },
-            {
-              "key": null,
-              "props": {
-                "children": [
-                  {
-                    "key": null,
-                    "props": {
-                      "alignment": "space-between",
-                      "children": [
-                        {
-                          "key": null,
-                          "props": {
-                            "children": [
-                              {
-                                "key": null,
-                                "props": {
-                                  "children": "Start Time",
-                                },
-                                "type": "Text",
-                              },
-                              {
-                                "key": null,
-                                "props": {
-                                  "children": {
-                                    "key": null,
-                                    "props": {
-                                      "color": "muted",
-                                      "name": "question",
-                                      "size": "inherit",
-                                    },
-                                    "type": "Icon",
-                                  },
-                                  "content": {
-                                    "key": null,
-                                    "props": {
-                                      "children": "The start time of the stream.",
-                                    },
-                                    "type": "Text",
-                                  },
-                                },
-                                "type": "Tooltip",
-                              },
-                            ],
-                            "direction": "horizontal",
-                          },
-                          "type": "Box",
-                        },
-                        null,
-                      ],
-                      "direction": "horizontal",
-                    },
-                    "type": "Box",
-                  },
-                  {
-                    "key": null,
-                    "props": {
-                      "name": "native-token-stream-start-time",
-                      "type": "text",
-                      "value": "10/26/1985",
-                    },
-                    "type": "Input",
-                  },
-                  null,
+                    },
+                    "type": "Field",
+                  },
                 ],
                 "direction": "vertical",
               },
@@ -1577,47 +970,130 @@
                     "key": null,
                     "props": {
                       "alignment": "space-between",
+                      "children": {
+                        "key": null,
+                        "props": {
+                          "children": [
+                            {
+                              "key": null,
+                              "props": {
+                                "children": "Start Time",
+                              },
+                              "type": "Text",
+                            },
+                            {
+                              "key": null,
+                              "props": {
+                                "children": {
+                                  "key": null,
+                                  "props": {
+                                    "color": "muted",
+                                    "name": "question",
+                                    "size": "inherit",
+                                  },
+                                  "type": "Icon",
+                                },
+                                "content": {
+                                  "key": null,
+                                  "props": {
+                                    "children": "The start time of the stream.",
+                                  },
+                                  "type": "Text",
+                                },
+                              },
+                              "type": "Tooltip",
+                            },
+                          ],
+                          "direction": "horizontal",
+                        },
+                        "type": "Box",
+                      },
+                      "direction": "horizontal",
+                    },
+                    "type": "Box",
+                  },
+                  {
+                    "key": null,
+                    "props": {
                       "children": [
                         {
                           "key": null,
                           "props": {
-                            "children": [
-                              {
-                                "key": null,
-                                "props": {
-                                  "children": "Expiry",
-                                },
-                                "type": "Text",
-                              },
-                              {
-                                "key": null,
-                                "props": {
-                                  "children": {
-                                    "key": null,
-                                    "props": {
-                                      "color": "muted",
-                                      "name": "question",
-                                      "size": "inherit",
-                                    },
-                                    "type": "Icon",
-                                  },
-                                  "content": {
-                                    "key": null,
-                                    "props": {
-                                      "children": "The expiry date of the permission.",
-                                    },
-                                    "type": "Text",
-                                  },
-                                },
-                                "type": "Tooltip",
-                              },
-                            ],
-                            "direction": "horizontal",
+                            "children": null,
                           },
                           "type": "Box",
                         },
-                        null,
+                        {
+                          "key": null,
+                          "props": {
+                            "name": "native-token-stream-start-time",
+                            "type": "text",
+                            "value": "10/26/1985",
+                          },
+                          "type": "Input",
+                        },
+                        {
+                          "key": null,
+                          "props": {
+                            "children": null,
+                          },
+                          "type": "Box",
+                        },
                       ],
+                    },
+                    "type": "Field",
+                  },
+                ],
+                "direction": "vertical",
+              },
+              "type": "Box",
+            },
+            {
+              "key": null,
+              "props": {
+                "children": [
+                  {
+                    "key": null,
+                    "props": {
+                      "alignment": "space-between",
+                      "children": {
+                        "key": null,
+                        "props": {
+                          "children": [
+                            {
+                              "key": null,
+                              "props": {
+                                "children": "Expiry",
+                              },
+                              "type": "Text",
+                            },
+                            {
+                              "key": null,
+                              "props": {
+                                "children": {
+                                  "key": null,
+                                  "props": {
+                                    "color": "muted",
+                                    "name": "question",
+                                    "size": "inherit",
+                                  },
+                                  "type": "Icon",
+                                },
+                                "content": {
+                                  "key": null,
+                                  "props": {
+                                    "children": "The expiry date of the permission.",
+                                  },
+                                  "type": "Text",
+                                },
+                              },
+                              "type": "Tooltip",
+                            },
+                          ],
+                          "direction": "horizontal",
+                        },
+                        "type": "Box",
+                      },
                       "direction": "horizontal",
                     },
                     "type": "Box",
@@ -1625,13 +1101,34 @@
                   {
                     "key": null,
                     "props": {
-                      "name": "native-token-stream-expiry",
-                      "type": "text",
-                      "value": "05/01/2024",
-                    },
-                    "type": "Input",
-                  },
-                  null,
+                      "children": [
+                        {
+                          "key": null,
+                          "props": {
+                            "children": null,
+                          },
+                          "type": "Box",
+                        },
+                        {
+                          "key": null,
+                          "props": {
+                            "name": "native-token-stream-expiry",
+                            "type": "text",
+                            "value": "05/01/2024",
+                          },
+                          "type": "Input",
+                        },
+                        {
+                          "key": null,
+                          "props": {
+                            "children": null,
+                          },
+                          "type": "Box",
+                        },
+                      ],
+                    },
+                    "type": "Field",
+                  },
                 ],
                 "direction": "vertical",
               },
@@ -2093,47 +1590,44 @@
                       "key": null,
                       "props": {
                         "alignment": "space-between",
-                        "children": [
-                          {
-                            "key": null,
-                            "props": {
-                              "children": [
-                                {
-                                  "key": null,
-                                  "props": {
-                                    "children": "Stream Amount",
-                                  },
-                                  "type": "Text",
-                                },
-                                {
-                                  "key": null,
-                                  "props": {
-                                    "children": {
-                                      "key": null,
-                                      "props": {
-                                        "color": "muted",
-                                        "name": "question",
-                                        "size": "inherit",
-                                      },
-                                      "type": "Icon",
+                        "children": {
+                          "key": null,
+                          "props": {
+                            "children": [
+                              {
+                                "key": null,
+                                "props": {
+                                  "children": "Stream Amount",
+                                },
+                                "type": "Text",
+                              },
+                              {
+                                "key": null,
+                                "props": {
+                                  "children": {
+                                    "key": null,
+                                    "props": {
+                                      "color": "muted",
+                                      "name": "question",
+                                      "size": "inherit",
                                     },
-                                    "content": {
-                                      "key": null,
-                                      "props": {
-                                        "children": "The amount of tokens that can be streamed per period.",
-                                      },
-                                      "type": "Text",
+                                    "type": "Icon",
+                                  },
+                                  "content": {
+                                    "key": null,
+                                    "props": {
+                                      "children": "The amount of tokens that can be streamed per period.",
                                     },
-                                  },
-                                  "type": "Tooltip",
-                                },
-                              ],
-                              "direction": "horizontal",
-                            },
-                            "type": "Box",
-                          },
-                          null,
-                        ],
+                                    "type": "Text",
+                                  },
+                                },
+                                "type": "Tooltip",
+                              },
+                            ],
+                            "direction": "horizontal",
+                          },
+                          "type": "Box",
+                        },
                         "direction": "horizontal",
                       },
                       "type": "Box",
@@ -2141,19 +1635,34 @@
                     {
                       "key": null,
                       "props": {
-                        "name": "native-token-stream-amount-per-period",
-                        "type": "number",
-                        "value": "302400",
-                      },
-                      "type": "Input",
-                    },
-                    {
-                      "key": null,
-                      "props": {
-                        "children": "Invalid amount",
-                        "color": "error",
-                      },
-                      "type": "Text",
+                        "children": [
+                          {
+                            "key": null,
+                            "props": {
+                              "children": null,
+                            },
+                            "type": "Box",
+                          },
+                          {
+                            "key": null,
+                            "props": {
+                              "name": "native-token-stream-amount-per-period",
+                              "type": "number",
+                              "value": "302400",
+                            },
+                            "type": "Input",
+                          },
+                          {
+                            "key": null,
+                            "props": {
+                              "children": null,
+                            },
+                            "type": "Box",
+                          },
+                        ],
+                        "error": "Invalid amount",
+                      },
+                      "type": "Field",
                     },
                   ],
                   "direction": "vertical",
@@ -2213,38 +1722,43 @@
                     {
                       "key": null,
                       "props": {
-                        "children": [
-                          {
-                            "key": "Daily",
-                            "props": {
-                              "children": "Daily",
-                              "value": "Daily",
-                            },
-                            "type": "Option",
-                          },
-                          {
-                            "key": "Weekly",
-                            "props": {
-                              "children": "Weekly",
-                              "value": "Weekly",
-                            },
-                            "type": "Option",
-                          },
-                          {
-                            "key": "Monthly",
-                            "props": {
-                              "children": "Monthly",
-                              "value": "Monthly",
-                            },
-                            "type": "Option",
-                          },
-                        ],
-                        "name": "native-token-stream-time-period",
-                        "value": "Weekly",
-                      },
-                      "type": "Dropdown",
-                    },
-                    null,
+                        "children": {
+                          "key": null,
+                          "props": {
+                            "children": [
+                              {
+                                "key": "Daily",
+                                "props": {
+                                  "children": "Daily",
+                                  "value": "Daily",
+                                },
+                                "type": "Option",
+                              },
+                              {
+                                "key": "Weekly",
+                                "props": {
+                                  "children": "Weekly",
+                                  "value": "Weekly",
+                                },
+                                "type": "Option",
+                              },
+                              {
+                                "key": "Monthly",
+                                "props": {
+                                  "children": "Monthly",
+                                  "value": "Monthly",
+                                },
+                                "type": "Option",
+                              },
+                            ],
+                            "name": "native-token-stream-time-period",
+                            "value": "Weekly",
+                          },
+                          "type": "Dropdown",
+                        },
+                      },
+                      "type": "Field",
+                    },
                   ],
                   "direction": "vertical",
                 },
@@ -2304,12 +1818,50 @@
                   {
                     "key": null,
                     "props": {
-                      "disabled": true,
-                      "name": "stream-rate",
-                      "type": "text",
-                      "value": "0.5 ETH/sec",
-                    },
-                    "type": "Input",
+                      "children": [
+                        {
+                          "key": null,
+                          "props": {
+                            "children": {
+                              "key": null,
+                              "props": {
+                                "alt": "Ether token icon",
+                                "src": "<svg width="16" height="16" viewBox="0 0 32 32" fill="none" xmlns="http://www.w3.org/2000/svg" xmlns:xlink="http://www.w3.org/1999/xlink">
+<circle cx="16" cy="16" r="16" fill="#F2F4F6"/>
+<circle cx="16" cy="16" r="15.5" stroke="#B7BBC8" stroke-opacity="0.4"/>
+<g clip-path="url(#clip0_373_6813)">
+<rect width="32" height="32" fill="url(#pattern0_373_6813)"/>
+</g>
+<defs>
+<pattern id="pattern0_373_6813" patternContentUnits="objectBoundingBox" width="1" height="1">
+<use xlink:href="#image0_373_6813" transform="scale(0.0166667)"/>
+</pattern>
+<clipPath id="clip0_373_6813">
+<rect width="32" height="32" rx="16" fill="white"/>
+</clipPath>
+<image id="image0_373_6813" width="60" height="60" preserveAspectRatio="none" xlink:href="data:image/png;base64,iVBORw0KGgoAAAANSUhEUgAAADwAAAA8CAYAAAA6/NlyAAAAAXNSR0IArs4c6QAAAERlWElmTU0AKgAAAAgAAYdpAAQAAAABAAAAGgAAAAAAA6ABAAMAAAABAAEAAKACAAQAAAABAAAAPKADAAQAAAABAAAAPAAAAACL3+lcAAAI1klEQVRoBdVbfXBUVxU/973dzSaQhJDsZqvQwsiXBS0opek4VjttLZKprVOxoxWGJLX+0xl1/KI2yTwTEOs4078pTYhYqhXpJCJfdUbqKCqWSouVTrFQWj6S7oavbL72473r7zyyy35vXvY9G85M8u6799xzzu+ee8679763ghykpvbBB4mMO6AiIIj8UpJfkPRLlFkt6oKSRFAIvlIQVQNEypHtHXV93O4EQad99PWNV2rK3PFGgHwQIFZD8swpSh/G4BwQQvSOR937XvjZrMtTlJPVzRbALW3BFYagLRB2f5YGOyoAnlTR1q35jpYqriTALVpwgaHTFhjxMDxakqxiQOBxCR2/iyuidYfmO1mMP1/7lIxcr1262WXEWhGFTRDsyifcofq4lLJbqMpP4PELVnVYBtzSHmo0SL6AjlVWldnJjyQ3JAyxrnuT7/dW5CpWmJvaQu2GlHs+bLBsM9sghextag8+ZQXDpDy8QZNeYYR6wPyIFeH/P165Mxz2f3PXM2KsmM6igDdowYCiI0sKuq2YsA+1XdKxqC4an/+pr7+QHQWn9DXP0v5pD5YRClrhUeVetnnKgBUjtANTYHkhAdOqDaA59ArZlNfDzW3Bjei4tlDn6djGeWbC9pzm5YzhptbgV4RCL6JH3gHJKW36VBqGQY09m/wHMk3KAtz8w1ClLDNOYR3ry2S+oe6l/CCiuhbt1GqHUu3O9qBXPuU02M8s99LcgJpqh/1lIerLDP3HmYLTAPOSkaT8TiaTnfdlHkEP3zeDVi3zktuVNcHsVEVYfn97nRY2t6IJwWmAVSPeQUKUJRqduH75nhlUPVOhGeWCli10O6EiKRP7Ga/LGO1IVqCQBPxY6+DHMSTfSG20uxyoVemeVeVJsbfO91D1jKQJyXpbC1I81qJdWpaQmdSmK8Yz2H45GljrHqgkJamRSIW2Oz7p6ITChCXVMOK/SAPMmZlI3p2odOLKiWrJ/OwpHKhT6WNzsuvttUHe/ah20dzdmeONqG3EfPfYq+S6NI7Xr96f/7Rn5VIPcTJzihibVzfWsHwTsCHkQ04pY7mPrJ5JMyvyA2Kwn77VsfE2oQEjn7Elk9YXzVoH/i2e5yaezsVowVw31c5KCfBiHSy2Y7jv4y7KBu1iA24cOb1wISmtR6KaLDV8wstJxin6CGNVFN1ocErDF+6sIE5KkyX28BLMCKeIsSo4JpnnhIKaKoUaP1eRU3RcJ4rFcSqVg5Yv9lCF1yE3CxngoAnk0Fty1aONleTNyLxjEUn/fT9Gf39jjI4cj5jlcdSlktstaBWmthMETQEXVlcBnBbYSiuWeIj/EjQ0YtD7/XG6eAWunSDdILoQ1Kk/pFPdLJXm1KtUhSUn083YWPDm4uzAdf6JbqVdJM3D8p2ntH2I+RHD3mUavKzD6Dgx4HyEA3YKgY//qrDMnFPvIt9sxdxcXAiOEA+MXQSU8LDNU5o3ByNjBp08E6XxaPp0LWY4D8yJ01EqPy9M4EsXeOj4yWixblbaGbAYRw/bFrTssdPnYthlWrEjnZdj/Z2zMUdWXxw0A+nqSrt78cAwHXp1jFzq1MOEs/Slqzq9fSZWmjHZvQcUOMJWwLxB4GTU3RumE6di5EHWnSx5ywRFEQZvvRtDWCCbWniGT0YHY1WQr2wFzImq7VuzzSx99ESEtveF6XLYgMfzm6RiNriQPk++F6P+izrNvUmlxrsqKDxqY8Zi9cDKSctewFcMevlvo/TE16rNKbljT5j2vDJK5kLksxWkIohSw7sc0/fMhTjx83h2lUorl3mIDwoOH4vQyGgqZ/4Bs9AyoH7qrh8sB/J7LXQqysqPoroaFV4uo8/fXo6dkmJm39dORCmMDL4QG4X+QYMGrxp07oM4DgKw2FhaRg04DKgELycsm7OzabOQ1OcyJL2uTD7MioJNMDz/hzAtvsUD4Ard21BOd97mpd4/jdArR8do29nwNQOgl3dTvJxM7IeH4dV//juSEGPrlbGKxx+X7nh9KAQvV9sqHcLmf9RFG1tq0uK3f1Cn3+wfRhY26HZMXz7QSxAvMg4eHqVBhIXdhOAYcg/46pRnnxUxKfB20AF693yc+uDVVLoJmfe766rhdW8aWOb5F5KcE2An9O9nrObwYsvUm2qUneX98Bg/nooRr6n5ceQUJTCagMdVZR8OrW1dwyUM5xXXtpeG6Opw/mk6Nm7QX5CVnSLGJiO0l+WbgK+9fxGHnFI4BLDbdqe94kmq4gH5K8COR/IPSJJ5ygVxqPvnPjNTJjOGori+P2V5k+j41ukY/fEf2V8kvHkqikeUzdvADHsMqX4vUZUE3KXNfhODza9IHaNdLw9jYxFPyucE9cbbjkRSUgdj+mVn7X8SFUnAXCEV90ZMMceGW4fkrbuuUhS5iY95/vzaGOE9rmOE2B1XdPePUhWkAe7Ras6QkM+lMthdZq/+9mCYjmBx4cDSMcNcsbVrc817qZVpgLkhrlS088ikMtldPvTqOJ3C8tFJwlQeolj55kwdWYB/pVUG8WriiUzGG+1eGrJp+5bKUKbdWYCZobvD34XL05nMN9D90z2b6l/KZW+BbYMUze0hztprc3WcxnW7uzt8sBl7oxyU08PX+IQ0FN969Ho9R79pWiWPw2a81M8Nlo0uAJioRxNYdaoP4FF1dpoiTDXrXFxX17DNqZWZ5YKAmfk5rfbc8LBvMZ7SOzM7T597/rjUt2jH5rrzxWwqEMPZXc1PdSV14g2fpX7ZkuypwczjOG3f3unfNFmJlg1vbg19iRTj14iT3G/KJqu5RD5+zjr+gTjbaH6BrigLMbhbcXt9YVwiAAvdoVNui8XFEqtfw7MOyx5ONWy9Flrk0mUnRnut09N8YvruVlR6skvzv5Nqh5VySYATipq10EoCcAzf6kSdnVcM6EG8MXiyq9N/rFS5tgBOGME/1PJ6Ymvwq5OH4HEGn//TnUSn3Ffzh1p4avZFYq690+6HWrltJrL6UzwsF/pxlHoYn/3uyyez1Pr/AUtRB20FBeloAAAAAElFTkSuQmCC"/>
+</defs>
+</svg>
+",
+                              },
+                              "type": "Image",
+                            },
+                          },
+                          "type": "Box",
+                        },
+                        {
+                          "key": null,
+                          "props": {
+                            "disabled": true,
+                            "name": "stream-rate",
+                            "type": "text",
+                            "value": "0.5 ETH/sec",
+                          },
+                          "type": "Input",
+                        },
+                      ],
+                    },
+                    "type": "Field",
                   },
                 ],
                 "direction": "vertical",
@@ -2332,171 +1884,95 @@
                     "key": null,
                     "props": {
                       "alignment": "space-between",
+                      "children": {
+                        "key": null,
+                        "props": {
+                          "children": [
+                            {
+                              "key": null,
+                              "props": {
+                                "children": "Initial Amount",
+                              },
+                              "type": "Text",
+                            },
+                            {
+                              "key": null,
+                              "props": {
+                                "children": {
+                                  "key": null,
+                                  "props": {
+                                    "color": "muted",
+                                    "name": "question",
+                                    "size": "inherit",
+                                  },
+                                  "type": "Icon",
+                                },
+                                "content": {
+                                  "key": null,
+                                  "props": {
+                                    "children": "The initial amount of tokens that can be streamed.",
+                                  },
+                                  "type": "Text",
+                                },
+                              },
+                              "type": "Tooltip",
+                            },
+                          ],
+                          "direction": "horizontal",
+                        },
+                        "type": "Box",
+                      },
+                      "direction": "horizontal",
+                    },
+                    "type": "Box",
+                  },
+                  {
+                    "key": null,
+                    "props": {
                       "children": [
                         {
                           "key": null,
                           "props": {
-<<<<<<< HEAD
-                            "alignment": "space-between",
+                            "children": null,
+                          },
+                          "type": "Box",
+                        },
+                        {
+                          "key": null,
+                          "props": {
+                            "name": "native-token-stream-initial-amount",
+                            "type": "number",
+                            "value": "1",
+                          },
+                          "type": "Input",
+                        },
+                        {
+                          "key": null,
+                          "props": {
                             "children": {
                               "key": null,
                               "props": {
-                                "children": [
-                                  {
-                                    "key": null,
-                                    "props": {
-                                      "children": "Stream Amount",
-                                    },
-                                    "type": "Text",
-                                  },
-                                  {
-                                    "key": null,
-                                    "props": {
-                                      "children": {
-                                        "key": null,
-                                        "props": {
-                                          "color": "muted",
-                                          "name": "question",
-                                          "size": "inherit",
-                                        },
-                                        "type": "Icon",
-                                      },
-                                      "content": {
-                                        "key": null,
-                                        "props": {
-                                          "children": "The amount of tokens that can be streamed per period.",
-                                        },
-                                        "type": "Text",
-                                      },
-                                    },
-                                    "type": "Tooltip",
-                                  },
-                                ],
-                                "direction": "horizontal",
-                              },
-                              "type": "Box",
-                            },
-=======
-                            "children": [
-                              {
-                                "key": null,
-                                "props": {
-                                  "children": "Initial Amount",
-                                },
-                                "type": "Text",
-                              },
-                              {
-                                "key": null,
-                                "props": {
-                                  "children": {
-                                    "key": null,
-                                    "props": {
-                                      "color": "muted",
-                                      "name": "question",
-                                      "size": "inherit",
-                                    },
-                                    "type": "Icon",
-                                  },
-                                  "content": {
-                                    "key": null,
-                                    "props": {
-                                      "children": "The initial amount of tokens that can be streamed.",
-                                    },
-                                    "type": "Text",
-                                  },
-                                },
-                                "type": "Tooltip",
-                              },
-                            ],
->>>>>>> fa5852fd
-                            "direction": "horizontal",
+                                "children": {
+                                  "key": null,
+                                  "props": {
+                                    "color": "primary",
+                                    "name": "close",
+                                    "size": "md",
+                                  },
+                                  "type": "Icon",
+                                },
+                                "name": "native-token-stream-initial-amount_removeButton",
+                                "type": "button",
+                              },
+                              "type": "Button",
+                            },
                           },
                           "type": "Box",
                         },
-                        {
-                          "key": null,
-                          "props": {
-<<<<<<< HEAD
-                            "children": [
-                              {
-                                "key": null,
-                                "props": {
-                                  "children": {
-                                    "key": null,
-                                    "props": {
-                                      "alt": "native-token-stream-amount-per-period icon",
-                                      "src": "<svg width="16" height="16" viewBox="0 0 32 32" fill="none" xmlns="http://www.w3.org/2000/svg" xmlns:xlink="http://www.w3.org/1999/xlink">
-<circle cx="16" cy="16" r="16" fill="#F2F4F6"/>
-<circle cx="16" cy="16" r="15.5" stroke="#B7BBC8" stroke-opacity="0.4"/>
-<g clip-path="url(#clip0_373_6813)">
-<rect width="32" height="32" fill="url(#pattern0_373_6813)"/>
-</g>
-<defs>
-<pattern id="pattern0_373_6813" patternContentUnits="objectBoundingBox" width="1" height="1">
-<use xlink:href="#image0_373_6813" transform="scale(0.0166667)"/>
-</pattern>
-<clipPath id="clip0_373_6813">
-<rect width="32" height="32" rx="16" fill="white"/>
-</clipPath>
-<image id="image0_373_6813" width="60" height="60" preserveAspectRatio="none" xlink:href="data:image/png;base64,iVBORw0KGgoAAAANSUhEUgAAADwAAAA8CAYAAAA6/NlyAAAAAXNSR0IArs4c6QAAAERlWElmTU0AKgAAAAgAAYdpAAQAAAABAAAAGgAAAAAAA6ABAAMAAAABAAEAAKACAAQAAAABAAAAPKADAAQAAAABAAAAPAAAAACL3+lcAAAI1klEQVRoBdVbfXBUVxU/973dzSaQhJDsZqvQwsiXBS0opek4VjttLZKprVOxoxWGJLX+0xl1/KI2yTwTEOs4078pTYhYqhXpJCJfdUbqKCqWSouVTrFQWj6S7oavbL72473r7zyyy35vXvY9G85M8u6799xzzu+ee8679763ghykpvbBB4mMO6AiIIj8UpJfkPRLlFkt6oKSRFAIvlIQVQNEypHtHXV93O4EQad99PWNV2rK3PFGgHwQIFZD8swpSh/G4BwQQvSOR937XvjZrMtTlJPVzRbALW3BFYagLRB2f5YGOyoAnlTR1q35jpYqriTALVpwgaHTFhjxMDxakqxiQOBxCR2/iyuidYfmO1mMP1/7lIxcr1262WXEWhGFTRDsyifcofq4lLJbqMpP4PELVnVYBtzSHmo0SL6AjlVWldnJjyQ3JAyxrnuT7/dW5CpWmJvaQu2GlHs+bLBsM9sghextag8+ZQXDpDy8QZNeYYR6wPyIFeH/P165Mxz2f3PXM2KsmM6igDdowYCiI0sKuq2YsA+1XdKxqC4an/+pr7+QHQWn9DXP0v5pD5YRClrhUeVetnnKgBUjtANTYHkhAdOqDaA59ArZlNfDzW3Bjei4tlDn6djGeWbC9pzm5YzhptbgV4RCL6JH3gHJKW36VBqGQY09m/wHMk3KAtz8w1ClLDNOYR3ry2S+oe6l/CCiuhbt1GqHUu3O9qBXPuU02M8s99LcgJpqh/1lIerLDP3HmYLTAPOSkaT8TiaTnfdlHkEP3zeDVi3zktuVNcHsVEVYfn97nRY2t6IJwWmAVSPeQUKUJRqduH75nhlUPVOhGeWCli10O6EiKRP7Ga/LGO1IVqCQBPxY6+DHMSTfSG20uxyoVemeVeVJsbfO91D1jKQJyXpbC1I81qJdWpaQmdSmK8Yz2H45GljrHqgkJamRSIW2Oz7p6ITChCXVMOK/SAPMmZlI3p2odOLKiWrJ/OwpHKhT6WNzsuvttUHe/ah20dzdmeONqG3EfPfYq+S6NI7Xr96f/7Rn5VIPcTJzihibVzfWsHwTsCHkQ04pY7mPrJ5JMyvyA2Kwn77VsfE2oQEjn7Elk9YXzVoH/i2e5yaezsVowVw31c5KCfBiHSy2Y7jv4y7KBu1iA24cOb1wISmtR6KaLDV8wstJxin6CGNVFN1ocErDF+6sIE5KkyX28BLMCKeIsSo4JpnnhIKaKoUaP1eRU3RcJ4rFcSqVg5Yv9lCF1yE3CxngoAnk0Fty1aONleTNyLxjEUn/fT9Gf39jjI4cj5jlcdSlktstaBWmthMETQEXVlcBnBbYSiuWeIj/EjQ0YtD7/XG6eAWunSDdILoQ1Kk/pFPdLJXm1KtUhSUn083YWPDm4uzAdf6JbqVdJM3D8p2ntH2I+RHD3mUavKzD6Dgx4HyEA3YKgY//qrDMnFPvIt9sxdxcXAiOEA+MXQSU8LDNU5o3ByNjBp08E6XxaPp0LWY4D8yJ01EqPy9M4EsXeOj4yWixblbaGbAYRw/bFrTssdPnYthlWrEjnZdj/Z2zMUdWXxw0A+nqSrt78cAwHXp1jFzq1MOEs/Slqzq9fSZWmjHZvQcUOMJWwLxB4GTU3RumE6di5EHWnSx5ywRFEQZvvRtDWCCbWniGT0YHY1WQr2wFzImq7VuzzSx99ESEtveF6XLYgMfzm6RiNriQPk++F6P+izrNvUmlxrsqKDxqY8Zi9cDKSctewFcMevlvo/TE16rNKbljT5j2vDJK5kLksxWkIohSw7sc0/fMhTjx83h2lUorl3mIDwoOH4vQyGgqZ/4Bs9AyoH7qrh8sB/J7LXQqysqPoroaFV4uo8/fXo6dkmJm39dORCmMDL4QG4X+QYMGrxp07oM4DgKw2FhaRg04DKgELycsm7OzabOQ1OcyJL2uTD7MioJNMDz/hzAtvsUD4Ard21BOd97mpd4/jdArR8do29nwNQOgl3dTvJxM7IeH4dV//juSEGPrlbGKxx+X7nh9KAQvV9sqHcLmf9RFG1tq0uK3f1Cn3+wfRhY26HZMXz7QSxAvMg4eHqVBhIXdhOAYcg/46pRnnxUxKfB20AF693yc+uDVVLoJmfe766rhdW8aWOb5F5KcE2An9O9nrObwYsvUm2qUneX98Bg/nooRr6n5ceQUJTCagMdVZR8OrW1dwyUM5xXXtpeG6Opw/mk6Nm7QX5CVnSLGJiO0l+WbgK+9fxGHnFI4BLDbdqe94kmq4gH5K8COR/IPSJJ5ygVxqPvnPjNTJjOGori+P2V5k+j41ukY/fEf2V8kvHkqikeUzdvADHsMqX4vUZUE3KXNfhODza9IHaNdLw9jYxFPyucE9cbbjkRSUgdj+mVn7X8SFUnAXCEV90ZMMceGW4fkrbuuUhS5iY95/vzaGOE9rmOE2B1XdPePUhWkAe7Ras6QkM+lMthdZq/+9mCYjmBx4cDSMcNcsbVrc817qZVpgLkhrlS088ikMtldPvTqOJ3C8tFJwlQeolj55kwdWYB/pVUG8WriiUzGG+1eGrJp+5bKUKbdWYCZobvD34XL05nMN9D90z2b6l/KZW+BbYMUze0hztprc3WcxnW7uzt8sBl7oxyU08PX+IQ0FN969Ho9R79pWiWPw2a81M8Nlo0uAJioRxNYdaoP4FF1dpoiTDXrXFxX17DNqZWZ5YKAmfk5rfbc8LBvMZ7SOzM7T597/rjUt2jH5rrzxWwqEMPZXc1PdSV14g2fpX7ZkuypwczjOG3f3unfNFmJlg1vbg19iRTj14iT3G/KJqu5RD5+zjr+gTjbaH6BrigLMbhbcXt9YVwiAAvdoVNui8XFEqtfw7MOyx5ONWy9Flrk0mUnRnut09N8YvruVlR6skvzv5Nqh5VySYATipq10EoCcAzf6kSdnVcM6EG8MXiyq9N/rFS5tgBOGME/1PJ6Ymvwq5OH4HEGn//TnUSn3Ffzh1p4avZFYq690+6HWrltJrL6UzwsF/pxlHoYn/3uyyez1Pr/AUtRB20FBeloAAAAAElFTkSuQmCC"/>
-</defs>
-</svg>
-",
-                                    },
-                                    "type": "Image",
-                                  },
-                                },
-                                "type": "Box",
-                              },
-                              {
-                                "key": null,
-                                "props": {
-                                  "name": "native-token-stream-amount-per-period",
-                                  "type": "number",
-                                  "value": "302400",
-                                },
-                                "type": "Input",
-                              },
-                              {
-                                "key": null,
-                                "props": {
-                                  "children": null,
-                                },
-                                "type": "Box",
-                              },
-                            ],
-                            "error": "Invalid amount",
-                          },
-                          "type": "Field",
-=======
-                            "children": "Remove",
-                            "name": "native-token-stream-initial-amount_removeButton",
-                            "type": "button",
-                          },
-                          "type": "Button",
->>>>>>> fa5852fd
-                        },
                       ],
-                      "direction": "horizontal",
-                    },
-                    "type": "Box",
-                  },
-                  {
-                    "key": null,
-                    "props": {
-                      "name": "native-token-stream-initial-amount",
-                      "type": "number",
-                      "value": "1",
-                    },
-                    "type": "Input",
-                  },
-                  {
-                    "key": null,
-                    "props": {
-                      "children": "Invalid initial amount",
-                      "color": "error",
-                    },
-                    "type": "Text",
+                      "error": "Invalid initial amount",
+                    },
+                    "type": "Field",
                   },
                 ],
                 "direction": "vertical",
@@ -2511,722 +1987,95 @@
                     "key": null,
                     "props": {
                       "alignment": "space-between",
-                      "children": [
-                        {
-                          "key": null,
-                          "props": {
-                            "children": [
-                              {
-                                "key": null,
-                                "props": {
-                                  "children": "Max Amount",
-                                },
-                                "type": "Text",
-                              },
-                              {
-                                "key": null,
-                                "props": {
-                                  "children": {
-                                    "key": null,
-                                    "props": {
-                                      "color": "muted",
-                                      "name": "question",
-                                      "size": "inherit",
-                                    },
-                                    "type": "Icon",
-                                  },
-                                  "content": {
-                                    "key": null,
-                                    "props": {
-                                      "children": "The maximum amount of tokens that can be streamed.",
-                                    },
-                                    "type": "Text",
-                                  },
-                                },
-                                "type": "Tooltip",
-                              },
-                            ],
-                            "direction": "horizontal",
-                          },
-                          "type": "Box",
-                        },
-                        {
-                          "key": null,
-                          "props": {
-                            "children": "Remove",
-                            "name": "native-token-stream-max-amount_removeButton",
-                            "type": "button",
-                          },
-                          "type": "Button",
-                        },
-                      ],
-                      "direction": "horizontal",
-                    },
-                    "type": "Box",
-                  },
-                  {
-                    "key": null,
-                    "props": {
-                      "name": "native-token-stream-max-amount",
-                      "type": "number",
-                      "value": "10",
-                    },
-                    "type": "Input",
-                  },
-                  null,
-                ],
-<<<<<<< HEAD
-                {
-                  "key": null,
-                  "props": {
-                    "children": [
-                      {
-                        "key": null,
-                        "props": {
-                          "alignment": "space-between",
-                          "children": {
-                            "key": null,
-                            "props": {
-                              "children": [
-                                {
-                                  "key": null,
-                                  "props": {
-                                    "children": "Stream rate",
-                                  },
-                                  "type": "Text",
-                                },
-                                {
-                                  "key": null,
-                                  "props": {
-                                    "children": {
-                                      "key": null,
-                                      "props": {
-                                        "color": "muted",
-                                        "name": "question",
-                                        "size": "inherit",
-                                      },
-                                      "type": "Icon",
-                                    },
-                                    "content": {
-                                      "key": null,
-                                      "props": {
-                                        "children": "The amount of tokens to stream per second.",
-                                      },
-                                      "type": "Text",
-                                    },
-                                  },
-                                  "type": "Tooltip",
-                                },
-                              ],
-                              "direction": "horizontal",
-                            },
-                            "type": "Box",
-                          },
-                          "direction": "horizontal",
-                        },
-                        "type": "Box",
-                      },
-                      {
+                      "children": {
                         "key": null,
                         "props": {
                           "children": [
                             {
                               "key": null,
                               "props": {
+                                "children": "Max Amount",
+                              },
+                              "type": "Text",
+                            },
+                            {
+                              "key": null,
+                              "props": {
                                 "children": {
                                   "key": null,
                                   "props": {
-                                    "alt": "stream-rate icon",
-                                    "src": "<svg width="16" height="16" viewBox="0 0 32 32" fill="none" xmlns="http://www.w3.org/2000/svg" xmlns:xlink="http://www.w3.org/1999/xlink">
-<circle cx="16" cy="16" r="16" fill="#F2F4F6"/>
-<circle cx="16" cy="16" r="15.5" stroke="#B7BBC8" stroke-opacity="0.4"/>
-<g clip-path="url(#clip0_373_6813)">
-<rect width="32" height="32" fill="url(#pattern0_373_6813)"/>
-</g>
-<defs>
-<pattern id="pattern0_373_6813" patternContentUnits="objectBoundingBox" width="1" height="1">
-<use xlink:href="#image0_373_6813" transform="scale(0.0166667)"/>
-</pattern>
-<clipPath id="clip0_373_6813">
-<rect width="32" height="32" rx="16" fill="white"/>
-</clipPath>
-<image id="image0_373_6813" width="60" height="60" preserveAspectRatio="none" xlink:href="data:image/png;base64,iVBORw0KGgoAAAANSUhEUgAAADwAAAA8CAYAAAA6/NlyAAAAAXNSR0IArs4c6QAAAERlWElmTU0AKgAAAAgAAYdpAAQAAAABAAAAGgAAAAAAA6ABAAMAAAABAAEAAKACAAQAAAABAAAAPKADAAQAAAABAAAAPAAAAACL3+lcAAAI1klEQVRoBdVbfXBUVxU/973dzSaQhJDsZqvQwsiXBS0opek4VjttLZKprVOxoxWGJLX+0xl1/KI2yTwTEOs4078pTYhYqhXpJCJfdUbqKCqWSouVTrFQWj6S7oavbL72473r7zyyy35vXvY9G85M8u6799xzzu+ee8679763ghykpvbBB4mMO6AiIIj8UpJfkPRLlFkt6oKSRFAIvlIQVQNEypHtHXV93O4EQad99PWNV2rK3PFGgHwQIFZD8swpSh/G4BwQQvSOR937XvjZrMtTlJPVzRbALW3BFYagLRB2f5YGOyoAnlTR1q35jpYqriTALVpwgaHTFhjxMDxakqxiQOBxCR2/iyuidYfmO1mMP1/7lIxcr1262WXEWhGFTRDsyifcofq4lLJbqMpP4PELVnVYBtzSHmo0SL6AjlVWldnJjyQ3JAyxrnuT7/dW5CpWmJvaQu2GlHs+bLBsM9sghextag8+ZQXDpDy8QZNeYYR6wPyIFeH/P165Mxz2f3PXM2KsmM6igDdowYCiI0sKuq2YsA+1XdKxqC4an/+pr7+QHQWn9DXP0v5pD5YRClrhUeVetnnKgBUjtANTYHkhAdOqDaA59ArZlNfDzW3Bjei4tlDn6djGeWbC9pzm5YzhptbgV4RCL6JH3gHJKW36VBqGQY09m/wHMk3KAtz8w1ClLDNOYR3ry2S+oe6l/CCiuhbt1GqHUu3O9qBXPuU02M8s99LcgJpqh/1lIerLDP3HmYLTAPOSkaT8TiaTnfdlHkEP3zeDVi3zktuVNcHsVEVYfn97nRY2t6IJwWmAVSPeQUKUJRqduH75nhlUPVOhGeWCli10O6EiKRP7Ga/LGO1IVqCQBPxY6+DHMSTfSG20uxyoVemeVeVJsbfO91D1jKQJyXpbC1I81qJdWpaQmdSmK8Yz2H45GljrHqgkJamRSIW2Oz7p6ITChCXVMOK/SAPMmZlI3p2odOLKiWrJ/OwpHKhT6WNzsuvttUHe/ah20dzdmeONqG3EfPfYq+S6NI7Xr96f/7Rn5VIPcTJzihibVzfWsHwTsCHkQ04pY7mPrJ5JMyvyA2Kwn77VsfE2oQEjn7Elk9YXzVoH/i2e5yaezsVowVw31c5KCfBiHSy2Y7jv4y7KBu1iA24cOb1wISmtR6KaLDV8wstJxin6CGNVFN1ocErDF+6sIE5KkyX28BLMCKeIsSo4JpnnhIKaKoUaP1eRU3RcJ4rFcSqVg5Yv9lCF1yE3CxngoAnk0Fty1aONleTNyLxjEUn/fT9Gf39jjI4cj5jlcdSlktstaBWmthMETQEXVlcBnBbYSiuWeIj/EjQ0YtD7/XG6eAWunSDdILoQ1Kk/pFPdLJXm1KtUhSUn083YWPDm4uzAdf6JbqVdJM3D8p2ntH2I+RHD3mUavKzD6Dgx4HyEA3YKgY//qrDMnFPvIt9sxdxcXAiOEA+MXQSU8LDNU5o3ByNjBp08E6XxaPp0LWY4D8yJ01EqPy9M4EsXeOj4yWixblbaGbAYRw/bFrTssdPnYthlWrEjnZdj/Z2zMUdWXxw0A+nqSrt78cAwHXp1jFzq1MOEs/Slqzq9fSZWmjHZvQcUOMJWwLxB4GTU3RumE6di5EHWnSx5ywRFEQZvvRtDWCCbWniGT0YHY1WQr2wFzImq7VuzzSx99ESEtveF6XLYgMfzm6RiNriQPk++F6P+izrNvUmlxrsqKDxqY8Zi9cDKSctewFcMevlvo/TE16rNKbljT5j2vDJK5kLksxWkIohSw7sc0/fMhTjx83h2lUorl3mIDwoOH4vQyGgqZ/4Bs9AyoH7qrh8sB/J7LXQqysqPoroaFV4uo8/fXo6dkmJm39dORCmMDL4QG4X+QYMGrxp07oM4DgKw2FhaRg04DKgELycsm7OzabOQ1OcyJL2uTD7MioJNMDz/hzAtvsUD4Ard21BOd97mpd4/jdArR8do29nwNQOgl3dTvJxM7IeH4dV//juSEGPrlbGKxx+X7nh9KAQvV9sqHcLmf9RFG1tq0uK3f1Cn3+wfRhY26HZMXz7QSxAvMg4eHqVBhIXdhOAYcg/46pRnnxUxKfB20AF693yc+uDVVLoJmfe766rhdW8aWOb5F5KcE2An9O9nrObwYsvUm2qUneX98Bg/nooRr6n5ceQUJTCagMdVZR8OrW1dwyUM5xXXtpeG6Opw/mk6Nm7QX5CVnSLGJiO0l+WbgK+9fxGHnFI4BLDbdqe94kmq4gH5K8COR/IPSJJ5ygVxqPvnPjNTJjOGori+P2V5k+j41ukY/fEf2V8kvHkqikeUzdvADHsMqX4vUZUE3KXNfhODza9IHaNdLw9jYxFPyucE9cbbjkRSUgdj+mVn7X8SFUnAXCEV90ZMMceGW4fkrbuuUhS5iY95/vzaGOE9rmOE2B1XdPePUhWkAe7Ras6QkM+lMthdZq/+9mCYjmBx4cDSMcNcsbVrc817qZVpgLkhrlS088ikMtldPvTqOJ3C8tFJwlQeolj55kwdWYB/pVUG8WriiUzGG+1eGrJp+5bKUKbdWYCZobvD34XL05nMN9D90z2b6l/KZW+BbYMUze0hztprc3WcxnW7uzt8sBl7oxyU08PX+IQ0FN969Ho9R79pWiWPw2a81M8Nlo0uAJioRxNYdaoP4FF1dpoiTDXrXFxX17DNqZWZ5YKAmfk5rfbc8LBvMZ7SOzM7T597/rjUt2jH5rrzxWwqEMPZXc1PdSV14g2fpX7ZkuypwczjOG3f3unfNFmJlg1vbg19iRTj14iT3G/KJqu5RD5+zjr+gTjbaH6BrigLMbhbcXt9YVwiAAvdoVNui8XFEqtfw7MOyx5ONWy9Flrk0mUnRnut09N8YvruVlR6skvzv5Nqh5VySYATipq10EoCcAzf6kSdnVcM6EG8MXiyq9N/rFS5tgBOGME/1PJ6Ymvwq5OH4HEGn//TnUSn3Ffzh1p4avZFYq690+6HWrltJrL6UzwsF/pxlHoYn/3uyyez1Pr/AUtRB20FBeloAAAAAElFTkSuQmCC"/>
-</defs>
-</svg>
-",
-                                  },
-                                  "type": "Image",
-                                },
-                              },
-                              "type": "Box",
-                            },
-                            {
-                              "key": null,
-                              "props": {
-                                "disabled": true,
-                                "name": "stream-rate",
-                                "type": "text",
-                                "value": "0.5 ETH/sec",
-                              },
-                              "type": "Input",
+                                    "color": "muted",
+                                    "name": "question",
+                                    "size": "inherit",
+                                  },
+                                  "type": "Icon",
+                                },
+                                "content": {
+                                  "key": null,
+                                  "props": {
+                                    "children": "The maximum amount of tokens that can be streamed.",
+                                  },
+                                  "type": "Text",
+                                },
+                              },
+                              "type": "Tooltip",
                             },
                           ],
-                        },
-                        "type": "Field",
-                      },
-                    ],
-                    "direction": "vertical",
-                  },
-                  "type": "Box",
-                },
-              ],
-            },
-            "type": "Section",
-          },
-          {
-            "key": null,
-            "props": {
-              "children": [
-                {
-                  "key": null,
-                  "props": {
-                    "children": [
-                      {
-                        "key": null,
-                        "props": {
-                          "alignment": "space-between",
-                          "children": {
-                            "key": null,
-                            "props": {
-                              "children": [
-                                {
-                                  "key": null,
-                                  "props": {
-                                    "children": "Initial Amount",
-                                  },
-                                  "type": "Text",
-                                },
-                                {
-                                  "key": null,
-                                  "props": {
-                                    "children": {
-                                      "key": null,
-                                      "props": {
-                                        "color": "muted",
-                                        "name": "question",
-                                        "size": "inherit",
-                                      },
-                                      "type": "Icon",
-                                    },
-                                    "content": {
-                                      "key": null,
-                                      "props": {
-                                        "children": "The initial amount of tokens that can be streamed.",
-                                      },
-                                      "type": "Text",
-                                    },
-                                  },
-                                  "type": "Tooltip",
-                                },
-                              ],
-                              "direction": "horizontal",
-                            },
-                            "type": "Box",
-                          },
                           "direction": "horizontal",
                         },
                         "type": "Box",
                       },
-                      {
-                        "key": null,
-                        "props": {
-                          "children": [
-                            {
+                      "direction": "horizontal",
+                    },
+                    "type": "Box",
+                  },
+                  {
+                    "key": null,
+                    "props": {
+                      "children": [
+                        {
+                          "key": null,
+                          "props": {
+                            "children": null,
+                          },
+                          "type": "Box",
+                        },
+                        {
+                          "key": null,
+                          "props": {
+                            "name": "native-token-stream-max-amount",
+                            "type": "number",
+                            "value": "10",
+                          },
+                          "type": "Input",
+                        },
+                        {
+                          "key": null,
+                          "props": {
+                            "children": {
                               "key": null,
                               "props": {
                                 "children": {
                                   "key": null,
                                   "props": {
-                                    "alt": "native-token-stream-initial-amount icon",
-                                    "src": "<svg width="16" height="16" viewBox="0 0 32 32" fill="none" xmlns="http://www.w3.org/2000/svg" xmlns:xlink="http://www.w3.org/1999/xlink">
-<circle cx="16" cy="16" r="16" fill="#F2F4F6"/>
-<circle cx="16" cy="16" r="15.5" stroke="#B7BBC8" stroke-opacity="0.4"/>
-<g clip-path="url(#clip0_373_6813)">
-<rect width="32" height="32" fill="url(#pattern0_373_6813)"/>
-</g>
-<defs>
-<pattern id="pattern0_373_6813" patternContentUnits="objectBoundingBox" width="1" height="1">
-<use xlink:href="#image0_373_6813" transform="scale(0.0166667)"/>
-</pattern>
-<clipPath id="clip0_373_6813">
-<rect width="32" height="32" rx="16" fill="white"/>
-</clipPath>
-<image id="image0_373_6813" width="60" height="60" preserveAspectRatio="none" xlink:href="data:image/png;base64,iVBORw0KGgoAAAANSUhEUgAAADwAAAA8CAYAAAA6/NlyAAAAAXNSR0IArs4c6QAAAERlWElmTU0AKgAAAAgAAYdpAAQAAAABAAAAGgAAAAAAA6ABAAMAAAABAAEAAKACAAQAAAABAAAAPKADAAQAAAABAAAAPAAAAACL3+lcAAAI1klEQVRoBdVbfXBUVxU/973dzSaQhJDsZqvQwsiXBS0opek4VjttLZKprVOxoxWGJLX+0xl1/KI2yTwTEOs4078pTYhYqhXpJCJfdUbqKCqWSouVTrFQWj6S7oavbL72473r7zyyy35vXvY9G85M8u6799xzzu+ee8679763ghykpvbBB4mMO6AiIIj8UpJfkPRLlFkt6oKSRFAIvlIQVQNEypHtHXV93O4EQad99PWNV2rK3PFGgHwQIFZD8swpSh/G4BwQQvSOR937XvjZrMtTlJPVzRbALW3BFYagLRB2f5YGOyoAnlTR1q35jpYqriTALVpwgaHTFhjxMDxakqxiQOBxCR2/iyuidYfmO1mMP1/7lIxcr1262WXEWhGFTRDsyifcofq4lLJbqMpP4PELVnVYBtzSHmo0SL6AjlVWldnJjyQ3JAyxrnuT7/dW5CpWmJvaQu2GlHs+bLBsM9sghextag8+ZQXDpDy8QZNeYYR6wPyIFeH/P165Mxz2f3PXM2KsmM6igDdowYCiI0sKuq2YsA+1XdKxqC4an/+pr7+QHQWn9DXP0v5pD5YRClrhUeVetnnKgBUjtANTYHkhAdOqDaA59ArZlNfDzW3Bjei4tlDn6djGeWbC9pzm5YzhptbgV4RCL6JH3gHJKW36VBqGQY09m/wHMk3KAtz8w1ClLDNOYR3ry2S+oe6l/CCiuhbt1GqHUu3O9qBXPuU02M8s99LcgJpqh/1lIerLDP3HmYLTAPOSkaT8TiaTnfdlHkEP3zeDVi3zktuVNcHsVEVYfn97nRY2t6IJwWmAVSPeQUKUJRqduH75nhlUPVOhGeWCli10O6EiKRP7Ga/LGO1IVqCQBPxY6+DHMSTfSG20uxyoVemeVeVJsbfO91D1jKQJyXpbC1I81qJdWpaQmdSmK8Yz2H45GljrHqgkJamRSIW2Oz7p6ITChCXVMOK/SAPMmZlI3p2odOLKiWrJ/OwpHKhT6WNzsuvttUHe/ah20dzdmeONqG3EfPfYq+S6NI7Xr96f/7Rn5VIPcTJzihibVzfWsHwTsCHkQ04pY7mPrJ5JMyvyA2Kwn77VsfE2oQEjn7Elk9YXzVoH/i2e5yaezsVowVw31c5KCfBiHSy2Y7jv4y7KBu1iA24cOb1wISmtR6KaLDV8wstJxin6CGNVFN1ocErDF+6sIE5KkyX28BLMCKeIsSo4JpnnhIKaKoUaP1eRU3RcJ4rFcSqVg5Yv9lCF1yE3CxngoAnk0Fty1aONleTNyLxjEUn/fT9Gf39jjI4cj5jlcdSlktstaBWmthMETQEXVlcBnBbYSiuWeIj/EjQ0YtD7/XG6eAWunSDdILoQ1Kk/pFPdLJXm1KtUhSUn083YWPDm4uzAdf6JbqVdJM3D8p2ntH2I+RHD3mUavKzD6Dgx4HyEA3YKgY//qrDMnFPvIt9sxdxcXAiOEA+MXQSU8LDNU5o3ByNjBp08E6XxaPp0LWY4D8yJ01EqPy9M4EsXeOj4yWixblbaGbAYRw/bFrTssdPnYthlWrEjnZdj/Z2zMUdWXxw0A+nqSrt78cAwHXp1jFzq1MOEs/Slqzq9fSZWmjHZvQcUOMJWwLxB4GTU3RumE6di5EHWnSx5ywRFEQZvvRtDWCCbWniGT0YHY1WQr2wFzImq7VuzzSx99ESEtveF6XLYgMfzm6RiNriQPk++F6P+izrNvUmlxrsqKDxqY8Zi9cDKSctewFcMevlvo/TE16rNKbljT5j2vDJK5kLksxWkIohSw7sc0/fMhTjx83h2lUorl3mIDwoOH4vQyGgqZ/4Bs9AyoH7qrh8sB/J7LXQqysqPoroaFV4uo8/fXo6dkmJm39dORCmMDL4QG4X+QYMGrxp07oM4DgKw2FhaRg04DKgELycsm7OzabOQ1OcyJL2uTD7MioJNMDz/hzAtvsUD4Ard21BOd97mpd4/jdArR8do29nwNQOgl3dTvJxM7IeH4dV//juSEGPrlbGKxx+X7nh9KAQvV9sqHcLmf9RFG1tq0uK3f1Cn3+wfRhY26HZMXz7QSxAvMg4eHqVBhIXdhOAYcg/46pRnnxUxKfB20AF693yc+uDVVLoJmfe766rhdW8aWOb5F5KcE2An9O9nrObwYsvUm2qUneX98Bg/nooRr6n5ceQUJTCagMdVZR8OrW1dwyUM5xXXtpeG6Opw/mk6Nm7QX5CVnSLGJiO0l+WbgK+9fxGHnFI4BLDbdqe94kmq4gH5K8COR/IPSJJ5ygVxqPvnPjNTJjOGori+P2V5k+j41ukY/fEf2V8kvHkqikeUzdvADHsMqX4vUZUE3KXNfhODza9IHaNdLw9jYxFPyucE9cbbjkRSUgdj+mVn7X8SFUnAXCEV90ZMMceGW4fkrbuuUhS5iY95/vzaGOE9rmOE2B1XdPePUhWkAe7Ras6QkM+lMthdZq/+9mCYjmBx4cDSMcNcsbVrc817qZVpgLkhrlS088ikMtldPvTqOJ3C8tFJwlQeolj55kwdWYB/pVUG8WriiUzGG+1eGrJp+5bKUKbdWYCZobvD34XL05nMN9D90z2b6l/KZW+BbYMUze0hztprc3WcxnW7uzt8sBl7oxyU08PX+IQ0FN969Ho9R79pWiWPw2a81M8Nlo0uAJioRxNYdaoP4FF1dpoiTDXrXFxX17DNqZWZ5YKAmfk5rfbc8LBvMZ7SOzM7T597/rjUt2jH5rrzxWwqEMPZXc1PdSV14g2fpX7ZkuypwczjOG3f3unfNFmJlg1vbg19iRTj14iT3G/KJqu5RD5+zjr+gTjbaH6BrigLMbhbcXt9YVwiAAvdoVNui8XFEqtfw7MOyx5ONWy9Flrk0mUnRnut09N8YvruVlR6skvzv5Nqh5VySYATipq10EoCcAzf6kSdnVcM6EG8MXiyq9N/rFS5tgBOGME/1PJ6Ymvwq5OH4HEGn//TnUSn3Ffzh1p4avZFYq690+6HWrltJrL6UzwsF/pxlHoYn/3uyyez1Pr/AUtRB20FBeloAAAAAElFTkSuQmCC"/>
-</defs>
-</svg>
-",
-                                  },
-                                  "type": "Image",
-                                },
-                              },
-                              "type": "Box",
-                            },
-                            {
-                              "key": null,
-                              "props": {
-                                "name": "native-token-stream-initial-amount",
-                                "type": "number",
-                                "value": "1",
-                              },
-                              "type": "Input",
-                            },
-                            {
-                              "key": null,
-                              "props": {
-                                "children": {
-                                  "key": null,
-                                  "props": {
-                                    "children": {
-                                      "key": null,
-                                      "props": {
-                                        "color": "primary",
-                                        "name": "close",
-                                        "size": "md",
-                                      },
-                                      "type": "Icon",
-                                    },
-                                    "name": "native-token-stream-initial-amount_removeButton",
-                                    "type": "button",
-                                  },
-                                  "type": "Button",
-                                },
-                              },
-                              "type": "Box",
-                            },
-                          ],
-                          "error": "Invalid initial amount",
-                        },
-                        "type": "Field",
-                      },
-                    ],
-                    "direction": "vertical",
-                  },
-                  "type": "Box",
-                },
-                {
-                  "key": null,
-                  "props": {
-                    "children": [
-                      {
-                        "key": null,
-                        "props": {
-                          "alignment": "space-between",
-                          "children": {
-                            "key": null,
-                            "props": {
-                              "children": [
-                                {
-                                  "key": null,
-                                  "props": {
-                                    "children": "Max Amount",
-                                  },
-                                  "type": "Text",
-                                },
-                                {
-                                  "key": null,
-                                  "props": {
-                                    "children": {
-                                      "key": null,
-                                      "props": {
-                                        "color": "muted",
-                                        "name": "question",
-                                        "size": "inherit",
-                                      },
-                                      "type": "Icon",
-                                    },
-                                    "content": {
-                                      "key": null,
-                                      "props": {
-                                        "children": "The maximum amount of tokens that can be streamed.",
-                                      },
-                                      "type": "Text",
-                                    },
-                                  },
-                                  "type": "Tooltip",
-                                },
-                              ],
-                              "direction": "horizontal",
-                            },
-                            "type": "Box",
-                          },
-                          "direction": "horizontal",
-                        },
-                        "type": "Box",
-                      },
-                      {
-                        "key": null,
-                        "props": {
-                          "children": [
-                            {
-                              "key": null,
-                              "props": {
-                                "children": {
-                                  "key": null,
-                                  "props": {
-                                    "alt": "native-token-stream-max-amount icon",
-                                    "src": "<svg width="16" height="16" viewBox="0 0 32 32" fill="none" xmlns="http://www.w3.org/2000/svg" xmlns:xlink="http://www.w3.org/1999/xlink">
-<circle cx="16" cy="16" r="16" fill="#F2F4F6"/>
-<circle cx="16" cy="16" r="15.5" stroke="#B7BBC8" stroke-opacity="0.4"/>
-<g clip-path="url(#clip0_373_6813)">
-<rect width="32" height="32" fill="url(#pattern0_373_6813)"/>
-</g>
-<defs>
-<pattern id="pattern0_373_6813" patternContentUnits="objectBoundingBox" width="1" height="1">
-<use xlink:href="#image0_373_6813" transform="scale(0.0166667)"/>
-</pattern>
-<clipPath id="clip0_373_6813">
-<rect width="32" height="32" rx="16" fill="white"/>
-</clipPath>
-<image id="image0_373_6813" width="60" height="60" preserveAspectRatio="none" xlink:href="data:image/png;base64,iVBORw0KGgoAAAANSUhEUgAAADwAAAA8CAYAAAA6/NlyAAAAAXNSR0IArs4c6QAAAERlWElmTU0AKgAAAAgAAYdpAAQAAAABAAAAGgAAAAAAA6ABAAMAAAABAAEAAKACAAQAAAABAAAAPKADAAQAAAABAAAAPAAAAACL3+lcAAAI1klEQVRoBdVbfXBUVxU/973dzSaQhJDsZqvQwsiXBS0opek4VjttLZKprVOxoxWGJLX+0xl1/KI2yTwTEOs4078pTYhYqhXpJCJfdUbqKCqWSouVTrFQWj6S7oavbL72473r7zyyy35vXvY9G85M8u6799xzzu+ee8679763ghykpvbBB4mMO6AiIIj8UpJfkPRLlFkt6oKSRFAIvlIQVQNEypHtHXV93O4EQad99PWNV2rK3PFGgHwQIFZD8swpSh/G4BwQQvSOR937XvjZrMtTlJPVzRbALW3BFYagLRB2f5YGOyoAnlTR1q35jpYqriTALVpwgaHTFhjxMDxakqxiQOBxCR2/iyuidYfmO1mMP1/7lIxcr1262WXEWhGFTRDsyifcofq4lLJbqMpP4PELVnVYBtzSHmo0SL6AjlVWldnJjyQ3JAyxrnuT7/dW5CpWmJvaQu2GlHs+bLBsM9sghextag8+ZQXDpDy8QZNeYYR6wPyIFeH/P165Mxz2f3PXM2KsmM6igDdowYCiI0sKuq2YsA+1XdKxqC4an/+pr7+QHQWn9DXP0v5pD5YRClrhUeVetnnKgBUjtANTYHkhAdOqDaA59ArZlNfDzW3Bjei4tlDn6djGeWbC9pzm5YzhptbgV4RCL6JH3gHJKW36VBqGQY09m/wHMk3KAtz8w1ClLDNOYR3ry2S+oe6l/CCiuhbt1GqHUu3O9qBXPuU02M8s99LcgJpqh/1lIerLDP3HmYLTAPOSkaT8TiaTnfdlHkEP3zeDVi3zktuVNcHsVEVYfn97nRY2t6IJwWmAVSPeQUKUJRqduH75nhlUPVOhGeWCli10O6EiKRP7Ga/LGO1IVqCQBPxY6+DHMSTfSG20uxyoVemeVeVJsbfO91D1jKQJyXpbC1I81qJdWpaQmdSmK8Yz2H45GljrHqgkJamRSIW2Oz7p6ITChCXVMOK/SAPMmZlI3p2odOLKiWrJ/OwpHKhT6WNzsuvttUHe/ah20dzdmeONqG3EfPfYq+S6NI7Xr96f/7Rn5VIPcTJzihibVzfWsHwTsCHkQ04pY7mPrJ5JMyvyA2Kwn77VsfE2oQEjn7Elk9YXzVoH/i2e5yaezsVowVw31c5KCfBiHSy2Y7jv4y7KBu1iA24cOb1wISmtR6KaLDV8wstJxin6CGNVFN1ocErDF+6sIE5KkyX28BLMCKeIsSo4JpnnhIKaKoUaP1eRU3RcJ4rFcSqVg5Yv9lCF1yE3CxngoAnk0Fty1aONleTNyLxjEUn/fT9Gf39jjI4cj5jlcdSlktstaBWmthMETQEXVlcBnBbYSiuWeIj/EjQ0YtD7/XG6eAWunSDdILoQ1Kk/pFPdLJXm1KtUhSUn083YWPDm4uzAdf6JbqVdJM3D8p2ntH2I+RHD3mUavKzD6Dgx4HyEA3YKgY//qrDMnFPvIt9sxdxcXAiOEA+MXQSU8LDNU5o3ByNjBp08E6XxaPp0LWY4D8yJ01EqPy9M4EsXeOj4yWixblbaGbAYRw/bFrTssdPnYthlWrEjnZdj/Z2zMUdWXxw0A+nqSrt78cAwHXp1jFzq1MOEs/Slqzq9fSZWmjHZvQcUOMJWwLxB4GTU3RumE6di5EHWnSx5ywRFEQZvvRtDWCCbWniGT0YHY1WQr2wFzImq7VuzzSx99ESEtveF6XLYgMfzm6RiNriQPk++F6P+izrNvUmlxrsqKDxqY8Zi9cDKSctewFcMevlvo/TE16rNKbljT5j2vDJK5kLksxWkIohSw7sc0/fMhTjx83h2lUorl3mIDwoOH4vQyGgqZ/4Bs9AyoH7qrh8sB/J7LXQqysqPoroaFV4uo8/fXo6dkmJm39dORCmMDL4QG4X+QYMGrxp07oM4DgKw2FhaRg04DKgELycsm7OzabOQ1OcyJL2uTD7MioJNMDz/hzAtvsUD4Ard21BOd97mpd4/jdArR8do29nwNQOgl3dTvJxM7IeH4dV//juSEGPrlbGKxx+X7nh9KAQvV9sqHcLmf9RFG1tq0uK3f1Cn3+wfRhY26HZMXz7QSxAvMg4eHqVBhIXdhOAYcg/46pRnnxUxKfB20AF693yc+uDVVLoJmfe766rhdW8aWOb5F5KcE2An9O9nrObwYsvUm2qUneX98Bg/nooRr6n5ceQUJTCagMdVZR8OrW1dwyUM5xXXtpeG6Opw/mk6Nm7QX5CVnSLGJiO0l+WbgK+9fxGHnFI4BLDbdqe94kmq4gH5K8COR/IPSJJ5ygVxqPvnPjNTJjOGori+P2V5k+j41ukY/fEf2V8kvHkqikeUzdvADHsMqX4vUZUE3KXNfhODza9IHaNdLw9jYxFPyucE9cbbjkRSUgdj+mVn7X8SFUnAXCEV90ZMMceGW4fkrbuuUhS5iY95/vzaGOE9rmOE2B1XdPePUhWkAe7Ras6QkM+lMthdZq/+9mCYjmBx4cDSMcNcsbVrc817qZVpgLkhrlS088ikMtldPvTqOJ3C8tFJwlQeolj55kwdWYB/pVUG8WriiUzGG+1eGrJp+5bKUKbdWYCZobvD34XL05nMN9D90z2b6l/KZW+BbYMUze0hztprc3WcxnW7uzt8sBl7oxyU08PX+IQ0FN969Ho9R79pWiWPw2a81M8Nlo0uAJioRxNYdaoP4FF1dpoiTDXrXFxX17DNqZWZ5YKAmfk5rfbc8LBvMZ7SOzM7T597/rjUt2jH5rrzxWwqEMPZXc1PdSV14g2fpX7ZkuypwczjOG3f3unfNFmJlg1vbg19iRTj14iT3G/KJqu5RD5+zjr+gTjbaH6BrigLMbhbcXt9YVwiAAvdoVNui8XFEqtfw7MOyx5ONWy9Flrk0mUnRnut09N8YvruVlR6skvzv5Nqh5VySYATipq10EoCcAzf6kSdnVcM6EG8MXiyq9N/rFS5tgBOGME/1PJ6Ymvwq5OH4HEGn//TnUSn3Ffzh1p4avZFYq690+6HWrltJrL6UzwsF/pxlHoYn/3uyyez1Pr/AUtRB20FBeloAAAAAElFTkSuQmCC"/>
-</defs>
-</svg>
-",
-                                  },
-                                  "type": "Image",
-                                },
-                              },
-                              "type": "Box",
-                            },
-                            {
-                              "key": null,
-                              "props": {
-                                "name": "native-token-stream-max-amount",
-                                "type": "number",
-                                "value": "10",
-                              },
-                              "type": "Input",
-                            },
-                            {
-                              "key": null,
-                              "props": {
-                                "children": {
-                                  "key": null,
-                                  "props": {
-                                    "children": {
-                                      "key": null,
-                                      "props": {
-                                        "color": "primary",
-                                        "name": "close",
-                                        "size": "md",
-                                      },
-                                      "type": "Icon",
-                                    },
-                                    "name": "native-token-stream-max-amount_removeButton",
-                                    "type": "button",
-                                  },
-                                  "type": "Button",
-                                },
-                              },
-                              "type": "Box",
-                            },
-                          ],
-                        },
-                        "type": "Field",
-                      },
-                    ],
-                    "direction": "vertical",
-                  },
-                  "type": "Box",
-                },
-                {
-                  "key": null,
-                  "props": {
-                    "children": [
-                      {
-                        "key": null,
-                        "props": {
-                          "alignment": "space-between",
-                          "children": {
-                            "key": null,
-                            "props": {
-                              "children": [
-                                {
-                                  "key": null,
-                                  "props": {
-                                    "children": "Start Time",
-                                  },
-                                  "type": "Text",
-                                },
-                                {
-                                  "key": null,
-                                  "props": {
-                                    "children": {
-                                      "key": null,
-                                      "props": {
-                                        "color": "muted",
-                                        "name": "question",
-                                        "size": "inherit",
-                                      },
-                                      "type": "Icon",
-                                    },
-                                    "content": {
-                                      "key": null,
-                                      "props": {
-                                        "children": "The start time of the stream.",
-                                      },
-                                      "type": "Text",
-                                    },
-                                  },
-                                  "type": "Tooltip",
-                                },
-                              ],
-                              "direction": "horizontal",
-                            },
-                            "type": "Box",
-                          },
-                          "direction": "horizontal",
-                        },
-                        "type": "Box",
-                      },
-                      {
-                        "key": null,
-                        "props": {
-                          "children": [
-                            {
-                              "key": null,
-                              "props": {
-                                "children": null,
-                              },
-                              "type": "Box",
-                            },
-                            {
-                              "key": null,
-                              "props": {
-                                "name": "native-token-stream-start-time",
-                                "type": "text",
-                                "value": "10/26/1985",
-                              },
-                              "type": "Input",
-                            },
-                            {
-                              "key": null,
-                              "props": {
-                                "children": null,
-                              },
-                              "type": "Box",
-                            },
-                          ],
-                        },
-                        "type": "Field",
-                      },
-                    ],
-                    "direction": "vertical",
-                  },
-                  "type": "Box",
-                },
-                {
-                  "key": null,
-                  "props": {
-                    "children": [
-                      {
-                        "key": null,
-                        "props": {
-                          "alignment": "space-between",
-                          "children": {
-                            "key": null,
-                            "props": {
-                              "children": [
-                                {
-                                  "key": null,
-                                  "props": {
-                                    "children": "Expiry",
-                                  },
-                                  "type": "Text",
-                                },
-                                {
-                                  "key": null,
-                                  "props": {
-                                    "children": {
-                                      "key": null,
-                                      "props": {
-                                        "color": "muted",
-                                        "name": "question",
-                                        "size": "inherit",
-                                      },
-                                      "type": "Icon",
-                                    },
-                                    "content": {
-                                      "key": null,
-                                      "props": {
-                                        "children": "The expiry date of the permission.",
-                                      },
-                                      "type": "Text",
-                                    },
-                                  },
-                                  "type": "Tooltip",
-                                },
-                              ],
-                              "direction": "horizontal",
-                            },
-                            "type": "Box",
-                          },
-                          "direction": "horizontal",
-                        },
-                        "type": "Box",
-                      },
-                      {
-                        "key": null,
-                        "props": {
-                          "children": [
-                            {
-                              "key": null,
-                              "props": {
-                                "children": null,
-                              },
-                              "type": "Box",
-                            },
-                            {
-                              "key": null,
-                              "props": {
-                                "name": "native-token-stream-expiry",
-                                "type": "text",
-                                "value": "05/01/2024",
-                              },
-                              "type": "Input",
-                            },
-                            {
-                              "key": null,
-                              "props": {
-                                "children": null,
-                              },
-                              "type": "Box",
-                            },
-                          ],
-                        },
-                        "type": "Field",
-                      },
-                    ],
-                    "direction": "vertical",
-                  },
-                  "type": "Box",
-                },
-              ],
-            },
-            "type": "Section",
-          },
-          null,
-        ],
-        "direction": "vertical",
-      },
-      "type": "Box",
-    },
-  },
-  "type": "Box",
-}
-`);
-    });
-
-    it('should handle disabled fields when adjustment is not allowed', () => {
-      const contentWithoutAdjustment = createConfirmationContent({
-        context: {
-          ...mockContext,
-          isAdjustmentAllowed: false,
-        },
-        metadata: mockMetadata,
-        isJustificationCollapsed: true,
-        showAddMoreRulesButton: false,
-        origin: 'https://example.com',
-        chainId: 1,
-      });
-
-      expect(contentWithoutAdjustment).toMatchInlineSnapshot(`
-{
-  "key": null,
-  "props": {
-    "children": {
-      "key": null,
-      "props": {
-        "children": [
-          {
-            "key": null,
-            "props": {
-              "center": true,
-              "children": {
-                "key": null,
-                "props": {
-                  "children": "Native token stream",
-                  "size": "lg",
-                },
-                "type": "Heading",
-=======
-                "direction": "vertical",
->>>>>>> fa5852fd
-              },
-              "type": "Box",
-            },
-            {
-              "key": null,
-              "props": {
-                "children": [
-                  {
-                    "key": null,
-                    "props": {
-                      "alignment": "space-between",
-                      "children": [
-                        {
-                          "key": null,
-                          "props": {
-                            "children": [
-                              {
-                                "key": null,
-                                "props": {
-                                  "children": "Start Time",
-                                },
-                                "type": "Text",
-                              },
-                              {
-                                "key": null,
-                                "props": {
-                                  "children": {
-                                    "key": null,
-                                    "props": {
-                                      "color": "muted",
-                                      "name": "question",
-                                      "size": "inherit",
-                                    },
-                                    "type": "Icon",
-                                  },
-                                  "content": {
-                                    "key": null,
-                                    "props": {
-                                      "children": "The start time of the stream.",
-                                    },
-                                    "type": "Text",
-                                  },
-                                },
-                                "type": "Tooltip",
-                              },
-                            ],
-                            "direction": "horizontal",
+                                    "color": "primary",
+                                    "name": "close",
+                                    "size": "md",
+                                  },
+                                  "type": "Icon",
+                                },
+                                "name": "native-token-stream-max-amount_removeButton",
+                                "type": "button",
+                              },
+                              "type": "Button",
+                            },
                           },
                           "type": "Box",
                         },
-                        null,
                       ],
-                      "direction": "horizontal",
-                    },
-                    "type": "Box",
-                  },
-                  {
-                    "key": null,
-                    "props": {
-                      "name": "native-token-stream-start-time",
-                      "type": "text",
-                      "value": "10/26/1985",
-                    },
-                    "type": "Input",
-                  },
-                  null,
+                    },
+                    "type": "Field",
+                  },
                 ],
                 "direction": "vertical",
               },
@@ -3240,47 +2089,130 @@
                     "key": null,
                     "props": {
                       "alignment": "space-between",
+                      "children": {
+                        "key": null,
+                        "props": {
+                          "children": [
+                            {
+                              "key": null,
+                              "props": {
+                                "children": "Start Time",
+                              },
+                              "type": "Text",
+                            },
+                            {
+                              "key": null,
+                              "props": {
+                                "children": {
+                                  "key": null,
+                                  "props": {
+                                    "color": "muted",
+                                    "name": "question",
+                                    "size": "inherit",
+                                  },
+                                  "type": "Icon",
+                                },
+                                "content": {
+                                  "key": null,
+                                  "props": {
+                                    "children": "The start time of the stream.",
+                                  },
+                                  "type": "Text",
+                                },
+                              },
+                              "type": "Tooltip",
+                            },
+                          ],
+                          "direction": "horizontal",
+                        },
+                        "type": "Box",
+                      },
+                      "direction": "horizontal",
+                    },
+                    "type": "Box",
+                  },
+                  {
+                    "key": null,
+                    "props": {
                       "children": [
                         {
                           "key": null,
                           "props": {
-                            "children": [
-                              {
-                                "key": null,
-                                "props": {
-                                  "children": "Expiry",
-                                },
-                                "type": "Text",
-                              },
-                              {
-                                "key": null,
-                                "props": {
-                                  "children": {
-                                    "key": null,
-                                    "props": {
-                                      "color": "muted",
-                                      "name": "question",
-                                      "size": "inherit",
-                                    },
-                                    "type": "Icon",
-                                  },
-                                  "content": {
-                                    "key": null,
-                                    "props": {
-                                      "children": "The expiry date of the permission.",
-                                    },
-                                    "type": "Text",
-                                  },
-                                },
-                                "type": "Tooltip",
-                              },
-                            ],
-                            "direction": "horizontal",
+                            "children": null,
                           },
                           "type": "Box",
                         },
-                        null,
+                        {
+                          "key": null,
+                          "props": {
+                            "name": "native-token-stream-start-time",
+                            "type": "text",
+                            "value": "10/26/1985",
+                          },
+                          "type": "Input",
+                        },
+                        {
+                          "key": null,
+                          "props": {
+                            "children": null,
+                          },
+                          "type": "Box",
+                        },
                       ],
+                    },
+                    "type": "Field",
+                  },
+                ],
+                "direction": "vertical",
+              },
+              "type": "Box",
+            },
+            {
+              "key": null,
+              "props": {
+                "children": [
+                  {
+                    "key": null,
+                    "props": {
+                      "alignment": "space-between",
+                      "children": {
+                        "key": null,
+                        "props": {
+                          "children": [
+                            {
+                              "key": null,
+                              "props": {
+                                "children": "Expiry",
+                              },
+                              "type": "Text",
+                            },
+                            {
+                              "key": null,
+                              "props": {
+                                "children": {
+                                  "key": null,
+                                  "props": {
+                                    "color": "muted",
+                                    "name": "question",
+                                    "size": "inherit",
+                                  },
+                                  "type": "Icon",
+                                },
+                                "content": {
+                                  "key": null,
+                                  "props": {
+                                    "children": "The expiry date of the permission.",
+                                  },
+                                  "type": "Text",
+                                },
+                              },
+                              "type": "Tooltip",
+                            },
+                          ],
+                          "direction": "horizontal",
+                        },
+                        "type": "Box",
+                      },
                       "direction": "horizontal",
                     },
                     "type": "Box",
@@ -3288,13 +2220,34 @@
                   {
                     "key": null,
                     "props": {
-                      "name": "native-token-stream-expiry",
-                      "type": "text",
-                      "value": "05/01/2024",
-                    },
-                    "type": "Input",
-                  },
-                  null,
+                      "children": [
+                        {
+                          "key": null,
+                          "props": {
+                            "children": null,
+                          },
+                          "type": "Box",
+                        },
+                        {
+                          "key": null,
+                          "props": {
+                            "name": "native-token-stream-expiry",
+                            "type": "text",
+                            "value": "05/01/2024",
+                          },
+                          "type": "Input",
+                        },
+                        {
+                          "key": null,
+                          "props": {
+                            "children": null,
+                          },
+                          "type": "Box",
+                        },
+                      ],
+                    },
+                    "type": "Field",
+                  },
                 ],
                 "direction": "vertical",
               },
@@ -3610,62 +2563,9 @@
                         },
                         "type": "Box",
                       },
-<<<<<<< HEAD
-                      {
-                        "key": null,
-                        "props": {
-                          "children": [
-                            {
-                              "key": null,
-                              "props": {
-                                "children": {
-                                  "key": null,
-                                  "props": {
-                                    "alt": "stream-rate icon",
-                                    "src": "<svg width="16" height="16" viewBox="0 0 32 32" fill="none" xmlns="http://www.w3.org/2000/svg" xmlns:xlink="http://www.w3.org/1999/xlink">
-<circle cx="16" cy="16" r="16" fill="#F2F4F6"/>
-<circle cx="16" cy="16" r="15.5" stroke="#B7BBC8" stroke-opacity="0.4"/>
-<g clip-path="url(#clip0_373_6813)">
-<rect width="32" height="32" fill="url(#pattern0_373_6813)"/>
-</g>
-<defs>
-<pattern id="pattern0_373_6813" patternContentUnits="objectBoundingBox" width="1" height="1">
-<use xlink:href="#image0_373_6813" transform="scale(0.0166667)"/>
-</pattern>
-<clipPath id="clip0_373_6813">
-<rect width="32" height="32" rx="16" fill="white"/>
-</clipPath>
-<image id="image0_373_6813" width="60" height="60" preserveAspectRatio="none" xlink:href="data:image/png;base64,iVBORw0KGgoAAAANSUhEUgAAADwAAAA8CAYAAAA6/NlyAAAAAXNSR0IArs4c6QAAAERlWElmTU0AKgAAAAgAAYdpAAQAAAABAAAAGgAAAAAAA6ABAAMAAAABAAEAAKACAAQAAAABAAAAPKADAAQAAAABAAAAPAAAAACL3+lcAAAI1klEQVRoBdVbfXBUVxU/973dzSaQhJDsZqvQwsiXBS0opek4VjttLZKprVOxoxWGJLX+0xl1/KI2yTwTEOs4078pTYhYqhXpJCJfdUbqKCqWSouVTrFQWj6S7oavbL72473r7zyyy35vXvY9G85M8u6799xzzu+ee8679763ghykpvbBB4mMO6AiIIj8UpJfkPRLlFkt6oKSRFAIvlIQVQNEypHtHXV93O4EQad99PWNV2rK3PFGgHwQIFZD8swpSh/G4BwQQvSOR937XvjZrMtTlJPVzRbALW3BFYagLRB2f5YGOyoAnlTR1q35jpYqriTALVpwgaHTFhjxMDxakqxiQOBxCR2/iyuidYfmO1mMP1/7lIxcr1262WXEWhGFTRDsyifcofq4lLJbqMpP4PELVnVYBtzSHmo0SL6AjlVWldnJjyQ3JAyxrnuT7/dW5CpWmJvaQu2GlHs+bLBsM9sghextag8+ZQXDpDy8QZNeYYR6wPyIFeH/P165Mxz2f3PXM2KsmM6igDdowYCiI0sKuq2YsA+1XdKxqC4an/+pr7+QHQWn9DXP0v5pD5YRClrhUeVetnnKgBUjtANTYHkhAdOqDaA59ArZlNfDzW3Bjei4tlDn6djGeWbC9pzm5YzhptbgV4RCL6JH3gHJKW36VBqGQY09m/wHMk3KAtz8w1ClLDNOYR3ry2S+oe6l/CCiuhbt1GqHUu3O9qBXPuU02M8s99LcgJpqh/1lIerLDP3HmYLTAPOSkaT8TiaTnfdlHkEP3zeDVi3zktuVNcHsVEVYfn97nRY2t6IJwWmAVSPeQUKUJRqduH75nhlUPVOhGeWCli10O6EiKRP7Ga/LGO1IVqCQBPxY6+DHMSTfSG20uxyoVemeVeVJsbfO91D1jKQJyXpbC1I81qJdWpaQmdSmK8Yz2H45GljrHqgkJamRSIW2Oz7p6ITChCXVMOK/SAPMmZlI3p2odOLKiWrJ/OwpHKhT6WNzsuvttUHe/ah20dzdmeONqG3EfPfYq+S6NI7Xr96f/7Rn5VIPcTJzihibVzfWsHwTsCHkQ04pY7mPrJ5JMyvyA2Kwn77VsfE2oQEjn7Elk9YXzVoH/i2e5yaezsVowVw31c5KCfBiHSy2Y7jv4y7KBu1iA24cOb1wISmtR6KaLDV8wstJxin6CGNVFN1ocErDF+6sIE5KkyX28BLMCKeIsSo4JpnnhIKaKoUaP1eRU3RcJ4rFcSqVg5Yv9lCF1yE3CxngoAnk0Fty1aONleTNyLxjEUn/fT9Gf39jjI4cj5jlcdSlktstaBWmthMETQEXVlcBnBbYSiuWeIj/EjQ0YtD7/XG6eAWunSDdILoQ1Kk/pFPdLJXm1KtUhSUn083YWPDm4uzAdf6JbqVdJM3D8p2ntH2I+RHD3mUavKzD6Dgx4HyEA3YKgY//qrDMnFPvIt9sxdxcXAiOEA+MXQSU8LDNU5o3ByNjBp08E6XxaPp0LWY4D8yJ01EqPy9M4EsXeOj4yWixblbaGbAYRw/bFrTssdPnYthlWrEjnZdj/Z2zMUdWXxw0A+nqSrt78cAwHXp1jFzq1MOEs/Slqzq9fSZWmjHZvQcUOMJWwLxB4GTU3RumE6di5EHWnSx5ywRFEQZvvRtDWCCbWniGT0YHY1WQr2wFzImq7VuzzSx99ESEtveF6XLYgMfzm6RiNriQPk++F6P+izrNvUmlxrsqKDxqY8Zi9cDKSctewFcMevlvo/TE16rNKbljT5j2vDJK5kLksxWkIohSw7sc0/fMhTjx83h2lUorl3mIDwoOH4vQyGgqZ/4Bs9AyoH7qrh8sB/J7LXQqysqPoroaFV4uo8/fXo6dkmJm39dORCmMDL4QG4X+QYMGrxp07oM4DgKw2FhaRg04DKgELycsm7OzabOQ1OcyJL2uTD7MioJNMDz/hzAtvsUD4Ard21BOd97mpd4/jdArR8do29nwNQOgl3dTvJxM7IeH4dV//juSEGPrlbGKxx+X7nh9KAQvV9sqHcLmf9RFG1tq0uK3f1Cn3+wfRhY26HZMXz7QSxAvMg4eHqVBhIXdhOAYcg/46pRnnxUxKfB20AF693yc+uDVVLoJmfe766rhdW8aWOb5F5KcE2An9O9nrObwYsvUm2qUneX98Bg/nooRr6n5ceQUJTCagMdVZR8OrW1dwyUM5xXXtpeG6Opw/mk6Nm7QX5CVnSLGJiO0l+WbgK+9fxGHnFI4BLDbdqe94kmq4gH5K8COR/IPSJJ5ygVxqPvnPjNTJjOGori+P2V5k+j41ukY/fEf2V8kvHkqikeUzdvADHsMqX4vUZUE3KXNfhODza9IHaNdLw9jYxFPyucE9cbbjkRSUgdj+mVn7X8SFUnAXCEV90ZMMceGW4fkrbuuUhS5iY95/vzaGOE9rmOE2B1XdPePUhWkAe7Ras6QkM+lMthdZq/+9mCYjmBx4cDSMcNcsbVrc817qZVpgLkhrlS088ikMtldPvTqOJ3C8tFJwlQeolj55kwdWYB/pVUG8WriiUzGG+1eGrJp+5bKUKbdWYCZobvD34XL05nMN9D90z2b6l/KZW+BbYMUze0hztprc3WcxnW7uzt8sBl7oxyU08PX+IQ0FN969Ho9R79pWiWPw2a81M8Nlo0uAJioRxNYdaoP4FF1dpoiTDXrXFxX17DNqZWZ5YKAmfk5rfbc8LBvMZ7SOzM7T597/rjUt2jH5rrzxWwqEMPZXc1PdSV14g2fpX7ZkuypwczjOG3f3unfNFmJlg1vbg19iRTj14iT3G/KJqu5RD5+zjr+gTjbaH6BrigLMbhbcXt9YVwiAAvdoVNui8XFEqtfw7MOyx5ONWy9Flrk0mUnRnut09N8YvruVlR6skvzv5Nqh5VySYATipq10EoCcAzf6kSdnVcM6EG8MXiyq9N/rFS5tgBOGME/1PJ6Ymvwq5OH4HEGn//TnUSn3Ffzh1p4avZFYq690+6HWrltJrL6UzwsF/pxlHoYn/3uyyez1Pr/AUtRB20FBeloAAAAAElFTkSuQmCC"/>
-</defs>
-</svg>
-",
-                                  },
-                                  "type": "Image",
-                                },
-                              },
-                              "type": "Box",
-                            },
-                            {
-                              "key": null,
-                              "props": {
-                                "disabled": true,
-                                "name": "stream-rate",
-                                "type": "text",
-                                "value": "0.5 ETH/sec",
-                              },
-                              "type": "Input",
-                            },
-                          ],
-                        },
-                        "type": "Field",
-                      },
-                    ],
-                    "direction": "vertical",
-=======
                       "direction": "horizontal",
                     },
                     "type": "Box",
->>>>>>> fa5852fd
                   },
                 ],
                 "direction": "horizontal",
@@ -3976,12 +2876,50 @@
                   {
                     "key": null,
                     "props": {
-                      "disabled": true,
-                      "name": "stream-rate",
-                      "type": "text",
-                      "value": "0.5 ETH/sec",
-                    },
-                    "type": "Input",
+                      "children": [
+                        {
+                          "key": null,
+                          "props": {
+                            "children": {
+                              "key": null,
+                              "props": {
+                                "alt": "Ether token icon",
+                                "src": "<svg width="16" height="16" viewBox="0 0 32 32" fill="none" xmlns="http://www.w3.org/2000/svg" xmlns:xlink="http://www.w3.org/1999/xlink">
+<circle cx="16" cy="16" r="16" fill="#F2F4F6"/>
+<circle cx="16" cy="16" r="15.5" stroke="#B7BBC8" stroke-opacity="0.4"/>
+<g clip-path="url(#clip0_373_6813)">
+<rect width="32" height="32" fill="url(#pattern0_373_6813)"/>
+</g>
+<defs>
+<pattern id="pattern0_373_6813" patternContentUnits="objectBoundingBox" width="1" height="1">
+<use xlink:href="#image0_373_6813" transform="scale(0.0166667)"/>
+</pattern>
+<clipPath id="clip0_373_6813">
+<rect width="32" height="32" rx="16" fill="white"/>
+</clipPath>
+<image id="image0_373_6813" width="60" height="60" preserveAspectRatio="none" xlink:href="data:image/png;base64,iVBORw0KGgoAAAANSUhEUgAAADwAAAA8CAYAAAA6/NlyAAAAAXNSR0IArs4c6QAAAERlWElmTU0AKgAAAAgAAYdpAAQAAAABAAAAGgAAAAAAA6ABAAMAAAABAAEAAKACAAQAAAABAAAAPKADAAQAAAABAAAAPAAAAACL3+lcAAAI1klEQVRoBdVbfXBUVxU/973dzSaQhJDsZqvQwsiXBS0opek4VjttLZKprVOxoxWGJLX+0xl1/KI2yTwTEOs4078pTYhYqhXpJCJfdUbqKCqWSouVTrFQWj6S7oavbL72473r7zyyy35vXvY9G85M8u6799xzzu+ee8679763ghykpvbBB4mMO6AiIIj8UpJfkPRLlFkt6oKSRFAIvlIQVQNEypHtHXV93O4EQad99PWNV2rK3PFGgHwQIFZD8swpSh/G4BwQQvSOR937XvjZrMtTlJPVzRbALW3BFYagLRB2f5YGOyoAnlTR1q35jpYqriTALVpwgaHTFhjxMDxakqxiQOBxCR2/iyuidYfmO1mMP1/7lIxcr1262WXEWhGFTRDsyifcofq4lLJbqMpP4PELVnVYBtzSHmo0SL6AjlVWldnJjyQ3JAyxrnuT7/dW5CpWmJvaQu2GlHs+bLBsM9sghextag8+ZQXDpDy8QZNeYYR6wPyIFeH/P165Mxz2f3PXM2KsmM6igDdowYCiI0sKuq2YsA+1XdKxqC4an/+pr7+QHQWn9DXP0v5pD5YRClrhUeVetnnKgBUjtANTYHkhAdOqDaA59ArZlNfDzW3Bjei4tlDn6djGeWbC9pzm5YzhptbgV4RCL6JH3gHJKW36VBqGQY09m/wHMk3KAtz8w1ClLDNOYR3ry2S+oe6l/CCiuhbt1GqHUu3O9qBXPuU02M8s99LcgJpqh/1lIerLDP3HmYLTAPOSkaT8TiaTnfdlHkEP3zeDVi3zktuVNcHsVEVYfn97nRY2t6IJwWmAVSPeQUKUJRqduH75nhlUPVOhGeWCli10O6EiKRP7Ga/LGO1IVqCQBPxY6+DHMSTfSG20uxyoVemeVeVJsbfO91D1jKQJyXpbC1I81qJdWpaQmdSmK8Yz2H45GljrHqgkJamRSIW2Oz7p6ITChCXVMOK/SAPMmZlI3p2odOLKiWrJ/OwpHKhT6WNzsuvttUHe/ah20dzdmeONqG3EfPfYq+S6NI7Xr96f/7Rn5VIPcTJzihibVzfWsHwTsCHkQ04pY7mPrJ5JMyvyA2Kwn77VsfE2oQEjn7Elk9YXzVoH/i2e5yaezsVowVw31c5KCfBiHSy2Y7jv4y7KBu1iA24cOb1wISmtR6KaLDV8wstJxin6CGNVFN1ocErDF+6sIE5KkyX28BLMCKeIsSo4JpnnhIKaKoUaP1eRU3RcJ4rFcSqVg5Yv9lCF1yE3CxngoAnk0Fty1aONleTNyLxjEUn/fT9Gf39jjI4cj5jlcdSlktstaBWmthMETQEXVlcBnBbYSiuWeIj/EjQ0YtD7/XG6eAWunSDdILoQ1Kk/pFPdLJXm1KtUhSUn083YWPDm4uzAdf6JbqVdJM3D8p2ntH2I+RHD3mUavKzD6Dgx4HyEA3YKgY//qrDMnFPvIt9sxdxcXAiOEA+MXQSU8LDNU5o3ByNjBp08E6XxaPp0LWY4D8yJ01EqPy9M4EsXeOj4yWixblbaGbAYRw/bFrTssdPnYthlWrEjnZdj/Z2zMUdWXxw0A+nqSrt78cAwHXp1jFzq1MOEs/Slqzq9fSZWmjHZvQcUOMJWwLxB4GTU3RumE6di5EHWnSx5ywRFEQZvvRtDWCCbWniGT0YHY1WQr2wFzImq7VuzzSx99ESEtveF6XLYgMfzm6RiNriQPk++F6P+izrNvUmlxrsqKDxqY8Zi9cDKSctewFcMevlvo/TE16rNKbljT5j2vDJK5kLksxWkIohSw7sc0/fMhTjx83h2lUorl3mIDwoOH4vQyGgqZ/4Bs9AyoH7qrh8sB/J7LXQqysqPoroaFV4uo8/fXo6dkmJm39dORCmMDL4QG4X+QYMGrxp07oM4DgKw2FhaRg04DKgELycsm7OzabOQ1OcyJL2uTD7MioJNMDz/hzAtvsUD4Ard21BOd97mpd4/jdArR8do29nwNQOgl3dTvJxM7IeH4dV//juSEGPrlbGKxx+X7nh9KAQvV9sqHcLmf9RFG1tq0uK3f1Cn3+wfRhY26HZMXz7QSxAvMg4eHqVBhIXdhOAYcg/46pRnnxUxKfB20AF693yc+uDVVLoJmfe766rhdW8aWOb5F5KcE2An9O9nrObwYsvUm2qUneX98Bg/nooRr6n5ceQUJTCagMdVZR8OrW1dwyUM5xXXtpeG6Opw/mk6Nm7QX5CVnSLGJiO0l+WbgK+9fxGHnFI4BLDbdqe94kmq4gH5K8COR/IPSJJ5ygVxqPvnPjNTJjOGori+P2V5k+j41ukY/fEf2V8kvHkqikeUzdvADHsMqX4vUZUE3KXNfhODza9IHaNdLw9jYxFPyucE9cbbjkRSUgdj+mVn7X8SFUnAXCEV90ZMMceGW4fkrbuuUhS5iY95/vzaGOE9rmOE2B1XdPePUhWkAe7Ras6QkM+lMthdZq/+9mCYjmBx4cDSMcNcsbVrc817qZVpgLkhrlS088ikMtldPvTqOJ3C8tFJwlQeolj55kwdWYB/pVUG8WriiUzGG+1eGrJp+5bKUKbdWYCZobvD34XL05nMN9D90z2b6l/KZW+BbYMUze0hztprc3WcxnW7uzt8sBl7oxyU08PX+IQ0FN969Ho9R79pWiWPw2a81M8Nlo0uAJioRxNYdaoP4FF1dpoiTDXrXFxX17DNqZWZ5YKAmfk5rfbc8LBvMZ7SOzM7T597/rjUt2jH5rrzxWwqEMPZXc1PdSV14g2fpX7ZkuypwczjOG3f3unfNFmJlg1vbg19iRTj14iT3G/KJqu5RD5+zjr+gTjbaH6BrigLMbhbcXt9YVwiAAvdoVNui8XFEqtfw7MOyx5ONWy9Flrk0mUnRnut09N8YvruVlR6skvzv5Nqh5VySYATipq10EoCcAzf6kSdnVcM6EG8MXiyq9N/rFS5tgBOGME/1PJ6Ymvwq5OH4HEGn//TnUSn3Ffzh1p4avZFYq690+6HWrltJrL6UzwsF/pxlHoYn/3uyyez1Pr/AUtRB20FBeloAAAAAElFTkSuQmCC"/>
+</defs>
+</svg>
+",
+                              },
+                              "type": "Image",
+                            },
+                          },
+                          "type": "Box",
+                        },
+                        {
+                          "key": null,
+                          "props": {
+                            "disabled": true,
+                            "name": "stream-rate",
+                            "type": "text",
+                            "value": "0.5 ETH/sec",
+                          },
+                          "type": "Input",
+                        },
+                      ],
+                    },
+                    "type": "Field",
                   },
                 ],
                 "direction": "vertical",
@@ -4494,108 +3432,13 @@
                         {
                           "key": null,
                           "props": {
-<<<<<<< HEAD
-                            "alignment": "space-between",
-                            "children": {
-                              "key": null,
-                              "props": {
-                                "children": [
-                                  {
-                                    "key": null,
-                                    "props": {
-                                      "children": "Stream Amount",
-                                    },
-                                    "type": "Text",
-                                  },
-                                  {
-                                    "key": null,
-                                    "props": {
-                                      "children": {
-                                        "key": null,
-                                        "props": {
-                                          "color": "muted",
-                                          "name": "question",
-                                          "size": "inherit",
-                                        },
-                                        "type": "Icon",
-                                      },
-                                      "content": {
-                                        "key": null,
-                                        "props": {
-                                          "children": "The amount of tokens that can be streamed per period.",
-                                        },
-                                        "type": "Text",
-                                      },
-                                    },
-                                    "type": "Tooltip",
-                                  },
-                                ],
-                                "direction": "horizontal",
-                              },
-                              "type": "Box",
-                            },
-                            "direction": "horizontal",
-=======
                             "children": "Reason",
->>>>>>> fa5852fd
                           },
                           "type": "Text",
                         },
                         {
                           "key": null,
                           "props": {
-<<<<<<< HEAD
-                            "children": [
-                              {
-                                "key": null,
-                                "props": {
-                                  "children": {
-                                    "key": null,
-                                    "props": {
-                                      "alt": "native-token-stream-amount-per-period icon",
-                                      "src": "<svg width="16" height="16" viewBox="0 0 32 32" fill="none" xmlns="http://www.w3.org/2000/svg" xmlns:xlink="http://www.w3.org/1999/xlink">
-<circle cx="16" cy="16" r="16" fill="#F2F4F6"/>
-<circle cx="16" cy="16" r="15.5" stroke="#B7BBC8" stroke-opacity="0.4"/>
-<g clip-path="url(#clip0_373_6813)">
-<rect width="32" height="32" fill="url(#pattern0_373_6813)"/>
-</g>
-<defs>
-<pattern id="pattern0_373_6813" patternContentUnits="objectBoundingBox" width="1" height="1">
-<use xlink:href="#image0_373_6813" transform="scale(0.0166667)"/>
-</pattern>
-<clipPath id="clip0_373_6813">
-<rect width="32" height="32" rx="16" fill="white"/>
-</clipPath>
-<image id="image0_373_6813" width="60" height="60" preserveAspectRatio="none" xlink:href="data:image/png;base64,iVBORw0KGgoAAAANSUhEUgAAADwAAAA8CAYAAAA6/NlyAAAAAXNSR0IArs4c6QAAAERlWElmTU0AKgAAAAgAAYdpAAQAAAABAAAAGgAAAAAAA6ABAAMAAAABAAEAAKACAAQAAAABAAAAPKADAAQAAAABAAAAPAAAAACL3+lcAAAI1klEQVRoBdVbfXBUVxU/973dzSaQhJDsZqvQwsiXBS0opek4VjttLZKprVOxoxWGJLX+0xl1/KI2yTwTEOs4078pTYhYqhXpJCJfdUbqKCqWSouVTrFQWj6S7oavbL72473r7zyyy35vXvY9G85M8u6799xzzu+ee8679763ghykpvbBB4mMO6AiIIj8UpJfkPRLlFkt6oKSRFAIvlIQVQNEypHtHXV93O4EQad99PWNV2rK3PFGgHwQIFZD8swpSh/G4BwQQvSOR937XvjZrMtTlJPVzRbALW3BFYagLRB2f5YGOyoAnlTR1q35jpYqriTALVpwgaHTFhjxMDxakqxiQOBxCR2/iyuidYfmO1mMP1/7lIxcr1262WXEWhGFTRDsyifcofq4lLJbqMpP4PELVnVYBtzSHmo0SL6AjlVWldnJjyQ3JAyxrnuT7/dW5CpWmJvaQu2GlHs+bLBsM9sghextag8+ZQXDpDy8QZNeYYR6wPyIFeH/P165Mxz2f3PXM2KsmM6igDdowYCiI0sKuq2YsA+1XdKxqC4an/+pr7+QHQWn9DXP0v5pD5YRClrhUeVetnnKgBUjtANTYHkhAdOqDaA59ArZlNfDzW3Bjei4tlDn6djGeWbC9pzm5YzhptbgV4RCL6JH3gHJKW36VBqGQY09m/wHMk3KAtz8w1ClLDNOYR3ry2S+oe6l/CCiuhbt1GqHUu3O9qBXPuU02M8s99LcgJpqh/1lIerLDP3HmYLTAPOSkaT8TiaTnfdlHkEP3zeDVi3zktuVNcHsVEVYfn97nRY2t6IJwWmAVSPeQUKUJRqduH75nhlUPVOhGeWCli10O6EiKRP7Ga/LGO1IVqCQBPxY6+DHMSTfSG20uxyoVemeVeVJsbfO91D1jKQJyXpbC1I81qJdWpaQmdSmK8Yz2H45GljrHqgkJamRSIW2Oz7p6ITChCXVMOK/SAPMmZlI3p2odOLKiWrJ/OwpHKhT6WNzsuvttUHe/ah20dzdmeONqG3EfPfYq+S6NI7Xr96f/7Rn5VIPcTJzihibVzfWsHwTsCHkQ04pY7mPrJ5JMyvyA2Kwn77VsfE2oQEjn7Elk9YXzVoH/i2e5yaezsVowVw31c5KCfBiHSy2Y7jv4y7KBu1iA24cOb1wISmtR6KaLDV8wstJxin6CGNVFN1ocErDF+6sIE5KkyX28BLMCKeIsSo4JpnnhIKaKoUaP1eRU3RcJ4rFcSqVg5Yv9lCF1yE3CxngoAnk0Fty1aONleTNyLxjEUn/fT9Gf39jjI4cj5jlcdSlktstaBWmthMETQEXVlcBnBbYSiuWeIj/EjQ0YtD7/XG6eAWunSDdILoQ1Kk/pFPdLJXm1KtUhSUn083YWPDm4uzAdf6JbqVdJM3D8p2ntH2I+RHD3mUavKzD6Dgx4HyEA3YKgY//qrDMnFPvIt9sxdxcXAiOEA+MXQSU8LDNU5o3ByNjBp08E6XxaPp0LWY4D8yJ01EqPy9M4EsXeOj4yWixblbaGbAYRw/bFrTssdPnYthlWrEjnZdj/Z2zMUdWXxw0A+nqSrt78cAwHXp1jFzq1MOEs/Slqzq9fSZWmjHZvQcUOMJWwLxB4GTU3RumE6di5EHWnSx5ywRFEQZvvRtDWCCbWniGT0YHY1WQr2wFzImq7VuzzSx99ESEtveF6XLYgMfzm6RiNriQPk++F6P+izrNvUmlxrsqKDxqY8Zi9cDKSctewFcMevlvo/TE16rNKbljT5j2vDJK5kLksxWkIohSw7sc0/fMhTjx83h2lUorl3mIDwoOH4vQyGgqZ/4Bs9AyoH7qrh8sB/J7LXQqysqPoroaFV4uo8/fXo6dkmJm39dORCmMDL4QG4X+QYMGrxp07oM4DgKw2FhaRg04DKgELycsm7OzabOQ1OcyJL2uTD7MioJNMDz/hzAtvsUD4Ard21BOd97mpd4/jdArR8do29nwNQOgl3dTvJxM7IeH4dV//juSEGPrlbGKxx+X7nh9KAQvV9sqHcLmf9RFG1tq0uK3f1Cn3+wfRhY26HZMXz7QSxAvMg4eHqVBhIXdhOAYcg/46pRnnxUxKfB20AF693yc+uDVVLoJmfe766rhdW8aWOb5F5KcE2An9O9nrObwYsvUm2qUneX98Bg/nooRr6n5ceQUJTCagMdVZR8OrW1dwyUM5xXXtpeG6Opw/mk6Nm7QX5CVnSLGJiO0l+WbgK+9fxGHnFI4BLDbdqe94kmq4gH5K8COR/IPSJJ5ygVxqPvnPjNTJjOGori+P2V5k+j41ukY/fEf2V8kvHkqikeUzdvADHsMqX4vUZUE3KXNfhODza9IHaNdLw9jYxFPyucE9cbbjkRSUgdj+mVn7X8SFUnAXCEV90ZMMceGW4fkrbuuUhS5iY95/vzaGOE9rmOE2B1XdPePUhWkAe7Ras6QkM+lMthdZq/+9mCYjmBx4cDSMcNcsbVrc817qZVpgLkhrlS088ikMtldPvTqOJ3C8tFJwlQeolj55kwdWYB/pVUG8WriiUzGG+1eGrJp+5bKUKbdWYCZobvD34XL05nMN9D90z2b6l/KZW+BbYMUze0hztprc3WcxnW7uzt8sBl7oxyU08PX+IQ0FN969Ho9R79pWiWPw2a81M8Nlo0uAJioRxNYdaoP4FF1dpoiTDXrXFxX17DNqZWZ5YKAmfk5rfbc8LBvMZ7SOzM7T597/rjUt2jH5rrzxWwqEMPZXc1PdSV14g2fpX7ZkuypwczjOG3f3unfNFmJlg1vbg19iRTj14iT3G/KJqu5RD5+zjr+gTjbaH6BrigLMbhbcXt9YVwiAAvdoVNui8XFEqtfw7MOyx5ONWy9Flrk0mUnRnut09N8YvruVlR6skvzv5Nqh5VySYATipq10EoCcAzf6kSdnVcM6EG8MXiyq9N/rFS5tgBOGME/1PJ6Ymvwq5OH4HEGn//TnUSn3Ffzh1p4avZFYq690+6HWrltJrL6UzwsF/pxlHoYn/3uyyez1Pr/AUtRB20FBeloAAAAAElFTkSuQmCC"/>
-</defs>
-</svg>
-",
-                                    },
-                                    "type": "Image",
-                                  },
-                                },
-                                "type": "Box",
-                              },
-                              {
-                                "key": null,
-                                "props": {
-                                  "name": "native-token-stream-amount-per-period",
-                                  "type": "number",
-                                  "value": "302400",
-                                },
-                                "type": "Input",
-                              },
-                              {
-                                "key": null,
-                                "props": {
-                                  "children": null,
-                                },
-                                "type": "Box",
-                              },
-                            ],
-                          },
-                          "type": "Field",
-=======
                             "children": {
                               "key": null,
                               "props": {
@@ -4614,7 +3457,6 @@
                             },
                           },
                           "type": "Tooltip",
->>>>>>> fa5852fd
                         },
                       ],
                       "direction": "horizontal",
@@ -4800,62 +3642,242 @@
                       "key": null,
                       "props": {
                         "alignment": "space-between",
+                        "children": {
+                          "key": null,
+                          "props": {
+                            "children": [
+                              {
+                                "key": null,
+                                "props": {
+                                  "children": "Stream Amount",
+                                },
+                                "type": "Text",
+                              },
+                              {
+                                "key": null,
+                                "props": {
+                                  "children": {
+                                    "key": null,
+                                    "props": {
+                                      "color": "muted",
+                                      "name": "question",
+                                      "size": "inherit",
+                                    },
+                                    "type": "Icon",
+                                  },
+                                  "content": {
+                                    "key": null,
+                                    "props": {
+                                      "children": "The amount of tokens that can be streamed per period.",
+                                    },
+                                    "type": "Text",
+                                  },
+                                },
+                                "type": "Tooltip",
+                              },
+                            ],
+                            "direction": "horizontal",
+                          },
+                          "type": "Box",
+                        },
+                        "direction": "horizontal",
+                      },
+                      "type": "Box",
+                    },
+                    {
+                      "key": null,
+                      "props": {
                         "children": [
                           {
                             "key": null,
                             "props": {
-                              "children": [
-                                {
-                                  "key": null,
-                                  "props": {
-                                    "children": "Stream Amount",
-                                  },
-                                  "type": "Text",
-                                },
-                                {
-                                  "key": null,
-                                  "props": {
-                                    "children": {
-                                      "key": null,
-                                      "props": {
-                                        "color": "muted",
-                                        "name": "question",
-                                        "size": "inherit",
-                                      },
-                                      "type": "Icon",
+                              "children": null,
+                            },
+                            "type": "Box",
+                          },
+                          {
+                            "key": null,
+                            "props": {
+                              "name": "native-token-stream-amount-per-period",
+                              "type": "number",
+                              "value": "302400",
+                            },
+                            "type": "Input",
+                          },
+                          {
+                            "key": null,
+                            "props": {
+                              "children": null,
+                            },
+                            "type": "Box",
+                          },
+                        ],
+                      },
+                      "type": "Field",
+                    },
+                  ],
+                  "direction": "vertical",
+                },
+                "type": "Box",
+              },
+              {
+                "key": null,
+                "props": {
+                  "children": [
+                    {
+                      "key": null,
+                      "props": {
+                        "alignment": "space-between",
+                        "children": {
+                          "key": null,
+                          "props": {
+                            "children": [
+                              {
+                                "key": null,
+                                "props": {
+                                  "children": "Stream Period",
+                                },
+                                "type": "Text",
+                              },
+                              {
+                                "key": null,
+                                "props": {
+                                  "children": {
+                                    "key": null,
+                                    "props": {
+                                      "color": "muted",
+                                      "name": "question",
+                                      "size": "inherit",
                                     },
-                                    "content": {
-                                      "key": null,
-                                      "props": {
-                                        "children": "The amount of tokens that can be streamed per period.",
-                                      },
-                                      "type": "Text",
+                                    "type": "Icon",
+                                  },
+                                  "content": {
+                                    "key": null,
+                                    "props": {
+                                      "children": "The period of the stream.",
                                     },
-                                  },
-                                  "type": "Tooltip",
-                                },
-                              ],
-                              "direction": "horizontal",
-                            },
-                            "type": "Box",
-                          },
-                          null,
-                        ],
+                                    "type": "Text",
+                                  },
+                                },
+                                "type": "Tooltip",
+                              },
+                            ],
+                            "direction": "horizontal",
+                          },
+                          "type": "Box",
+                        },
                         "direction": "horizontal",
                       },
-<<<<<<< HEAD
-                      {
+                      "type": "Box",
+                    },
+                    {
+                      "key": null,
+                      "props": {
+                        "children": {
+                          "key": null,
+                          "props": {
+                            "children": [
+                              {
+                                "key": "Daily",
+                                "props": {
+                                  "children": "Daily",
+                                  "value": "Daily",
+                                },
+                                "type": "Option",
+                              },
+                              {
+                                "key": "Weekly",
+                                "props": {
+                                  "children": "Weekly",
+                                  "value": "Weekly",
+                                },
+                                "type": "Option",
+                              },
+                              {
+                                "key": "Monthly",
+                                "props": {
+                                  "children": "Monthly",
+                                  "value": "Monthly",
+                                },
+                                "type": "Option",
+                              },
+                            ],
+                            "name": "native-token-stream-time-period",
+                            "value": "Weekly",
+                          },
+                          "type": "Dropdown",
+                        },
+                      },
+                      "type": "Field",
+                    },
+                  ],
+                  "direction": "vertical",
+                },
+                "type": "Box",
+              },
+            ],
+            {
+              "key": null,
+              "props": {
+                "children": [
+                  {
+                    "key": null,
+                    "props": {
+                      "alignment": "space-between",
+                      "children": {
                         "key": null,
                         "props": {
                           "children": [
                             {
                               "key": null,
                               "props": {
+                                "children": "Stream rate",
+                              },
+                              "type": "Text",
+                            },
+                            {
+                              "key": null,
+                              "props": {
                                 "children": {
                                   "key": null,
                                   "props": {
-                                    "alt": "stream-rate icon",
-                                    "src": "<svg width="16" height="16" viewBox="0 0 32 32" fill="none" xmlns="http://www.w3.org/2000/svg" xmlns:xlink="http://www.w3.org/1999/xlink">
+                                    "color": "muted",
+                                    "name": "question",
+                                    "size": "inherit",
+                                  },
+                                  "type": "Icon",
+                                },
+                                "content": {
+                                  "key": null,
+                                  "props": {
+                                    "children": "The amount of tokens to stream per second.",
+                                  },
+                                  "type": "Text",
+                                },
+                              },
+                              "type": "Tooltip",
+                            },
+                          ],
+                          "direction": "horizontal",
+                        },
+                        "type": "Box",
+                      },
+                      "direction": "horizontal",
+                    },
+                    "type": "Box",
+                  },
+                  {
+                    "key": null,
+                    "props": {
+                      "children": [
+                        {
+                          "key": null,
+                          "props": {
+                            "children": {
+                              "key": null,
+                              "props": {
+                                "alt": "Ether token icon",
+                                "src": "<svg width="16" height="16" viewBox="0 0 32 32" fill="none" xmlns="http://www.w3.org/2000/svg" xmlns:xlink="http://www.w3.org/1999/xlink">
 <circle cx="16" cy="16" r="16" fill="#F2F4F6"/>
 <circle cx="16" cy="16" r="15.5" stroke="#B7BBC8" stroke-opacity="0.4"/>
 <g clip-path="url(#clip0_373_6813)">
@@ -4872,373 +3894,25 @@
 </defs>
 </svg>
 ",
-                                  },
-                                  "type": "Image",
-                                },
-                              },
-                              "type": "Box",
-                            },
-                            {
-                              "key": null,
-                              "props": {
-                                "disabled": true,
-                                "name": "stream-rate",
-                                "type": "text",
-                                "value": "0.5 ETH/sec",
-                              },
-                              "type": "Input",
-                            },
-                          ],
-                        },
-                        "type": "Field",
-                      },
-                    ],
-                    "direction": "vertical",
-                  },
-                  "type": "Box",
-                },
-              ],
-            },
-            "type": "Section",
-          },
-          {
-            "key": null,
-            "props": {
-              "children": [
-                null,
-                null,
-                {
-                  "key": null,
-                  "props": {
-                    "children": [
-                      {
-                        "key": null,
-                        "props": {
-                          "alignment": "space-between",
-                          "children": {
-                            "key": null,
-                            "props": {
-                              "children": [
-                                {
-                                  "key": null,
-                                  "props": {
-                                    "children": "Start Time",
-                                  },
-                                  "type": "Text",
-                                },
-                                {
-                                  "key": null,
-                                  "props": {
-                                    "children": {
-                                      "key": null,
-                                      "props": {
-                                        "color": "muted",
-                                        "name": "question",
-                                        "size": "inherit",
-                                      },
-                                      "type": "Icon",
-                                    },
-                                    "content": {
-                                      "key": null,
-                                      "props": {
-                                        "children": "The start time of the stream.",
-                                      },
-                                      "type": "Text",
-                                    },
-                                  },
-                                  "type": "Tooltip",
-                                },
-                              ],
-                              "direction": "horizontal",
-                            },
-                            "type": "Box",
-                          },
-                          "direction": "horizontal",
-=======
-                      "type": "Box",
-                    },
-                    {
-                      "key": null,
-                      "props": {
-                        "name": "native-token-stream-amount-per-period",
-                        "type": "number",
-                        "value": "302400",
-                      },
-                      "type": "Input",
-                    },
-                    null,
-                  ],
-                  "direction": "vertical",
-                },
-                "type": "Box",
-              },
-              {
-                "key": null,
-                "props": {
-                  "children": [
-                    {
-                      "key": null,
-                      "props": {
-                        "alignment": "space-between",
-                        "children": {
-                          "key": null,
-                          "props": {
-                            "children": [
-                              {
-                                "key": null,
-                                "props": {
-                                  "children": "Stream Period",
-                                },
-                                "type": "Text",
-                              },
-                              {
-                                "key": null,
-                                "props": {
-                                  "children": {
-                                    "key": null,
-                                    "props": {
-                                      "color": "muted",
-                                      "name": "question",
-                                      "size": "inherit",
-                                    },
-                                    "type": "Icon",
-                                  },
-                                  "content": {
-                                    "key": null,
-                                    "props": {
-                                      "children": "The period of the stream.",
-                                    },
-                                    "type": "Text",
-                                  },
-                                },
-                                "type": "Tooltip",
-                              },
-                            ],
-                            "direction": "horizontal",
+                              },
+                              "type": "Image",
+                            },
                           },
                           "type": "Box",
->>>>>>> fa5852fd
-                        },
-                        "direction": "horizontal",
-                      },
-<<<<<<< HEAD
-                      {
-                        "key": null,
-                        "props": {
-                          "children": [
-                            {
-                              "key": null,
-                              "props": {
-                                "children": null,
-                              },
-                              "type": "Box",
-                            },
-                            {
-                              "key": null,
-                              "props": {
-                                "name": "native-token-stream-start-time",
-                                "type": "text",
-                                "value": "10/26/1985",
-                              },
-                              "type": "Input",
-                            },
-                            {
-                              "key": null,
-                              "props": {
-                                "children": null,
-                              },
-                              "type": "Box",
-                            },
-                          ],
-                        },
-                        "type": "Field",
-                      },
-                    ],
-                    "direction": "vertical",
-                  },
-                  "type": "Box",
-=======
-                      "type": "Box",
-                    },
-                    {
-                      "key": null,
-                      "props": {
-                        "children": [
-                          {
-                            "key": "Daily",
-                            "props": {
-                              "children": "Daily",
-                              "value": "Daily",
-                            },
-                            "type": "Option",
-                          },
-                          {
-                            "key": "Weekly",
-                            "props": {
-                              "children": "Weekly",
-                              "value": "Weekly",
-                            },
-                            "type": "Option",
-                          },
-                          {
-                            "key": "Monthly",
-                            "props": {
-                              "children": "Monthly",
-                              "value": "Monthly",
-                            },
-                            "type": "Option",
-                          },
-                        ],
-                        "name": "native-token-stream-time-period",
-                        "value": "Weekly",
-                      },
-                      "type": "Dropdown",
-                    },
-                    null,
-                  ],
-                  "direction": "vertical",
->>>>>>> fa5852fd
-                },
-                "type": "Box",
-              },
-            ],
-            {
-              "key": null,
-              "props": {
-                "children": [
-                  {
-                    "key": null,
-                    "props": {
-                      "alignment": "space-between",
-                      "children": {
-                        "key": null,
-                        "props": {
-<<<<<<< HEAD
-                          "alignment": "space-between",
-                          "children": {
-                            "key": null,
-                            "props": {
-                              "children": [
-                                {
-                                  "key": null,
-                                  "props": {
-                                    "children": "Expiry",
-                                  },
-                                  "type": "Text",
-                                },
-                                {
-                                  "key": null,
-                                  "props": {
-                                    "children": {
-                                      "key": null,
-                                      "props": {
-                                        "color": "muted",
-                                        "name": "question",
-                                        "size": "inherit",
-                                      },
-                                      "type": "Icon",
-                                    },
-                                    "content": {
-                                      "key": null,
-                                      "props": {
-                                        "children": "The expiry date of the permission.",
-                                      },
-                                      "type": "Text",
-                                    },
-                                  },
-                                  "type": "Tooltip",
-                                },
-                              ],
-                              "direction": "horizontal",
-                            },
-                            "type": "Box",
-                          },
-=======
-                          "children": [
-                            {
-                              "key": null,
-                              "props": {
-                                "children": "Stream rate",
-                              },
-                              "type": "Text",
-                            },
-                            {
-                              "key": null,
-                              "props": {
-                                "children": {
-                                  "key": null,
-                                  "props": {
-                                    "color": "muted",
-                                    "name": "question",
-                                    "size": "inherit",
-                                  },
-                                  "type": "Icon",
-                                },
-                                "content": {
-                                  "key": null,
-                                  "props": {
-                                    "children": "The amount of tokens to stream per second.",
-                                  },
-                                  "type": "Text",
-                                },
-                              },
-                              "type": "Tooltip",
-                            },
-                          ],
->>>>>>> fa5852fd
-                          "direction": "horizontal",
-                        },
-                        "type": "Box",
-                      },
-<<<<<<< HEAD
-                      {
-                        "key": null,
-                        "props": {
-                          "children": [
-                            {
-                              "key": null,
-                              "props": {
-                                "children": null,
-                              },
-                              "type": "Box",
-                            },
-                            {
-                              "key": null,
-                              "props": {
-                                "name": "native-token-stream-expiry",
-                                "type": "text",
-                                "value": "05/01/2024",
-                              },
-                              "type": "Input",
-                            },
-                            {
-                              "key": null,
-                              "props": {
-                                "children": null,
-                              },
-                              "type": "Box",
-                            },
-                          ],
-                        },
-                        "type": "Field",
-                      },
-                    ],
-                    "direction": "vertical",
-=======
-                      "direction": "horizontal",
-                    },
-                    "type": "Box",
-                  },
-                  {
-                    "key": null,
-                    "props": {
-                      "disabled": true,
-                      "name": "stream-rate",
-                      "type": "text",
-                      "value": "0.5 ETH/sec",
-                    },
-                    "type": "Input",
->>>>>>> fa5852fd
+                        },
+                        {
+                          "key": null,
+                          "props": {
+                            "disabled": true,
+                            "name": "stream-rate",
+                            "type": "text",
+                            "value": "0.5 ETH/sec",
+                          },
+                          "type": "Input",
+                        },
+                      ],
+                    },
+                    "type": "Field",
                   },
                 ],
                 "direction": "vertical",
@@ -5263,61 +3937,79 @@
                     "key": null,
                     "props": {
                       "alignment": "space-between",
+                      "children": {
+                        "key": null,
+                        "props": {
+                          "children": [
+                            {
+                              "key": null,
+                              "props": {
+                                "children": "Start Time",
+                              },
+                              "type": "Text",
+                            },
+                            {
+                              "key": null,
+                              "props": {
+                                "children": {
+                                  "key": null,
+                                  "props": {
+                                    "color": "muted",
+                                    "name": "question",
+                                    "size": "inherit",
+                                  },
+                                  "type": "Icon",
+                                },
+                                "content": {
+                                  "key": null,
+                                  "props": {
+                                    "children": "The start time of the stream.",
+                                  },
+                                  "type": "Text",
+                                },
+                              },
+                              "type": "Tooltip",
+                            },
+                          ],
+                          "direction": "horizontal",
+                        },
+                        "type": "Box",
+                      },
+                      "direction": "horizontal",
+                    },
+                    "type": "Box",
+                  },
+                  {
+                    "key": null,
+                    "props": {
                       "children": [
                         {
                           "key": null,
                           "props": {
-                            "children": [
-                              {
-                                "key": null,
-                                "props": {
-                                  "children": "Start Time",
-                                },
-                                "type": "Text",
-                              },
-                              {
-                                "key": null,
-                                "props": {
-                                  "children": {
-                                    "key": null,
-                                    "props": {
-                                      "color": "muted",
-                                      "name": "question",
-                                      "size": "inherit",
-                                    },
-                                    "type": "Icon",
-                                  },
-                                  "content": {
-                                    "key": null,
-                                    "props": {
-                                      "children": "The start time of the stream.",
-                                    },
-                                    "type": "Text",
-                                  },
-                                },
-                                "type": "Tooltip",
-                              },
-                            ],
-                            "direction": "horizontal",
+                            "children": null,
                           },
                           "type": "Box",
                         },
-                        null,
+                        {
+                          "key": null,
+                          "props": {
+                            "name": "native-token-stream-start-time",
+                            "type": "text",
+                            "value": "10/26/1985",
+                          },
+                          "type": "Input",
+                        },
+                        {
+                          "key": null,
+                          "props": {
+                            "children": null,
+                          },
+                          "type": "Box",
+                        },
                       ],
-                      "direction": "horizontal",
-                    },
-                    "type": "Box",
-                  },
-                  {
-                    "key": null,
-                    "props": {
-                      "name": "native-token-stream-start-time",
-                      "type": "text",
-                      "value": "10/26/1985",
-                    },
-                    "type": "Input",
-                  },
-                  null,
+                    },
+                    "type": "Field",
+                  },
                 ],
                 "direction": "vertical",
               },
@@ -5331,61 +4023,79 @@
                     "key": null,
                     "props": {
                       "alignment": "space-between",
+                      "children": {
+                        "key": null,
+                        "props": {
+                          "children": [
+                            {
+                              "key": null,
+                              "props": {
+                                "children": "Expiry",
+                              },
+                              "type": "Text",
+                            },
+                            {
+                              "key": null,
+                              "props": {
+                                "children": {
+                                  "key": null,
+                                  "props": {
+                                    "color": "muted",
+                                    "name": "question",
+                                    "size": "inherit",
+                                  },
+                                  "type": "Icon",
+                                },
+                                "content": {
+                                  "key": null,
+                                  "props": {
+                                    "children": "The expiry date of the permission.",
+                                  },
+                                  "type": "Text",
+                                },
+                              },
+                              "type": "Tooltip",
+                            },
+                          ],
+                          "direction": "horizontal",
+                        },
+                        "type": "Box",
+                      },
+                      "direction": "horizontal",
+                    },
+                    "type": "Box",
+                  },
+                  {
+                    "key": null,
+                    "props": {
                       "children": [
                         {
                           "key": null,
                           "props": {
-                            "children": [
-                              {
-                                "key": null,
-                                "props": {
-                                  "children": "Expiry",
-                                },
-                                "type": "Text",
-                              },
-                              {
-                                "key": null,
-                                "props": {
-                                  "children": {
-                                    "key": null,
-                                    "props": {
-                                      "color": "muted",
-                                      "name": "question",
-                                      "size": "inherit",
-                                    },
-                                    "type": "Icon",
-                                  },
-                                  "content": {
-                                    "key": null,
-                                    "props": {
-                                      "children": "The expiry date of the permission.",
-                                    },
-                                    "type": "Text",
-                                  },
-                                },
-                                "type": "Tooltip",
-                              },
-                            ],
-                            "direction": "horizontal",
+                            "children": null,
                           },
                           "type": "Box",
                         },
-                        null,
+                        {
+                          "key": null,
+                          "props": {
+                            "name": "native-token-stream-expiry",
+                            "type": "text",
+                            "value": "05/01/2024",
+                          },
+                          "type": "Input",
+                        },
+                        {
+                          "key": null,
+                          "props": {
+                            "children": null,
+                          },
+                          "type": "Box",
+                        },
                       ],
-                      "direction": "horizontal",
-                    },
-                    "type": "Box",
-                  },
-                  {
-                    "key": null,
-                    "props": {
-                      "name": "native-token-stream-expiry",
-                      "type": "text",
-                      "value": "05/01/2024",
-                    },
-                    "type": "Input",
-                  },
-                  null,
+                    },
+                    "type": "Field",
+                  },
                 ],
                 "direction": "vertical",
               },
@@ -5640,108 +4350,13 @@
                         {
                           "key": null,
                           "props": {
-<<<<<<< HEAD
-                            "alignment": "space-between",
-                            "children": {
-                              "key": null,
-                              "props": {
-                                "children": [
-                                  {
-                                    "key": null,
-                                    "props": {
-                                      "children": "Stream Amount",
-                                    },
-                                    "type": "Text",
-                                  },
-                                  {
-                                    "key": null,
-                                    "props": {
-                                      "children": {
-                                        "key": null,
-                                        "props": {
-                                          "color": "muted",
-                                          "name": "question",
-                                          "size": "inherit",
-                                        },
-                                        "type": "Icon",
-                                      },
-                                      "content": {
-                                        "key": null,
-                                        "props": {
-                                          "children": "The amount of tokens that can be streamed per period.",
-                                        },
-                                        "type": "Text",
-                                      },
-                                    },
-                                    "type": "Tooltip",
-                                  },
-                                ],
-                                "direction": "horizontal",
-                              },
-                              "type": "Box",
-                            },
-                            "direction": "horizontal",
-=======
                             "children": "Reason",
->>>>>>> fa5852fd
                           },
                           "type": "Text",
                         },
                         {
                           "key": null,
                           "props": {
-<<<<<<< HEAD
-                            "children": [
-                              {
-                                "key": null,
-                                "props": {
-                                  "children": {
-                                    "key": null,
-                                    "props": {
-                                      "alt": "native-token-stream-amount-per-period icon",
-                                      "src": "<svg width="16" height="16" viewBox="0 0 32 32" fill="none" xmlns="http://www.w3.org/2000/svg" xmlns:xlink="http://www.w3.org/1999/xlink">
-<circle cx="16" cy="16" r="16" fill="#F2F4F6"/>
-<circle cx="16" cy="16" r="15.5" stroke="#B7BBC8" stroke-opacity="0.4"/>
-<g clip-path="url(#clip0_373_6813)">
-<rect width="32" height="32" fill="url(#pattern0_373_6813)"/>
-</g>
-<defs>
-<pattern id="pattern0_373_6813" patternContentUnits="objectBoundingBox" width="1" height="1">
-<use xlink:href="#image0_373_6813" transform="scale(0.0166667)"/>
-</pattern>
-<clipPath id="clip0_373_6813">
-<rect width="32" height="32" rx="16" fill="white"/>
-</clipPath>
-<image id="image0_373_6813" width="60" height="60" preserveAspectRatio="none" xlink:href="data:image/png;base64,iVBORw0KGgoAAAANSUhEUgAAADwAAAA8CAYAAAA6/NlyAAAAAXNSR0IArs4c6QAAAERlWElmTU0AKgAAAAgAAYdpAAQAAAABAAAAGgAAAAAAA6ABAAMAAAABAAEAAKACAAQAAAABAAAAPKADAAQAAAABAAAAPAAAAACL3+lcAAAI1klEQVRoBdVbfXBUVxU/973dzSaQhJDsZqvQwsiXBS0opek4VjttLZKprVOxoxWGJLX+0xl1/KI2yTwTEOs4078pTYhYqhXpJCJfdUbqKCqWSouVTrFQWj6S7oavbL72473r7zyyy35vXvY9G85M8u6799xzzu+ee8679763ghykpvbBB4mMO6AiIIj8UpJfkPRLlFkt6oKSRFAIvlIQVQNEypHtHXV93O4EQad99PWNV2rK3PFGgHwQIFZD8swpSh/G4BwQQvSOR937XvjZrMtTlJPVzRbALW3BFYagLRB2f5YGOyoAnlTR1q35jpYqriTALVpwgaHTFhjxMDxakqxiQOBxCR2/iyuidYfmO1mMP1/7lIxcr1262WXEWhGFTRDsyifcofq4lLJbqMpP4PELVnVYBtzSHmo0SL6AjlVWldnJjyQ3JAyxrnuT7/dW5CpWmJvaQu2GlHs+bLBsM9sghextag8+ZQXDpDy8QZNeYYR6wPyIFeH/P165Mxz2f3PXM2KsmM6igDdowYCiI0sKuq2YsA+1XdKxqC4an/+pr7+QHQWn9DXP0v5pD5YRClrhUeVetnnKgBUjtANTYHkhAdOqDaA59ArZlNfDzW3Bjei4tlDn6djGeWbC9pzm5YzhptbgV4RCL6JH3gHJKW36VBqGQY09m/wHMk3KAtz8w1ClLDNOYR3ry2S+oe6l/CCiuhbt1GqHUu3O9qBXPuU02M8s99LcgJpqh/1lIerLDP3HmYLTAPOSkaT8TiaTnfdlHkEP3zeDVi3zktuVNcHsVEVYfn97nRY2t6IJwWmAVSPeQUKUJRqduH75nhlUPVOhGeWCli10O6EiKRP7Ga/LGO1IVqCQBPxY6+DHMSTfSG20uxyoVemeVeVJsbfO91D1jKQJyXpbC1I81qJdWpaQmdSmK8Yz2H45GljrHqgkJamRSIW2Oz7p6ITChCXVMOK/SAPMmZlI3p2odOLKiWrJ/OwpHKhT6WNzsuvttUHe/ah20dzdmeONqG3EfPfYq+S6NI7Xr96f/7Rn5VIPcTJzihibVzfWsHwTsCHkQ04pY7mPrJ5JMyvyA2Kwn77VsfE2oQEjn7Elk9YXzVoH/i2e5yaezsVowVw31c5KCfBiHSy2Y7jv4y7KBu1iA24cOb1wISmtR6KaLDV8wstJxin6CGNVFN1ocErDF+6sIE5KkyX28BLMCKeIsSo4JpnnhIKaKoUaP1eRU3RcJ4rFcSqVg5Yv9lCF1yE3CxngoAnk0Fty1aONleTNyLxjEUn/fT9Gf39jjI4cj5jlcdSlktstaBWmthMETQEXVlcBnBbYSiuWeIj/EjQ0YtD7/XG6eAWunSDdILoQ1Kk/pFPdLJXm1KtUhSUn083YWPDm4uzAdf6JbqVdJM3D8p2ntH2I+RHD3mUavKzD6Dgx4HyEA3YKgY//qrDMnFPvIt9sxdxcXAiOEA+MXQSU8LDNU5o3ByNjBp08E6XxaPp0LWY4D8yJ01EqPy9M4EsXeOj4yWixblbaGbAYRw/bFrTssdPnYthlWrEjnZdj/Z2zMUdWXxw0A+nqSrt78cAwHXp1jFzq1MOEs/Slqzq9fSZWmjHZvQcUOMJWwLxB4GTU3RumE6di5EHWnSx5ywRFEQZvvRtDWCCbWniGT0YHY1WQr2wFzImq7VuzzSx99ESEtveF6XLYgMfzm6RiNriQPk++F6P+izrNvUmlxrsqKDxqY8Zi9cDKSctewFcMevlvo/TE16rNKbljT5j2vDJK5kLksxWkIohSw7sc0/fMhTjx83h2lUorl3mIDwoOH4vQyGgqZ/4Bs9AyoH7qrh8sB/J7LXQqysqPoroaFV4uo8/fXo6dkmJm39dORCmMDL4QG4X+QYMGrxp07oM4DgKw2FhaRg04DKgELycsm7OzabOQ1OcyJL2uTD7MioJNMDz/hzAtvsUD4Ard21BOd97mpd4/jdArR8do29nwNQOgl3dTvJxM7IeH4dV//juSEGPrlbGKxx+X7nh9KAQvV9sqHcLmf9RFG1tq0uK3f1Cn3+wfRhY26HZMXz7QSxAvMg4eHqVBhIXdhOAYcg/46pRnnxUxKfB20AF693yc+uDVVLoJmfe766rhdW8aWOb5F5KcE2An9O9nrObwYsvUm2qUneX98Bg/nooRr6n5ceQUJTCagMdVZR8OrW1dwyUM5xXXtpeG6Opw/mk6Nm7QX5CVnSLGJiO0l+WbgK+9fxGHnFI4BLDbdqe94kmq4gH5K8COR/IPSJJ5ygVxqPvnPjNTJjOGori+P2V5k+j41ukY/fEf2V8kvHkqikeUzdvADHsMqX4vUZUE3KXNfhODza9IHaNdLw9jYxFPyucE9cbbjkRSUgdj+mVn7X8SFUnAXCEV90ZMMceGW4fkrbuuUhS5iY95/vzaGOE9rmOE2B1XdPePUhWkAe7Ras6QkM+lMthdZq/+9mCYjmBx4cDSMcNcsbVrc817qZVpgLkhrlS088ikMtldPvTqOJ3C8tFJwlQeolj55kwdWYB/pVUG8WriiUzGG+1eGrJp+5bKUKbdWYCZobvD34XL05nMN9D90z2b6l/KZW+BbYMUze0hztprc3WcxnW7uzt8sBl7oxyU08PX+IQ0FN969Ho9R79pWiWPw2a81M8Nlo0uAJioRxNYdaoP4FF1dpoiTDXrXFxX17DNqZWZ5YKAmfk5rfbc8LBvMZ7SOzM7T597/rjUt2jH5rrzxWwqEMPZXc1PdSV14g2fpX7ZkuypwczjOG3f3unfNFmJlg1vbg19iRTj14iT3G/KJqu5RD5+zjr+gTjbaH6BrigLMbhbcXt9YVwiAAvdoVNui8XFEqtfw7MOyx5ONWy9Flrk0mUnRnut09N8YvruVlR6skvzv5Nqh5VySYATipq10EoCcAzf6kSdnVcM6EG8MXiyq9N/rFS5tgBOGME/1PJ6Ymvwq5OH4HEGn//TnUSn3Ffzh1p4avZFYq690+6HWrltJrL6UzwsF/pxlHoYn/3uyyez1Pr/AUtRB20FBeloAAAAAElFTkSuQmCC"/>
-</defs>
-</svg>
-",
-                                    },
-                                    "type": "Image",
-                                  },
-                                },
-                                "type": "Box",
-                              },
-                              {
-                                "key": null,
-                                "props": {
-                                  "name": "native-token-stream-amount-per-period",
-                                  "type": "number",
-                                  "value": "302400",
-                                },
-                                "type": "Input",
-                              },
-                              {
-                                "key": null,
-                                "props": {
-                                  "children": null,
-                                },
-                                "type": "Box",
-                              },
-                            ],
-                          },
-                          "type": "Field",
-=======
                             "children": {
                               "key": null,
                               "props": {
@@ -5760,7 +4375,6 @@
                             },
                           },
                           "type": "Tooltip",
->>>>>>> fa5852fd
                         },
                       ],
                       "direction": "horizontal",
@@ -5894,369 +4508,6 @@
                     ],
                     "direction": "horizontal",
                   },
-<<<<<<< HEAD
-                ],
-                {
-                  "key": null,
-                  "props": {
-                    "children": [
-                      {
-                        "key": null,
-                        "props": {
-                          "alignment": "space-between",
-                          "children": {
-                            "key": null,
-                            "props": {
-                              "children": [
-                                {
-                                  "key": null,
-                                  "props": {
-                                    "children": "Stream rate",
-                                  },
-                                  "type": "Text",
-                                },
-                                {
-                                  "key": null,
-                                  "props": {
-                                    "children": {
-                                      "key": null,
-                                      "props": {
-                                        "color": "muted",
-                                        "name": "question",
-                                        "size": "inherit",
-                                      },
-                                      "type": "Icon",
-                                    },
-                                    "content": {
-                                      "key": null,
-                                      "props": {
-                                        "children": "The amount of tokens to stream per second.",
-                                      },
-                                      "type": "Text",
-                                    },
-                                  },
-                                  "type": "Tooltip",
-                                },
-                              ],
-                              "direction": "horizontal",
-                            },
-                            "type": "Box",
-                          },
-                          "direction": "horizontal",
-                        },
-                        "type": "Box",
-                      },
-                      {
-                        "key": null,
-                        "props": {
-                          "children": [
-                            {
-                              "key": null,
-                              "props": {
-                                "children": {
-                                  "key": null,
-                                  "props": {
-                                    "alt": "stream-rate icon",
-                                    "src": "<svg width="16" height="16" viewBox="0 0 32 32" fill="none" xmlns="http://www.w3.org/2000/svg" xmlns:xlink="http://www.w3.org/1999/xlink">
-<circle cx="16" cy="16" r="16" fill="#F2F4F6"/>
-<circle cx="16" cy="16" r="15.5" stroke="#B7BBC8" stroke-opacity="0.4"/>
-<g clip-path="url(#clip0_373_6813)">
-<rect width="32" height="32" fill="url(#pattern0_373_6813)"/>
-</g>
-<defs>
-<pattern id="pattern0_373_6813" patternContentUnits="objectBoundingBox" width="1" height="1">
-<use xlink:href="#image0_373_6813" transform="scale(0.0166667)"/>
-</pattern>
-<clipPath id="clip0_373_6813">
-<rect width="32" height="32" rx="16" fill="white"/>
-</clipPath>
-<image id="image0_373_6813" width="60" height="60" preserveAspectRatio="none" xlink:href="data:image/png;base64,iVBORw0KGgoAAAANSUhEUgAAADwAAAA8CAYAAAA6/NlyAAAAAXNSR0IArs4c6QAAAERlWElmTU0AKgAAAAgAAYdpAAQAAAABAAAAGgAAAAAAA6ABAAMAAAABAAEAAKACAAQAAAABAAAAPKADAAQAAAABAAAAPAAAAACL3+lcAAAI1klEQVRoBdVbfXBUVxU/973dzSaQhJDsZqvQwsiXBS0opek4VjttLZKprVOxoxWGJLX+0xl1/KI2yTwTEOs4078pTYhYqhXpJCJfdUbqKCqWSouVTrFQWj6S7oavbL72473r7zyyy35vXvY9G85M8u6799xzzu+ee8679763ghykpvbBB4mMO6AiIIj8UpJfkPRLlFkt6oKSRFAIvlIQVQNEypHtHXV93O4EQad99PWNV2rK3PFGgHwQIFZD8swpSh/G4BwQQvSOR937XvjZrMtTlJPVzRbALW3BFYagLRB2f5YGOyoAnlTR1q35jpYqriTALVpwgaHTFhjxMDxakqxiQOBxCR2/iyuidYfmO1mMP1/7lIxcr1262WXEWhGFTRDsyifcofq4lLJbqMpP4PELVnVYBtzSHmo0SL6AjlVWldnJjyQ3JAyxrnuT7/dW5CpWmJvaQu2GlHs+bLBsM9sghextag8+ZQXDpDy8QZNeYYR6wPyIFeH/P165Mxz2f3PXM2KsmM6igDdowYCiI0sKuq2YsA+1XdKxqC4an/+pr7+QHQWn9DXP0v5pD5YRClrhUeVetnnKgBUjtANTYHkhAdOqDaA59ArZlNfDzW3Bjei4tlDn6djGeWbC9pzm5YzhptbgV4RCL6JH3gHJKW36VBqGQY09m/wHMk3KAtz8w1ClLDNOYR3ry2S+oe6l/CCiuhbt1GqHUu3O9qBXPuU02M8s99LcgJpqh/1lIerLDP3HmYLTAPOSkaT8TiaTnfdlHkEP3zeDVi3zktuVNcHsVEVYfn97nRY2t6IJwWmAVSPeQUKUJRqduH75nhlUPVOhGeWCli10O6EiKRP7Ga/LGO1IVqCQBPxY6+DHMSTfSG20uxyoVemeVeVJsbfO91D1jKQJyXpbC1I81qJdWpaQmdSmK8Yz2H45GljrHqgkJamRSIW2Oz7p6ITChCXVMOK/SAPMmZlI3p2odOLKiWrJ/OwpHKhT6WNzsuvttUHe/ah20dzdmeONqG3EfPfYq+S6NI7Xr96f/7Rn5VIPcTJzihibVzfWsHwTsCHkQ04pY7mPrJ5JMyvyA2Kwn77VsfE2oQEjn7Elk9YXzVoH/i2e5yaezsVowVw31c5KCfBiHSy2Y7jv4y7KBu1iA24cOb1wISmtR6KaLDV8wstJxin6CGNVFN1ocErDF+6sIE5KkyX28BLMCKeIsSo4JpnnhIKaKoUaP1eRU3RcJ4rFcSqVg5Yv9lCF1yE3CxngoAnk0Fty1aONleTNyLxjEUn/fT9Gf39jjI4cj5jlcdSlktstaBWmthMETQEXVlcBnBbYSiuWeIj/EjQ0YtD7/XG6eAWunSDdILoQ1Kk/pFPdLJXm1KtUhSUn083YWPDm4uzAdf6JbqVdJM3D8p2ntH2I+RHD3mUavKzD6Dgx4HyEA3YKgY//qrDMnFPvIt9sxdxcXAiOEA+MXQSU8LDNU5o3ByNjBp08E6XxaPp0LWY4D8yJ01EqPy9M4EsXeOj4yWixblbaGbAYRw/bFrTssdPnYthlWrEjnZdj/Z2zMUdWXxw0A+nqSrt78cAwHXp1jFzq1MOEs/Slqzq9fSZWmjHZvQcUOMJWwLxB4GTU3RumE6di5EHWnSx5ywRFEQZvvRtDWCCbWniGT0YHY1WQr2wFzImq7VuzzSx99ESEtveF6XLYgMfzm6RiNriQPk++F6P+izrNvUmlxrsqKDxqY8Zi9cDKSctewFcMevlvo/TE16rNKbljT5j2vDJK5kLksxWkIohSw7sc0/fMhTjx83h2lUorl3mIDwoOH4vQyGgqZ/4Bs9AyoH7qrh8sB/J7LXQqysqPoroaFV4uo8/fXo6dkmJm39dORCmMDL4QG4X+QYMGrxp07oM4DgKw2FhaRg04DKgELycsm7OzabOQ1OcyJL2uTD7MioJNMDz/hzAtvsUD4Ard21BOd97mpd4/jdArR8do29nwNQOgl3dTvJxM7IeH4dV//juSEGPrlbGKxx+X7nh9KAQvV9sqHcLmf9RFG1tq0uK3f1Cn3+wfRhY26HZMXz7QSxAvMg4eHqVBhIXdhOAYcg/46pRnnxUxKfB20AF693yc+uDVVLoJmfe766rhdW8aWOb5F5KcE2An9O9nrObwYsvUm2qUneX98Bg/nooRr6n5ceQUJTCagMdVZR8OrW1dwyUM5xXXtpeG6Opw/mk6Nm7QX5CVnSLGJiO0l+WbgK+9fxGHnFI4BLDbdqe94kmq4gH5K8COR/IPSJJ5ygVxqPvnPjNTJjOGori+P2V5k+j41ukY/fEf2V8kvHkqikeUzdvADHsMqX4vUZUE3KXNfhODza9IHaNdLw9jYxFPyucE9cbbjkRSUgdj+mVn7X8SFUnAXCEV90ZMMceGW4fkrbuuUhS5iY95/vzaGOE9rmOE2B1XdPePUhWkAe7Ras6QkM+lMthdZq/+9mCYjmBx4cDSMcNcsbVrc817qZVpgLkhrlS088ikMtldPvTqOJ3C8tFJwlQeolj55kwdWYB/pVUG8WriiUzGG+1eGrJp+5bKUKbdWYCZobvD34XL05nMN9D90z2b6l/KZW+BbYMUze0hztprc3WcxnW7uzt8sBl7oxyU08PX+IQ0FN969Ho9R79pWiWPw2a81M8Nlo0uAJioRxNYdaoP4FF1dpoiTDXrXFxX17DNqZWZ5YKAmfk5rfbc8LBvMZ7SOzM7T597/rjUt2jH5rrzxWwqEMPZXc1PdSV14g2fpX7ZkuypwczjOG3f3unfNFmJlg1vbg19iRTj14iT3G/KJqu5RD5+zjr+gTjbaH6BrigLMbhbcXt9YVwiAAvdoVNui8XFEqtfw7MOyx5ONWy9Flrk0mUnRnut09N8YvruVlR6skvzv5Nqh5VySYATipq10EoCcAzf6kSdnVcM6EG8MXiyq9N/rFS5tgBOGME/1PJ6Ymvwq5OH4HEGn//TnUSn3Ffzh1p4avZFYq690+6HWrltJrL6UzwsF/pxlHoYn/3uyyez1Pr/AUtRB20FBeloAAAAAElFTkSuQmCC"/>
-</defs>
-</svg>
-",
-                                  },
-                                  "type": "Image",
-                                },
-                              },
-                              "type": "Box",
-                            },
-                            {
-                              "key": null,
-                              "props": {
-                                "disabled": true,
-                                "name": "stream-rate",
-                                "type": "text",
-                                "value": "0.5 ETH/sec",
-                              },
-                              "type": "Input",
-                            },
-                          ],
-                        },
-                        "type": "Field",
-                      },
-                    ],
-                    "direction": "vertical",
-                  },
-                  "type": "Box",
-                },
-              ],
-            },
-            "type": "Section",
-          },
-          {
-            "key": null,
-            "props": {
-              "children": [
-                {
-                  "key": null,
-                  "props": {
-                    "children": [
-                      {
-                        "key": null,
-                        "props": {
-                          "alignment": "space-between",
-                          "children": {
-                            "key": null,
-                            "props": {
-                              "children": [
-                                {
-                                  "key": null,
-                                  "props": {
-                                    "children": "Initial Amount",
-                                  },
-                                  "type": "Text",
-                                },
-                                {
-                                  "key": null,
-                                  "props": {
-                                    "children": {
-                                      "key": null,
-                                      "props": {
-                                        "color": "muted",
-                                        "name": "question",
-                                        "size": "inherit",
-                                      },
-                                      "type": "Icon",
-                                    },
-                                    "content": {
-                                      "key": null,
-                                      "props": {
-                                        "children": "The initial amount of tokens that can be streamed.",
-                                      },
-                                      "type": "Text",
-                                    },
-                                  },
-                                  "type": "Tooltip",
-                                },
-                              ],
-                              "direction": "horizontal",
-                            },
-                            "type": "Box",
-                          },
-                          "direction": "horizontal",
-                        },
-                        "type": "Box",
-                      },
-                      {
-                        "key": null,
-                        "props": {
-                          "children": [
-                            {
-                              "key": null,
-                              "props": {
-                                "children": {
-                                  "key": null,
-                                  "props": {
-                                    "alt": "native-token-stream-initial-amount icon",
-                                    "src": "<svg width="16" height="16" viewBox="0 0 32 32" fill="none" xmlns="http://www.w3.org/2000/svg" xmlns:xlink="http://www.w3.org/1999/xlink">
-<circle cx="16" cy="16" r="16" fill="#F2F4F6"/>
-<circle cx="16" cy="16" r="15.5" stroke="#B7BBC8" stroke-opacity="0.4"/>
-<g clip-path="url(#clip0_373_6813)">
-<rect width="32" height="32" fill="url(#pattern0_373_6813)"/>
-</g>
-<defs>
-<pattern id="pattern0_373_6813" patternContentUnits="objectBoundingBox" width="1" height="1">
-<use xlink:href="#image0_373_6813" transform="scale(0.0166667)"/>
-</pattern>
-<clipPath id="clip0_373_6813">
-<rect width="32" height="32" rx="16" fill="white"/>
-</clipPath>
-<image id="image0_373_6813" width="60" height="60" preserveAspectRatio="none" xlink:href="data:image/png;base64,iVBORw0KGgoAAAANSUhEUgAAADwAAAA8CAYAAAA6/NlyAAAAAXNSR0IArs4c6QAAAERlWElmTU0AKgAAAAgAAYdpAAQAAAABAAAAGgAAAAAAA6ABAAMAAAABAAEAAKACAAQAAAABAAAAPKADAAQAAAABAAAAPAAAAACL3+lcAAAI1klEQVRoBdVbfXBUVxU/973dzSaQhJDsZqvQwsiXBS0opek4VjttLZKprVOxoxWGJLX+0xl1/KI2yTwTEOs4078pTYhYqhXpJCJfdUbqKCqWSouVTrFQWj6S7oavbL72473r7zyyy35vXvY9G85M8u6799xzzu+ee8679763ghykpvbBB4mMO6AiIIj8UpJfkPRLlFkt6oKSRFAIvlIQVQNEypHtHXV93O4EQad99PWNV2rK3PFGgHwQIFZD8swpSh/G4BwQQvSOR937XvjZrMtTlJPVzRbALW3BFYagLRB2f5YGOyoAnlTR1q35jpYqriTALVpwgaHTFhjxMDxakqxiQOBxCR2/iyuidYfmO1mMP1/7lIxcr1262WXEWhGFTRDsyifcofq4lLJbqMpP4PELVnVYBtzSHmo0SL6AjlVWldnJjyQ3JAyxrnuT7/dW5CpWmJvaQu2GlHs+bLBsM9sghextag8+ZQXDpDy8QZNeYYR6wPyIFeH/P165Mxz2f3PXM2KsmM6igDdowYCiI0sKuq2YsA+1XdKxqC4an/+pr7+QHQWn9DXP0v5pD5YRClrhUeVetnnKgBUjtANTYHkhAdOqDaA59ArZlNfDzW3Bjei4tlDn6djGeWbC9pzm5YzhptbgV4RCL6JH3gHJKW36VBqGQY09m/wHMk3KAtz8w1ClLDNOYR3ry2S+oe6l/CCiuhbt1GqHUu3O9qBXPuU02M8s99LcgJpqh/1lIerLDP3HmYLTAPOSkaT8TiaTnfdlHkEP3zeDVi3zktuVNcHsVEVYfn97nRY2t6IJwWmAVSPeQUKUJRqduH75nhlUPVOhGeWCli10O6EiKRP7Ga/LGO1IVqCQBPxY6+DHMSTfSG20uxyoVemeVeVJsbfO91D1jKQJyXpbC1I81qJdWpaQmdSmK8Yz2H45GljrHqgkJamRSIW2Oz7p6ITChCXVMOK/SAPMmZlI3p2odOLKiWrJ/OwpHKhT6WNzsuvttUHe/ah20dzdmeONqG3EfPfYq+S6NI7Xr96f/7Rn5VIPcTJzihibVzfWsHwTsCHkQ04pY7mPrJ5JMyvyA2Kwn77VsfE2oQEjn7Elk9YXzVoH/i2e5yaezsVowVw31c5KCfBiHSy2Y7jv4y7KBu1iA24cOb1wISmtR6KaLDV8wstJxin6CGNVFN1ocErDF+6sIE5KkyX28BLMCKeIsSo4JpnnhIKaKoUaP1eRU3RcJ4rFcSqVg5Yv9lCF1yE3CxngoAnk0Fty1aONleTNyLxjEUn/fT9Gf39jjI4cj5jlcdSlktstaBWmthMETQEXVlcBnBbYSiuWeIj/EjQ0YtD7/XG6eAWunSDdILoQ1Kk/pFPdLJXm1KtUhSUn083YWPDm4uzAdf6JbqVdJM3D8p2ntH2I+RHD3mUavKzD6Dgx4HyEA3YKgY//qrDMnFPvIt9sxdxcXAiOEA+MXQSU8LDNU5o3ByNjBp08E6XxaPp0LWY4D8yJ01EqPy9M4EsXeOj4yWixblbaGbAYRw/bFrTssdPnYthlWrEjnZdj/Z2zMUdWXxw0A+nqSrt78cAwHXp1jFzq1MOEs/Slqzq9fSZWmjHZvQcUOMJWwLxB4GTU3RumE6di5EHWnSx5ywRFEQZvvRtDWCCbWniGT0YHY1WQr2wFzImq7VuzzSx99ESEtveF6XLYgMfzm6RiNriQPk++F6P+izrNvUmlxrsqKDxqY8Zi9cDKSctewFcMevlvo/TE16rNKbljT5j2vDJK5kLksxWkIohSw7sc0/fMhTjx83h2lUorl3mIDwoOH4vQyGgqZ/4Bs9AyoH7qrh8sB/J7LXQqysqPoroaFV4uo8/fXo6dkmJm39dORCmMDL4QG4X+QYMGrxp07oM4DgKw2FhaRg04DKgELycsm7OzabOQ1OcyJL2uTD7MioJNMDz/hzAtvsUD4Ard21BOd97mpd4/jdArR8do29nwNQOgl3dTvJxM7IeH4dV//juSEGPrlbGKxx+X7nh9KAQvV9sqHcLmf9RFG1tq0uK3f1Cn3+wfRhY26HZMXz7QSxAvMg4eHqVBhIXdhOAYcg/46pRnnxUxKfB20AF693yc+uDVVLoJmfe766rhdW8aWOb5F5KcE2An9O9nrObwYsvUm2qUneX98Bg/nooRr6n5ceQUJTCagMdVZR8OrW1dwyUM5xXXtpeG6Opw/mk6Nm7QX5CVnSLGJiO0l+WbgK+9fxGHnFI4BLDbdqe94kmq4gH5K8COR/IPSJJ5ygVxqPvnPjNTJjOGori+P2V5k+j41ukY/fEf2V8kvHkqikeUzdvADHsMqX4vUZUE3KXNfhODza9IHaNdLw9jYxFPyucE9cbbjkRSUgdj+mVn7X8SFUnAXCEV90ZMMceGW4fkrbuuUhS5iY95/vzaGOE9rmOE2B1XdPePUhWkAe7Ras6QkM+lMthdZq/+9mCYjmBx4cDSMcNcsbVrc817qZVpgLkhrlS088ikMtldPvTqOJ3C8tFJwlQeolj55kwdWYB/pVUG8WriiUzGG+1eGrJp+5bKUKbdWYCZobvD34XL05nMN9D90z2b6l/KZW+BbYMUze0hztprc3WcxnW7uzt8sBl7oxyU08PX+IQ0FN969Ho9R79pWiWPw2a81M8Nlo0uAJioRxNYdaoP4FF1dpoiTDXrXFxX17DNqZWZ5YKAmfk5rfbc8LBvMZ7SOzM7T597/rjUt2jH5rrzxWwqEMPZXc1PdSV14g2fpX7ZkuypwczjOG3f3unfNFmJlg1vbg19iRTj14iT3G/KJqu5RD5+zjr+gTjbaH6BrigLMbhbcXt9YVwiAAvdoVNui8XFEqtfw7MOyx5ONWy9Flrk0mUnRnut09N8YvruVlR6skvzv5Nqh5VySYATipq10EoCcAzf6kSdnVcM6EG8MXiyq9N/rFS5tgBOGME/1PJ6Ymvwq5OH4HEGn//TnUSn3Ffzh1p4avZFYq690+6HWrltJrL6UzwsF/pxlHoYn/3uyyez1Pr/AUtRB20FBeloAAAAAElFTkSuQmCC"/>
-</defs>
-</svg>
-",
-                                  },
-                                  "type": "Image",
-                                },
-                              },
-                              "type": "Box",
-                            },
-                            {
-                              "key": null,
-                              "props": {
-                                "name": "native-token-stream-initial-amount",
-                                "type": "number",
-                                "value": "1",
-                              },
-                              "type": "Input",
-                            },
-                            {
-                              "key": null,
-                              "props": {
-                                "children": {
-                                  "key": null,
-                                  "props": {
-                                    "children": {
-                                      "key": null,
-                                      "props": {
-                                        "color": "primary",
-                                        "name": "close",
-                                        "size": "md",
-                                      },
-                                      "type": "Icon",
-                                    },
-                                    "name": "native-token-stream-initial-amount_removeButton",
-                                    "type": "button",
-                                  },
-                                  "type": "Button",
-                                },
-                              },
-                              "type": "Box",
-                            },
-                          ],
-                        },
-                        "type": "Field",
-                      },
-                    ],
-                    "direction": "vertical",
-                  },
-                  "type": "Box",
-                },
-                {
-                  "key": null,
-                  "props": {
-                    "children": [
-                      {
-                        "key": null,
-                        "props": {
-                          "alignment": "space-between",
-                          "children": {
-                            "key": null,
-                            "props": {
-                              "children": [
-                                {
-                                  "key": null,
-                                  "props": {
-                                    "children": "Max Amount",
-                                  },
-                                  "type": "Text",
-                                },
-                                {
-                                  "key": null,
-                                  "props": {
-                                    "children": {
-                                      "key": null,
-                                      "props": {
-                                        "color": "muted",
-                                        "name": "question",
-                                        "size": "inherit",
-                                      },
-                                      "type": "Icon",
-                                    },
-                                    "content": {
-                                      "key": null,
-                                      "props": {
-                                        "children": "The maximum amount of tokens that can be streamed.",
-                                      },
-                                      "type": "Text",
-                                    },
-                                  },
-                                  "type": "Tooltip",
-                                },
-                              ],
-                              "direction": "horizontal",
-                            },
-                            "type": "Box",
-                          },
-                          "direction": "horizontal",
-                        },
-                        "type": "Box",
-                      },
-                      {
-                        "key": null,
-                        "props": {
-                          "children": [
-                            {
-                              "key": null,
-                              "props": {
-                                "children": {
-                                  "key": null,
-                                  "props": {
-                                    "alt": "native-token-stream-max-amount icon",
-                                    "src": "<svg width="16" height="16" viewBox="0 0 32 32" fill="none" xmlns="http://www.w3.org/2000/svg" xmlns:xlink="http://www.w3.org/1999/xlink">
-<circle cx="16" cy="16" r="16" fill="#F2F4F6"/>
-<circle cx="16" cy="16" r="15.5" stroke="#B7BBC8" stroke-opacity="0.4"/>
-<g clip-path="url(#clip0_373_6813)">
-<rect width="32" height="32" fill="url(#pattern0_373_6813)"/>
-</g>
-<defs>
-<pattern id="pattern0_373_6813" patternContentUnits="objectBoundingBox" width="1" height="1">
-<use xlink:href="#image0_373_6813" transform="scale(0.0166667)"/>
-</pattern>
-<clipPath id="clip0_373_6813">
-<rect width="32" height="32" rx="16" fill="white"/>
-</clipPath>
-<image id="image0_373_6813" width="60" height="60" preserveAspectRatio="none" xlink:href="data:image/png;base64,iVBORw0KGgoAAAANSUhEUgAAADwAAAA8CAYAAAA6/NlyAAAAAXNSR0IArs4c6QAAAERlWElmTU0AKgAAAAgAAYdpAAQAAAABAAAAGgAAAAAAA6ABAAMAAAABAAEAAKACAAQAAAABAAAAPKADAAQAAAABAAAAPAAAAACL3+lcAAAI1klEQVRoBdVbfXBUVxU/973dzSaQhJDsZqvQwsiXBS0opek4VjttLZKprVOxoxWGJLX+0xl1/KI2yTwTEOs4078pTYhYqhXpJCJfdUbqKCqWSouVTrFQWj6S7oavbL72473r7zyyy35vXvY9G85M8u6799xzzu+ee8679763ghykpvbBB4mMO6AiIIj8UpJfkPRLlFkt6oKSRFAIvlIQVQNEypHtHXV93O4EQad99PWNV2rK3PFGgHwQIFZD8swpSh/G4BwQQvSOR937XvjZrMtTlJPVzRbALW3BFYagLRB2f5YGOyoAnlTR1q35jpYqriTALVpwgaHTFhjxMDxakqxiQOBxCR2/iyuidYfmO1mMP1/7lIxcr1262WXEWhGFTRDsyifcofq4lLJbqMpP4PELVnVYBtzSHmo0SL6AjlVWldnJjyQ3JAyxrnuT7/dW5CpWmJvaQu2GlHs+bLBsM9sghextag8+ZQXDpDy8QZNeYYR6wPyIFeH/P165Mxz2f3PXM2KsmM6igDdowYCiI0sKuq2YsA+1XdKxqC4an/+pr7+QHQWn9DXP0v5pD5YRClrhUeVetnnKgBUjtANTYHkhAdOqDaA59ArZlNfDzW3Bjei4tlDn6djGeWbC9pzm5YzhptbgV4RCL6JH3gHJKW36VBqGQY09m/wHMk3KAtz8w1ClLDNOYR3ry2S+oe6l/CCiuhbt1GqHUu3O9qBXPuU02M8s99LcgJpqh/1lIerLDP3HmYLTAPOSkaT8TiaTnfdlHkEP3zeDVi3zktuVNcHsVEVYfn97nRY2t6IJwWmAVSPeQUKUJRqduH75nhlUPVOhGeWCli10O6EiKRP7Ga/LGO1IVqCQBPxY6+DHMSTfSG20uxyoVemeVeVJsbfO91D1jKQJyXpbC1I81qJdWpaQmdSmK8Yz2H45GljrHqgkJamRSIW2Oz7p6ITChCXVMOK/SAPMmZlI3p2odOLKiWrJ/OwpHKhT6WNzsuvttUHe/ah20dzdmeONqG3EfPfYq+S6NI7Xr96f/7Rn5VIPcTJzihibVzfWsHwTsCHkQ04pY7mPrJ5JMyvyA2Kwn77VsfE2oQEjn7Elk9YXzVoH/i2e5yaezsVowVw31c5KCfBiHSy2Y7jv4y7KBu1iA24cOb1wISmtR6KaLDV8wstJxin6CGNVFN1ocErDF+6sIE5KkyX28BLMCKeIsSo4JpnnhIKaKoUaP1eRU3RcJ4rFcSqVg5Yv9lCF1yE3CxngoAnk0Fty1aONleTNyLxjEUn/fT9Gf39jjI4cj5jlcdSlktstaBWmthMETQEXVlcBnBbYSiuWeIj/EjQ0YtD7/XG6eAWunSDdILoQ1Kk/pFPdLJXm1KtUhSUn083YWPDm4uzAdf6JbqVdJM3D8p2ntH2I+RHD3mUavKzD6Dgx4HyEA3YKgY//qrDMnFPvIt9sxdxcXAiOEA+MXQSU8LDNU5o3ByNjBp08E6XxaPp0LWY4D8yJ01EqPy9M4EsXeOj4yWixblbaGbAYRw/bFrTssdPnYthlWrEjnZdj/Z2zMUdWXxw0A+nqSrt78cAwHXp1jFzq1MOEs/Slqzq9fSZWmjHZvQcUOMJWwLxB4GTU3RumE6di5EHWnSx5ywRFEQZvvRtDWCCbWniGT0YHY1WQr2wFzImq7VuzzSx99ESEtveF6XLYgMfzm6RiNriQPk++F6P+izrNvUmlxrsqKDxqY8Zi9cDKSctewFcMevlvo/TE16rNKbljT5j2vDJK5kLksxWkIohSw7sc0/fMhTjx83h2lUorl3mIDwoOH4vQyGgqZ/4Bs9AyoH7qrh8sB/J7LXQqysqPoroaFV4uo8/fXo6dkmJm39dORCmMDL4QG4X+QYMGrxp07oM4DgKw2FhaRg04DKgELycsm7OzabOQ1OcyJL2uTD7MioJNMDz/hzAtvsUD4Ard21BOd97mpd4/jdArR8do29nwNQOgl3dTvJxM7IeH4dV//juSEGPrlbGKxx+X7nh9KAQvV9sqHcLmf9RFG1tq0uK3f1Cn3+wfRhY26HZMXz7QSxAvMg4eHqVBhIXdhOAYcg/46pRnnxUxKfB20AF693yc+uDVVLoJmfe766rhdW8aWOb5F5KcE2An9O9nrObwYsvUm2qUneX98Bg/nooRr6n5ceQUJTCagMdVZR8OrW1dwyUM5xXXtpeG6Opw/mk6Nm7QX5CVnSLGJiO0l+WbgK+9fxGHnFI4BLDbdqe94kmq4gH5K8COR/IPSJJ5ygVxqPvnPjNTJjOGori+P2V5k+j41ukY/fEf2V8kvHkqikeUzdvADHsMqX4vUZUE3KXNfhODza9IHaNdLw9jYxFPyucE9cbbjkRSUgdj+mVn7X8SFUnAXCEV90ZMMceGW4fkrbuuUhS5iY95/vzaGOE9rmOE2B1XdPePUhWkAe7Ras6QkM+lMthdZq/+9mCYjmBx4cDSMcNcsbVrc817qZVpgLkhrlS088ikMtldPvTqOJ3C8tFJwlQeolj55kwdWYB/pVUG8WriiUzGG+1eGrJp+5bKUKbdWYCZobvD34XL05nMN9D90z2b6l/KZW+BbYMUze0hztprc3WcxnW7uzt8sBl7oxyU08PX+IQ0FN969Ho9R79pWiWPw2a81M8Nlo0uAJioRxNYdaoP4FF1dpoiTDXrXFxX17DNqZWZ5YKAmfk5rfbc8LBvMZ7SOzM7T597/rjUt2jH5rrzxWwqEMPZXc1PdSV14g2fpX7ZkuypwczjOG3f3unfNFmJlg1vbg19iRTj14iT3G/KJqu5RD5+zjr+gTjbaH6BrigLMbhbcXt9YVwiAAvdoVNui8XFEqtfw7MOyx5ONWy9Flrk0mUnRnut09N8YvruVlR6skvzv5Nqh5VySYATipq10EoCcAzf6kSdnVcM6EG8MXiyq9N/rFS5tgBOGME/1PJ6Ymvwq5OH4HEGn//TnUSn3Ffzh1p4avZFYq690+6HWrltJrL6UzwsF/pxlHoYn/3uyyez1Pr/AUtRB20FBeloAAAAAElFTkSuQmCC"/>
-</defs>
-</svg>
-",
-                                  },
-                                  "type": "Image",
-                                },
-                              },
-                              "type": "Box",
-                            },
-                            {
-                              "key": null,
-                              "props": {
-                                "name": "native-token-stream-max-amount",
-                                "type": "number",
-                                "value": "10",
-                              },
-                              "type": "Input",
-                            },
-                            {
-                              "key": null,
-                              "props": {
-                                "children": {
-                                  "key": null,
-                                  "props": {
-                                    "children": {
-                                      "key": null,
-                                      "props": {
-                                        "color": "primary",
-                                        "name": "close",
-                                        "size": "md",
-                                      },
-                                      "type": "Icon",
-                                    },
-                                    "name": "native-token-stream-max-amount_removeButton",
-                                    "type": "button",
-                                  },
-                                  "type": "Button",
-                                },
-                              },
-                              "type": "Box",
-                            },
-                          ],
-                        },
-                        "type": "Field",
-                      },
-                    ],
-                    "direction": "vertical",
-                  },
-=======
->>>>>>> fa5852fd
                   "type": "Box",
                 },
                 {
@@ -6309,79 +4560,79 @@
                       "key": null,
                       "props": {
                         "alignment": "space-between",
-                        "children": [
-                          {
-                            "key": null,
-                            "props": {
-                              "children": [
-                                {
-                                  "key": null,
-                                  "props": {
-<<<<<<< HEAD
-                                    "children": "Start Time",
-=======
-                                    "children": "Stream Amount",
->>>>>>> fa5852fd
-                                  },
-                                  "type": "Text",
-                                },
-                                {
-                                  "key": null,
-                                  "props": {
-                                    "children": {
-                                      "key": null,
-                                      "props": {
-                                        "color": "muted",
-                                        "name": "question",
-                                        "size": "inherit",
-                                      },
-                                      "type": "Icon",
+                        "children": {
+                          "key": null,
+                          "props": {
+                            "children": [
+                              {
+                                "key": null,
+                                "props": {
+                                  "children": "Stream Amount",
+                                },
+                                "type": "Text",
+                              },
+                              {
+                                "key": null,
+                                "props": {
+                                  "children": {
+                                    "key": null,
+                                    "props": {
+                                      "color": "muted",
+                                      "name": "question",
+                                      "size": "inherit",
                                     },
-                                    "content": {
-                                      "key": null,
-                                      "props": {
-<<<<<<< HEAD
-                                        "children": "The start time of the stream.",
-=======
-                                        "children": "The amount of tokens that can be streamed per period.",
->>>>>>> fa5852fd
-                                      },
-                                      "type": "Text",
+                                    "type": "Icon",
+                                  },
+                                  "content": {
+                                    "key": null,
+                                    "props": {
+                                      "children": "The amount of tokens that can be streamed per period.",
                                     },
-                                  },
-                                  "type": "Tooltip",
-                                },
-                              ],
-                              "direction": "horizontal",
-                            },
-                            "type": "Box",
-                          },
-                          null,
-                        ],
+                                    "type": "Text",
+                                  },
+                                },
+                                "type": "Tooltip",
+                              },
+                            ],
+                            "direction": "horizontal",
+                          },
+                          "type": "Box",
+                        },
                         "direction": "horizontal",
                       },
-<<<<<<< HEAD
-                      {
-                        "key": null,
-                        "props": {
-                          "children": [
-                            {
-                              "key": null,
-                              "props": {
-                                "children": null,
-=======
                       "type": "Box",
                     },
                     {
                       "key": null,
                       "props": {
-                        "name": "native-token-stream-amount-per-period",
-                        "type": "number",
-                        "value": "302400",
-                      },
-                      "type": "Input",
-                    },
-                    null,
+                        "children": [
+                          {
+                            "key": null,
+                            "props": {
+                              "children": null,
+                            },
+                            "type": "Box",
+                          },
+                          {
+                            "key": null,
+                            "props": {
+                              "name": "native-token-stream-amount-per-period",
+                              "type": "number",
+                              "value": "302400",
+                            },
+                            "type": "Input",
+                          },
+                          {
+                            "key": null,
+                            "props": {
+                              "children": null,
+                            },
+                            "type": "Box",
+                          },
+                        ],
+                      },
+                      "type": "Field",
+                    },
                   ],
                   "direction": "vertical",
                 },
@@ -6427,7 +4678,6 @@
                                   },
                                 },
                                 "type": "Tooltip",
->>>>>>> fa5852fd
                               },
                             ],
                             "direction": "horizontal",
@@ -6441,38 +4691,43 @@
                     {
                       "key": null,
                       "props": {
-                        "children": [
-                          {
-                            "key": "Daily",
-                            "props": {
-                              "children": "Daily",
-                              "value": "Daily",
-                            },
-                            "type": "Option",
-                          },
-                          {
-                            "key": "Weekly",
-                            "props": {
-                              "children": "Weekly",
-                              "value": "Weekly",
-                            },
-                            "type": "Option",
-                          },
-                          {
-                            "key": "Monthly",
-                            "props": {
-                              "children": "Monthly",
-                              "value": "Monthly",
-                            },
-                            "type": "Option",
-                          },
-                        ],
-                        "name": "native-token-stream-time-period",
-                        "value": "Daily",
-                      },
-                      "type": "Dropdown",
-                    },
-                    null,
+                        "children": {
+                          "key": null,
+                          "props": {
+                            "children": [
+                              {
+                                "key": "Daily",
+                                "props": {
+                                  "children": "Daily",
+                                  "value": "Daily",
+                                },
+                                "type": "Option",
+                              },
+                              {
+                                "key": "Weekly",
+                                "props": {
+                                  "children": "Weekly",
+                                  "value": "Weekly",
+                                },
+                                "type": "Option",
+                              },
+                              {
+                                "key": "Monthly",
+                                "props": {
+                                  "children": "Monthly",
+                                  "value": "Monthly",
+                                },
+                                "type": "Option",
+                              },
+                            ],
+                            "name": "native-token-stream-time-period",
+                            "value": "Daily",
+                          },
+                          "type": "Dropdown",
+                        },
+                      },
+                      "type": "Field",
+                    },
                   ],
                   "direction": "vertical",
                 },
@@ -6501,113 +4756,6 @@
                             {
                               "key": null,
                               "props": {
-<<<<<<< HEAD
-                                "name": "native-token-stream-start-time",
-                                "type": "text",
-                                "value": "10/26/1985",
-                              },
-                              "type": "Input",
-                            },
-                            {
-                              "key": null,
-                              "props": {
-                                "children": null,
-                              },
-                              "type": "Box",
-                            },
-                          ],
-                        },
-                        "type": "Field",
-                      },
-                    ],
-                    "direction": "vertical",
-                  },
-                  "type": "Box",
-                },
-                {
-                  "key": null,
-                  "props": {
-                    "children": [
-                      {
-                        "key": null,
-                        "props": {
-                          "alignment": "space-between",
-                          "children": {
-                            "key": null,
-                            "props": {
-                              "children": [
-                                {
-                                  "key": null,
-                                  "props": {
-                                    "children": "Expiry",
-                                  },
-                                  "type": "Text",
-                                },
-                                {
-                                  "key": null,
-                                  "props": {
-                                    "children": {
-                                      "key": null,
-                                      "props": {
-                                        "color": "muted",
-                                        "name": "question",
-                                        "size": "inherit",
-                                      },
-                                      "type": "Icon",
-                                    },
-                                    "content": {
-                                      "key": null,
-                                      "props": {
-                                        "children": "The expiry date of the permission.",
-                                      },
-                                      "type": "Text",
-                                    },
-                                  },
-                                  "type": "Tooltip",
-                                },
-                              ],
-                              "direction": "horizontal",
-                            },
-                            "type": "Box",
-                          },
-                          "direction": "horizontal",
-                        },
-                        "type": "Box",
-                      },
-                      {
-                        "key": null,
-                        "props": {
-                          "children": [
-                            {
-                              "key": null,
-                              "props": {
-                                "children": null,
-                              },
-                              "type": "Box",
-                            },
-                            {
-                              "key": null,
-                              "props": {
-                                "name": "native-token-stream-expiry",
-                                "type": "text",
-                                "value": "05/01/2024",
-                              },
-                              "type": "Input",
-                            },
-                            {
-                              "key": null,
-                              "props": {
-                                "children": null,
-                              },
-                              "type": "Box",
-                            },
-                          ],
-                        },
-                        "type": "Field",
-                      },
-                    ],
-                    "direction": "vertical",
-=======
                                 "children": {
                                   "key": null,
                                   "props": {
@@ -6639,12 +4787,50 @@
                   {
                     "key": null,
                     "props": {
-                      "disabled": true,
-                      "name": "stream-rate",
-                      "type": "text",
-                      "value": "0.5 ETH/sec",
-                    },
-                    "type": "Input",
+                      "children": [
+                        {
+                          "key": null,
+                          "props": {
+                            "children": {
+                              "key": null,
+                              "props": {
+                                "alt": "Ether token icon",
+                                "src": "<svg width="16" height="16" viewBox="0 0 32 32" fill="none" xmlns="http://www.w3.org/2000/svg" xmlns:xlink="http://www.w3.org/1999/xlink">
+<circle cx="16" cy="16" r="16" fill="#F2F4F6"/>
+<circle cx="16" cy="16" r="15.5" stroke="#B7BBC8" stroke-opacity="0.4"/>
+<g clip-path="url(#clip0_373_6813)">
+<rect width="32" height="32" fill="url(#pattern0_373_6813)"/>
+</g>
+<defs>
+<pattern id="pattern0_373_6813" patternContentUnits="objectBoundingBox" width="1" height="1">
+<use xlink:href="#image0_373_6813" transform="scale(0.0166667)"/>
+</pattern>
+<clipPath id="clip0_373_6813">
+<rect width="32" height="32" rx="16" fill="white"/>
+</clipPath>
+<image id="image0_373_6813" width="60" height="60" preserveAspectRatio="none" xlink:href="data:image/png;base64,iVBORw0KGgoAAAANSUhEUgAAADwAAAA8CAYAAAA6/NlyAAAAAXNSR0IArs4c6QAAAERlWElmTU0AKgAAAAgAAYdpAAQAAAABAAAAGgAAAAAAA6ABAAMAAAABAAEAAKACAAQAAAABAAAAPKADAAQAAAABAAAAPAAAAACL3+lcAAAI1klEQVRoBdVbfXBUVxU/973dzSaQhJDsZqvQwsiXBS0opek4VjttLZKprVOxoxWGJLX+0xl1/KI2yTwTEOs4078pTYhYqhXpJCJfdUbqKCqWSouVTrFQWj6S7oavbL72473r7zyyy35vXvY9G85M8u6799xzzu+ee8679763ghykpvbBB4mMO6AiIIj8UpJfkPRLlFkt6oKSRFAIvlIQVQNEypHtHXV93O4EQad99PWNV2rK3PFGgHwQIFZD8swpSh/G4BwQQvSOR937XvjZrMtTlJPVzRbALW3BFYagLRB2f5YGOyoAnlTR1q35jpYqriTALVpwgaHTFhjxMDxakqxiQOBxCR2/iyuidYfmO1mMP1/7lIxcr1262WXEWhGFTRDsyifcofq4lLJbqMpP4PELVnVYBtzSHmo0SL6AjlVWldnJjyQ3JAyxrnuT7/dW5CpWmJvaQu2GlHs+bLBsM9sghextag8+ZQXDpDy8QZNeYYR6wPyIFeH/P165Mxz2f3PXM2KsmM6igDdowYCiI0sKuq2YsA+1XdKxqC4an/+pr7+QHQWn9DXP0v5pD5YRClrhUeVetnnKgBUjtANTYHkhAdOqDaA59ArZlNfDzW3Bjei4tlDn6djGeWbC9pzm5YzhptbgV4RCL6JH3gHJKW36VBqGQY09m/wHMk3KAtz8w1ClLDNOYR3ry2S+oe6l/CCiuhbt1GqHUu3O9qBXPuU02M8s99LcgJpqh/1lIerLDP3HmYLTAPOSkaT8TiaTnfdlHkEP3zeDVi3zktuVNcHsVEVYfn97nRY2t6IJwWmAVSPeQUKUJRqduH75nhlUPVOhGeWCli10O6EiKRP7Ga/LGO1IVqCQBPxY6+DHMSTfSG20uxyoVemeVeVJsbfO91D1jKQJyXpbC1I81qJdWpaQmdSmK8Yz2H45GljrHqgkJamRSIW2Oz7p6ITChCXVMOK/SAPMmZlI3p2odOLKiWrJ/OwpHKhT6WNzsuvttUHe/ah20dzdmeONqG3EfPfYq+S6NI7Xr96f/7Rn5VIPcTJzihibVzfWsHwTsCHkQ04pY7mPrJ5JMyvyA2Kwn77VsfE2oQEjn7Elk9YXzVoH/i2e5yaezsVowVw31c5KCfBiHSy2Y7jv4y7KBu1iA24cOb1wISmtR6KaLDV8wstJxin6CGNVFN1ocErDF+6sIE5KkyX28BLMCKeIsSo4JpnnhIKaKoUaP1eRU3RcJ4rFcSqVg5Yv9lCF1yE3CxngoAnk0Fty1aONleTNyLxjEUn/fT9Gf39jjI4cj5jlcdSlktstaBWmthMETQEXVlcBnBbYSiuWeIj/EjQ0YtD7/XG6eAWunSDdILoQ1Kk/pFPdLJXm1KtUhSUn083YWPDm4uzAdf6JbqVdJM3D8p2ntH2I+RHD3mUavKzD6Dgx4HyEA3YKgY//qrDMnFPvIt9sxdxcXAiOEA+MXQSU8LDNU5o3ByNjBp08E6XxaPp0LWY4D8yJ01EqPy9M4EsXeOj4yWixblbaGbAYRw/bFrTssdPnYthlWrEjnZdj/Z2zMUdWXxw0A+nqSrt78cAwHXp1jFzq1MOEs/Slqzq9fSZWmjHZvQcUOMJWwLxB4GTU3RumE6di5EHWnSx5ywRFEQZvvRtDWCCbWniGT0YHY1WQr2wFzImq7VuzzSx99ESEtveF6XLYgMfzm6RiNriQPk++F6P+izrNvUmlxrsqKDxqY8Zi9cDKSctewFcMevlvo/TE16rNKbljT5j2vDJK5kLksxWkIohSw7sc0/fMhTjx83h2lUorl3mIDwoOH4vQyGgqZ/4Bs9AyoH7qrh8sB/J7LXQqysqPoroaFV4uo8/fXo6dkmJm39dORCmMDL4QG4X+QYMGrxp07oM4DgKw2FhaRg04DKgELycsm7OzabOQ1OcyJL2uTD7MioJNMDz/hzAtvsUD4Ard21BOd97mpd4/jdArR8do29nwNQOgl3dTvJxM7IeH4dV//juSEGPrlbGKxx+X7nh9KAQvV9sqHcLmf9RFG1tq0uK3f1Cn3+wfRhY26HZMXz7QSxAvMg4eHqVBhIXdhOAYcg/46pRnnxUxKfB20AF693yc+uDVVLoJmfe766rhdW8aWOb5F5KcE2An9O9nrObwYsvUm2qUneX98Bg/nooRr6n5ceQUJTCagMdVZR8OrW1dwyUM5xXXtpeG6Opw/mk6Nm7QX5CVnSLGJiO0l+WbgK+9fxGHnFI4BLDbdqe94kmq4gH5K8COR/IPSJJ5ygVxqPvnPjNTJjOGori+P2V5k+j41ukY/fEf2V8kvHkqikeUzdvADHsMqX4vUZUE3KXNfhODza9IHaNdLw9jYxFPyucE9cbbjkRSUgdj+mVn7X8SFUnAXCEV90ZMMceGW4fkrbuuUhS5iY95/vzaGOE9rmOE2B1XdPePUhWkAe7Ras6QkM+lMthdZq/+9mCYjmBx4cDSMcNcsbVrc817qZVpgLkhrlS088ikMtldPvTqOJ3C8tFJwlQeolj55kwdWYB/pVUG8WriiUzGG+1eGrJp+5bKUKbdWYCZobvD34XL05nMN9D90z2b6l/KZW+BbYMUze0hztprc3WcxnW7uzt8sBl7oxyU08PX+IQ0FN969Ho9R79pWiWPw2a81M8Nlo0uAJioRxNYdaoP4FF1dpoiTDXrXFxX17DNqZWZ5YKAmfk5rfbc8LBvMZ7SOzM7T597/rjUt2jH5rrzxWwqEMPZXc1PdSV14g2fpX7ZkuypwczjOG3f3unfNFmJlg1vbg19iRTj14iT3G/KJqu5RD5+zjr+gTjbaH6BrigLMbhbcXt9YVwiAAvdoVNui8XFEqtfw7MOyx5ONWy9Flrk0mUnRnut09N8YvruVlR6skvzv5Nqh5VySYATipq10EoCcAzf6kSdnVcM6EG8MXiyq9N/rFS5tgBOGME/1PJ6Ymvwq5OH4HEGn//TnUSn3Ffzh1p4avZFYq690+6HWrltJrL6UzwsF/pxlHoYn/3uyyez1Pr/AUtRB20FBeloAAAAAElFTkSuQmCC"/>
+</defs>
+</svg>
+",
+                              },
+                              "type": "Image",
+                            },
+                          },
+                          "type": "Box",
+                        },
+                        {
+                          "key": null,
+                          "props": {
+                            "disabled": true,
+                            "name": "stream-rate",
+                            "type": "text",
+                            "value": "0.5 ETH/sec",
+                          },
+                          "type": "Input",
+                        },
+                      ],
+                    },
+                    "type": "Field",
                   },
                 ],
                 "direction": "vertical",
@@ -6667,69 +4853,95 @@
                     "key": null,
                     "props": {
                       "alignment": "space-between",
+                      "children": {
+                        "key": null,
+                        "props": {
+                          "children": [
+                            {
+                              "key": null,
+                              "props": {
+                                "children": "Initial Amount",
+                              },
+                              "type": "Text",
+                            },
+                            {
+                              "key": null,
+                              "props": {
+                                "children": {
+                                  "key": null,
+                                  "props": {
+                                    "color": "muted",
+                                    "name": "question",
+                                    "size": "inherit",
+                                  },
+                                  "type": "Icon",
+                                },
+                                "content": {
+                                  "key": null,
+                                  "props": {
+                                    "children": "The initial amount of tokens that can be streamed.",
+                                  },
+                                  "type": "Text",
+                                },
+                              },
+                              "type": "Tooltip",
+                            },
+                          ],
+                          "direction": "horizontal",
+                        },
+                        "type": "Box",
+                      },
+                      "direction": "horizontal",
+                    },
+                    "type": "Box",
+                  },
+                  {
+                    "key": null,
+                    "props": {
                       "children": [
                         {
                           "key": null,
                           "props": {
-                            "children": [
-                              {
-                                "key": null,
-                                "props": {
-                                  "children": "Initial Amount",
-                                },
-                                "type": "Text",
-                              },
-                              {
-                                "key": null,
-                                "props": {
-                                  "children": {
-                                    "key": null,
-                                    "props": {
-                                      "color": "muted",
-                                      "name": "question",
-                                      "size": "inherit",
-                                    },
-                                    "type": "Icon",
-                                  },
-                                  "content": {
-                                    "key": null,
-                                    "props": {
-                                      "children": "The initial amount of tokens that can be streamed.",
-                                    },
-                                    "type": "Text",
-                                  },
-                                },
-                                "type": "Tooltip",
-                              },
-                            ],
-                            "direction": "horizontal",
+                            "children": null,
                           },
                           "type": "Box",
                         },
                         {
                           "key": null,
                           "props": {
-                            "children": "Remove",
-                            "name": "native-token-stream-initial-amount_removeButton",
-                            "type": "button",
-                          },
-                          "type": "Button",
+                            "name": "native-token-stream-initial-amount",
+                            "type": "number",
+                            "value": "1",
+                          },
+                          "type": "Input",
+                        },
+                        {
+                          "key": null,
+                          "props": {
+                            "children": {
+                              "key": null,
+                              "props": {
+                                "children": {
+                                  "key": null,
+                                  "props": {
+                                    "color": "primary",
+                                    "name": "close",
+                                    "size": "md",
+                                  },
+                                  "type": "Icon",
+                                },
+                                "name": "native-token-stream-initial-amount_removeButton",
+                                "type": "button",
+                              },
+                              "type": "Button",
+                            },
+                          },
+                          "type": "Box",
                         },
                       ],
-                      "direction": "horizontal",
-                    },
-                    "type": "Box",
-                  },
-                  {
-                    "key": null,
-                    "props": {
-                      "name": "native-token-stream-initial-amount",
-                      "type": "number",
-                      "value": "1",
-                    },
-                    "type": "Input",
-                  },
-                  null,
+                    },
+                    "type": "Field",
+                  },
                 ],
                 "direction": "vertical",
               },
@@ -6743,69 +4955,95 @@
                     "key": null,
                     "props": {
                       "alignment": "space-between",
+                      "children": {
+                        "key": null,
+                        "props": {
+                          "children": [
+                            {
+                              "key": null,
+                              "props": {
+                                "children": "Max Amount",
+                              },
+                              "type": "Text",
+                            },
+                            {
+                              "key": null,
+                              "props": {
+                                "children": {
+                                  "key": null,
+                                  "props": {
+                                    "color": "muted",
+                                    "name": "question",
+                                    "size": "inherit",
+                                  },
+                                  "type": "Icon",
+                                },
+                                "content": {
+                                  "key": null,
+                                  "props": {
+                                    "children": "The maximum amount of tokens that can be streamed.",
+                                  },
+                                  "type": "Text",
+                                },
+                              },
+                              "type": "Tooltip",
+                            },
+                          ],
+                          "direction": "horizontal",
+                        },
+                        "type": "Box",
+                      },
+                      "direction": "horizontal",
+                    },
+                    "type": "Box",
+                  },
+                  {
+                    "key": null,
+                    "props": {
                       "children": [
                         {
                           "key": null,
                           "props": {
-                            "children": [
-                              {
-                                "key": null,
-                                "props": {
-                                  "children": "Max Amount",
-                                },
-                                "type": "Text",
-                              },
-                              {
-                                "key": null,
-                                "props": {
-                                  "children": {
-                                    "key": null,
-                                    "props": {
-                                      "color": "muted",
-                                      "name": "question",
-                                      "size": "inherit",
-                                    },
-                                    "type": "Icon",
-                                  },
-                                  "content": {
-                                    "key": null,
-                                    "props": {
-                                      "children": "The maximum amount of tokens that can be streamed.",
-                                    },
-                                    "type": "Text",
-                                  },
-                                },
-                                "type": "Tooltip",
-                              },
-                            ],
-                            "direction": "horizontal",
+                            "children": null,
                           },
                           "type": "Box",
                         },
                         {
                           "key": null,
                           "props": {
-                            "children": "Remove",
-                            "name": "native-token-stream-max-amount_removeButton",
-                            "type": "button",
-                          },
-                          "type": "Button",
+                            "name": "native-token-stream-max-amount",
+                            "type": "number",
+                            "value": "10",
+                          },
+                          "type": "Input",
+                        },
+                        {
+                          "key": null,
+                          "props": {
+                            "children": {
+                              "key": null,
+                              "props": {
+                                "children": {
+                                  "key": null,
+                                  "props": {
+                                    "color": "primary",
+                                    "name": "close",
+                                    "size": "md",
+                                  },
+                                  "type": "Icon",
+                                },
+                                "name": "native-token-stream-max-amount_removeButton",
+                                "type": "button",
+                              },
+                              "type": "Button",
+                            },
+                          },
+                          "type": "Box",
                         },
                       ],
-                      "direction": "horizontal",
-                    },
-                    "type": "Box",
-                  },
-                  {
-                    "key": null,
-                    "props": {
-                      "name": "native-token-stream-max-amount",
-                      "type": "number",
-                      "value": "10",
-                    },
-                    "type": "Input",
-                  },
-                  null,
+                    },
+                    "type": "Field",
+                  },
                 ],
                 "direction": "vertical",
               },
@@ -6819,61 +5057,79 @@
                     "key": null,
                     "props": {
                       "alignment": "space-between",
+                      "children": {
+                        "key": null,
+                        "props": {
+                          "children": [
+                            {
+                              "key": null,
+                              "props": {
+                                "children": "Start Time",
+                              },
+                              "type": "Text",
+                            },
+                            {
+                              "key": null,
+                              "props": {
+                                "children": {
+                                  "key": null,
+                                  "props": {
+                                    "color": "muted",
+                                    "name": "question",
+                                    "size": "inherit",
+                                  },
+                                  "type": "Icon",
+                                },
+                                "content": {
+                                  "key": null,
+                                  "props": {
+                                    "children": "The start time of the stream.",
+                                  },
+                                  "type": "Text",
+                                },
+                              },
+                              "type": "Tooltip",
+                            },
+                          ],
+                          "direction": "horizontal",
+                        },
+                        "type": "Box",
+                      },
+                      "direction": "horizontal",
+                    },
+                    "type": "Box",
+                  },
+                  {
+                    "key": null,
+                    "props": {
                       "children": [
                         {
                           "key": null,
                           "props": {
-                            "children": [
-                              {
-                                "key": null,
-                                "props": {
-                                  "children": "Start Time",
-                                },
-                                "type": "Text",
-                              },
-                              {
-                                "key": null,
-                                "props": {
-                                  "children": {
-                                    "key": null,
-                                    "props": {
-                                      "color": "muted",
-                                      "name": "question",
-                                      "size": "inherit",
-                                    },
-                                    "type": "Icon",
-                                  },
-                                  "content": {
-                                    "key": null,
-                                    "props": {
-                                      "children": "The start time of the stream.",
-                                    },
-                                    "type": "Text",
-                                  },
-                                },
-                                "type": "Tooltip",
-                              },
-                            ],
-                            "direction": "horizontal",
+                            "children": null,
                           },
                           "type": "Box",
                         },
-                        null,
+                        {
+                          "key": null,
+                          "props": {
+                            "name": "native-token-stream-start-time",
+                            "type": "text",
+                            "value": "10/26/1985",
+                          },
+                          "type": "Input",
+                        },
+                        {
+                          "key": null,
+                          "props": {
+                            "children": null,
+                          },
+                          "type": "Box",
+                        },
                       ],
-                      "direction": "horizontal",
-                    },
-                    "type": "Box",
-                  },
-                  {
-                    "key": null,
-                    "props": {
-                      "name": "native-token-stream-start-time",
-                      "type": "text",
-                      "value": "10/26/1985",
-                    },
-                    "type": "Input",
-                  },
-                  null,
+                    },
+                    "type": "Field",
+                  },
                 ],
                 "direction": "vertical",
               },
@@ -6887,62 +5143,79 @@
                     "key": null,
                     "props": {
                       "alignment": "space-between",
+                      "children": {
+                        "key": null,
+                        "props": {
+                          "children": [
+                            {
+                              "key": null,
+                              "props": {
+                                "children": "Expiry",
+                              },
+                              "type": "Text",
+                            },
+                            {
+                              "key": null,
+                              "props": {
+                                "children": {
+                                  "key": null,
+                                  "props": {
+                                    "color": "muted",
+                                    "name": "question",
+                                    "size": "inherit",
+                                  },
+                                  "type": "Icon",
+                                },
+                                "content": {
+                                  "key": null,
+                                  "props": {
+                                    "children": "The expiry date of the permission.",
+                                  },
+                                  "type": "Text",
+                                },
+                              },
+                              "type": "Tooltip",
+                            },
+                          ],
+                          "direction": "horizontal",
+                        },
+                        "type": "Box",
+                      },
+                      "direction": "horizontal",
+                    },
+                    "type": "Box",
+                  },
+                  {
+                    "key": null,
+                    "props": {
                       "children": [
                         {
                           "key": null,
                           "props": {
-                            "children": [
-                              {
-                                "key": null,
-                                "props": {
-                                  "children": "Expiry",
-                                },
-                                "type": "Text",
-                              },
-                              {
-                                "key": null,
-                                "props": {
-                                  "children": {
-                                    "key": null,
-                                    "props": {
-                                      "color": "muted",
-                                      "name": "question",
-                                      "size": "inherit",
-                                    },
-                                    "type": "Icon",
-                                  },
-                                  "content": {
-                                    "key": null,
-                                    "props": {
-                                      "children": "The expiry date of the permission.",
-                                    },
-                                    "type": "Text",
-                                  },
-                                },
-                                "type": "Tooltip",
-                              },
-                            ],
-                            "direction": "horizontal",
+                            "children": null,
                           },
                           "type": "Box",
                         },
-                        null,
+                        {
+                          "key": null,
+                          "props": {
+                            "name": "native-token-stream-expiry",
+                            "type": "text",
+                            "value": "05/01/2024",
+                          },
+                          "type": "Input",
+                        },
+                        {
+                          "key": null,
+                          "props": {
+                            "children": null,
+                          },
+                          "type": "Box",
+                        },
                       ],
-                      "direction": "horizontal",
-                    },
-                    "type": "Box",
->>>>>>> fa5852fd
-                  },
-                  {
-                    "key": null,
-                    "props": {
-                      "name": "native-token-stream-expiry",
-                      "type": "text",
-                      "value": "05/01/2024",
-                    },
-                    "type": "Input",
-                  },
-                  null,
+                    },
+                    "type": "Field",
+                  },
                 ],
                 "direction": "vertical",
               },
