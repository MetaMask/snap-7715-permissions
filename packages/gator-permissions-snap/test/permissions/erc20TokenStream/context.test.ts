--- conflicted
+++ resolved
@@ -9,19 +9,12 @@
   applyContext,
 } from '../../../src/permissions/erc20TokenStream/context';
 import type {
+  Erc20TokenStreamContext,
   Erc20TokenStreamPermission,
   Erc20TokenStreamPermissionRequest,
 } from '../../../src/permissions/erc20TokenStream/types';
 import type { TokenMetadataService } from '../../../src/services/tokenMetadataService';
-<<<<<<< HEAD
-import {
-  convertTimestampToReadableDate,
-  convertReadableDateToTimestamp,
-} from '../../../src/utils/time';
-=======
-import type { TokenPricesService } from '../../../src/services/tokenPricesService';
 import { convertReadableDateToTimestamp } from '../../../src/utils/time';
->>>>>>> 8e03d851
 
 const ACCOUNT_ADDRESS = '0xf39Fd6e51aad88F6F4ce6aB8827279cffFb92266';
 const USDC_ADDRESS = '0xA0b86a33E6417efb4e0Ba2b1e4E6FE87bbEf2B0F';
@@ -68,13 +61,8 @@
   },
 };
 
-<<<<<<< HEAD
-const alreadyPopulatedContext = {
-  expiry: '05/01/2024',
-=======
 const alreadyPopulatedContext: Erc20TokenStreamContext = {
   expiry: '1714521600',
->>>>>>> 8e03d851
   isAdjustmentAllowed: true,
   justification: 'Permission to do something important',
   accountAddressCaip10: `eip155:1:${ACCOUNT_ADDRESS}`,
@@ -149,7 +137,7 @@
       mockTokenMetadataService = {
         getTokenBalanceAndMetadata: jest.fn(() => ({
           balance: BigInt(
-            alreadyPopulatedContext.permissionDetails.initialAmount,
+            alreadyPopulatedContext.permissionDetails.initialAmount ?? 0,
           ),
           symbol: alreadyPopulatedContext.tokenMetadata.symbol,
           decimals: USDC_DECIMALS,
