import { describe, expect, it } from '@jest/globals';

import { TimePeriod } from '../../../src/core/types';
import { createConfirmationContent } from '../../../src/permissions/erc20TokenStream/content';
import type {
  Erc20TokenStreamContext,
  Erc20TokenStreamMetadata,
} from '../../../src/permissions/erc20TokenStream/types';

const tokenDecimals = 10;

const mockContext: Erc20TokenStreamContext = {
  expiry: {
    timestamp: 1714521600, // 05/01/2024
    isAdjustmentAllowed: true,
  },
  isAdjustmentAllowed: true,
  justification: 'Permission to stream ERC20 tokens',
  accountAddressCaip10: `eip155:1:0xf39Fd6e51aad88F6F4ce6aB8827279cffFb92266`,
  tokenAddressCaip19: `eip155:1/erc20:0xA0b86a33E6417efb4e0Ba2b1e4E6FE87bbEf2B0F`,
  tokenMetadata: {
    symbol: 'USDC',
    decimals: tokenDecimals,
    iconDataBase64:
      'data:image/png;base64,iVBORw0KGgoAAAANSUhEUgAAAAEAAAABCAYAAAAfFcSJAAAADUlEQVR42mNk+M9QDwADhgGAWjR9awAAAABJRU5ErkJggg==',
  },
  permissionDetails: {
    initialAmount: '1',
    maxAmount: '10',
    timePeriod: TimePeriod.WEEKLY,
    startTime: 499161600, // 10/26/1985
    amountPerPeriod: '302400',
  },
};

const mockMetadata: Erc20TokenStreamMetadata = {
  amountPerSecond: '0.5',
  validationErrors: {},
};

describe('erc20TokenStream:content', () => {
  describe('createConfirmationContent()', () => {
    it('should render content with all permission details', async () => {
      const content = await createConfirmationContent({
        context: mockContext,
        metadata: mockMetadata,
      });

      expect(content).toMatchInlineSnapshot(`
{
  "key": null,
  "props": {
    "children": [
      {
        "key": null,
        "props": {
          "children": [
            [
              {
                "key": null,
                "props": {
                  "children": [
                    {
                      "key": null,
                      "props": {
                        "alignment": "space-between",
                        "children": [
                          {
                            "key": null,
                            "props": {
                              "children": [
                                {
                                  "key": null,
                                  "props": {
                                    "children": "Initial Amount",
                                  },
                                  "type": "Text",
                                },
                                {
                                  "key": null,
                                  "props": {
                                    "children": {
                                      "key": null,
                                      "props": {
                                        "color": "muted",
                                        "name": "question",
                                        "size": "inherit",
                                      },
                                      "type": "Icon",
                                    },
                                    "content": {
                                      "key": null,
                                      "props": {
                                        "children": "The initial amount of tokens that can be streamed.",
                                      },
                                      "type": "Text",
                                    },
                                  },
                                  "type": "Tooltip",
                                },
                              ],
                              "direction": "horizontal",
                            },
                            "type": "Box",
                          },
                          {
                            "key": null,
                            "props": {
                              "children": {
                                "key": null,
                                "props": {
                                  "children": {
                                    "key": null,
                                    "props": {
                                      "alt": "Remove Initial Amount",
                                      "src": "<svg width="37.5" height="21" viewBox="0 0 37.5 21" xmlns="http://www.w3.org/2000/svg">
  <!-- Background -->
  <rect x="0" y="0" width="37.5" height="21" rx="10.5" fill="#3F57FF"/>

  <!-- Toggle circle (on right) -->
  <circle cx="27" cy="10.5" r="7.5" fill="white"/>
</svg>
",
                                    },
                                    "type": "Image",
                                  },
                                  "name": "erc20-token-stream-initial-amount_removeFieldButton",
                                },
                                "type": "Button",
                              },
                            },
                            "type": "Box",
                          },
                        ],
                        "direction": "horizontal",
                      },
                      "type": "Box",
                    },
                    {
                      "key": null,
                      "props": {
                        "children": [
                          {
                            "key": null,
                            "props": {
                              "children": {
                                "key": null,
                                "props": {
                                  "alt": "USDC",
                                  "src": "<svg xmlns="http://www.w3.org/2000/svg" width="24" height="24" viewBox="0 0 24 24">
    <image href="data:image/png;base64,iVBORw0KGgoAAAANSUhEUgAAAAEAAAABCAYAAAAfFcSJAAAADUlEQVR42mNk+M9QDwADhgGAWjR9awAAAABJRU5ErkJggg==" width="24" height="24" />
  </svg>",
                                },
                                "type": "Image",
                              },
                            },
                            "type": "Box",
                          },
                          {
                            "key": null,
                            "props": {
                              "name": "erc20-token-stream-initial-amount",
                              "type": "number",
                              "value": "1",
                            },
                            "type": "Input",
                          },
                          {
                            "key": null,
                            "props": {
                              "children": null,
                            },
                            "type": "Box",
                          },
                        ],
                      },
                      "type": "Field",
                    },
                  ],
                  "direction": "vertical",
                },
                "type": "Box",
              },
              {
                "key": null,
                "props": {
                  "children": [
                    {
                      "key": null,
                      "props": {
                        "alignment": "space-between",
                        "children": [
                          {
                            "key": null,
                            "props": {
                              "children": [
                                {
                                  "key": null,
                                  "props": {
                                    "children": "Max Amount",
                                  },
                                  "type": "Text",
                                },
                                {
                                  "key": null,
                                  "props": {
                                    "children": {
                                      "key": null,
                                      "props": {
                                        "color": "muted",
                                        "name": "question",
                                        "size": "inherit",
                                      },
                                      "type": "Icon",
                                    },
                                    "content": {
                                      "key": null,
                                      "props": {
                                        "children": "The maximum amount of tokens that can be streamed.",
                                      },
                                      "type": "Text",
                                    },
                                  },
                                  "type": "Tooltip",
                                },
                              ],
                              "direction": "horizontal",
                            },
                            "type": "Box",
                          },
                          {
                            "key": null,
                            "props": {
                              "children": {
                                "key": null,
                                "props": {
                                  "children": {
                                    "key": null,
                                    "props": {
                                      "alt": "Remove Max Amount",
                                      "src": "<svg width="37.5" height="21" viewBox="0 0 37.5 21" xmlns="http://www.w3.org/2000/svg">
  <!-- Background -->
  <rect x="0" y="0" width="37.5" height="21" rx="10.5" fill="#3F57FF"/>

  <!-- Toggle circle (on right) -->
  <circle cx="27" cy="10.5" r="7.5" fill="white"/>
</svg>
",
                                    },
                                    "type": "Image",
                                  },
                                  "name": "erc20-token-stream-max-amount_removeFieldButton",
                                },
                                "type": "Button",
                              },
                            },
                            "type": "Box",
                          },
                        ],
                        "direction": "horizontal",
                      },
                      "type": "Box",
                    },
                    {
                      "key": null,
                      "props": {
                        "children": [
                          {
                            "key": null,
                            "props": {
                              "children": {
                                "key": null,
                                "props": {
                                  "alt": "USDC",
                                  "src": "<svg xmlns="http://www.w3.org/2000/svg" width="24" height="24" viewBox="0 0 24 24">
    <image href="data:image/png;base64,iVBORw0KGgoAAAANSUhEUgAAAAEAAAABCAYAAAAfFcSJAAAADUlEQVR42mNk+M9QDwADhgGAWjR9awAAAABJRU5ErkJggg==" width="24" height="24" />
  </svg>",
                                },
                                "type": "Image",
                              },
                            },
                            "type": "Box",
                          },
                          {
                            "key": null,
                            "props": {
                              "name": "erc20-token-stream-max-amount",
                              "type": "number",
                              "value": "10",
                            },
                            "type": "Input",
                          },
                          {
                            "key": null,
                            "props": {
                              "children": null,
                            },
                            "type": "Box",
                          },
                        ],
                      },
                      "type": "Field",
                    },
                  ],
                  "direction": "vertical",
                },
                "type": "Box",
              },
            ],
            {
              "key": null,
              "props": {},
              "type": "Divider",
            },
            [
              {
                "key": null,
                "props": {
                  "children": [
                    {
                      "key": null,
                      "props": {
                        "alignment": "space-between",
                        "children": [
                          {
                            "key": null,
                            "props": {
                              "children": [
                                {
                                  "key": null,
                                  "props": {
                                    "children": "Start Time",
                                  },
                                  "type": "Text",
                                },
                                {
                                  "key": null,
                                  "props": {
                                    "children": {
                                      "key": null,
                                      "props": {
                                        "color": "muted",
                                        "name": "question",
                                        "size": "inherit",
                                      },
                                      "type": "Icon",
                                    },
                                    "content": {
                                      "key": null,
                                      "props": {
<<<<<<< HEAD
                                        "children": "The start time of the stream (mm/dd/yyyy hh:mm:ss).",
=======
                                        "children": "The start time of the stream.",
>>>>>>> b272a08c
                                      },
                                      "type": "Text",
                                    },
                                  },
                                  "type": "Tooltip",
                                },
                              ],
                              "direction": "horizontal",
                            },
                            "type": "Box",
                          },
                          null,
                        ],
                        "direction": "horizontal",
                      },
                      "type": "Box",
                    },
                    {
                      "key": null,
                      "props": {
                        "children": {
                          "key": null,
                          "props": {
                            "disablePast": true,
                            "name": "erc20-token-stream-start-time",
                            "type": "datetime",
                            "value": "1985-10-26T08:00:00.000Z",
                          },
                          "type": "DateTimePicker",
                        },
                      },
                      "type": "Field",
                    },
                  ],
                  "direction": "vertical",
                },
                "type": "Box",
              },
              {
                "key": null,
                "props": {
                  "children": [
                    {
                      "key": null,
                      "props": {
                        "alignment": "space-between",
                        "children": [
                          {
                            "key": null,
                            "props": {
                              "children": [
                                {
                                  "key": null,
                                  "props": {
                                    "children": "Expiry",
                                  },
                                  "type": "Text",
                                },
                                {
                                  "key": null,
                                  "props": {
                                    "children": {
                                      "key": null,
                                      "props": {
                                        "color": "muted",
                                        "name": "question",
                                        "size": "inherit",
                                      },
                                      "type": "Icon",
                                    },
                                    "content": {
                                      "key": null,
                                      "props": {
<<<<<<< HEAD
                                        "children": "The expiry date of the permission (mm/dd/yyyy hh:mm:ss).",
=======
                                        "children": "The expiry date of the permission.",
>>>>>>> b272a08c
                                      },
                                      "type": "Text",
                                    },
                                  },
                                  "type": "Tooltip",
                                },
                              ],
                              "direction": "horizontal",
                            },
                            "type": "Box",
                          },
                          null,
                        ],
                        "direction": "horizontal",
                      },
                      "type": "Box",
                    },
                    {
                      "key": null,
                      "props": {
                        "children": {
                          "key": null,
                          "props": {
                            "disablePast": true,
                            "name": "erc20-token-stream-expiry",
                            "type": "datetime",
                            "value": "2024-05-01T00:00:00.000Z",
                          },
                          "type": "DateTimePicker",
                        },
                      },
                      "type": "Field",
                    },
                  ],
                  "direction": "vertical",
                },
                "type": "Box",
              },
            ],
          ],
        },
        "type": "Section",
      },
      {
        "key": null,
        "props": {
          "children": [
            [
              {
                "key": null,
                "props": {
                  "children": [
                    {
                      "key": null,
                      "props": {
                        "alignment": "space-between",
                        "children": [
                          {
                            "key": null,
                            "props": {
                              "children": [
                                {
                                  "key": null,
                                  "props": {
                                    "children": "Stream Amount",
                                  },
                                  "type": "Text",
                                },
                                {
                                  "key": null,
                                  "props": {
                                    "children": {
                                      "key": null,
                                      "props": {
                                        "color": "muted",
                                        "name": "question",
                                        "size": "inherit",
                                      },
                                      "type": "Icon",
                                    },
                                    "content": {
                                      "key": null,
                                      "props": {
                                        "children": "The amount of tokens that can be streamed per period.",
                                      },
                                      "type": "Text",
                                    },
                                  },
                                  "type": "Tooltip",
                                },
                              ],
                              "direction": "horizontal",
                            },
                            "type": "Box",
                          },
                          null,
                        ],
                        "direction": "horizontal",
                      },
                      "type": "Box",
                    },
                    {
                      "key": null,
                      "props": {
                        "children": [
                          {
                            "key": null,
                            "props": {
                              "children": {
                                "key": null,
                                "props": {
                                  "alt": "USDC",
                                  "src": "<svg xmlns="http://www.w3.org/2000/svg" width="24" height="24" viewBox="0 0 24 24">
    <image href="data:image/png;base64,iVBORw0KGgoAAAANSUhEUgAAAAEAAAABCAYAAAAfFcSJAAAADUlEQVR42mNk+M9QDwADhgGAWjR9awAAAABJRU5ErkJggg==" width="24" height="24" />
  </svg>",
                                },
                                "type": "Image",
                              },
                            },
                            "type": "Box",
                          },
                          {
                            "key": null,
                            "props": {
                              "name": "erc20-token-stream-amount-per-period",
                              "type": "number",
                              "value": "302400",
                            },
                            "type": "Input",
                          },
                          {
                            "key": null,
                            "props": {
                              "children": null,
                            },
                            "type": "Box",
                          },
                        ],
                      },
                      "type": "Field",
                    },
                  ],
                  "direction": "vertical",
                },
                "type": "Box",
              },
              {
                "key": null,
                "props": {
                  "children": [
                    {
                      "key": null,
                      "props": {
                        "alignment": "space-between",
                        "children": [
                          {
                            "key": null,
                            "props": {
                              "children": [
                                {
                                  "key": null,
                                  "props": {
                                    "children": "Stream Period",
                                  },
                                  "type": "Text",
                                },
                                {
                                  "key": null,
                                  "props": {
                                    "children": {
                                      "key": null,
                                      "props": {
                                        "color": "muted",
                                        "name": "question",
                                        "size": "inherit",
                                      },
                                      "type": "Icon",
                                    },
                                    "content": {
                                      "key": null,
                                      "props": {
                                        "children": "The period of the stream.",
                                      },
                                      "type": "Text",
                                    },
                                  },
                                  "type": "Tooltip",
                                },
                              ],
                              "direction": "horizontal",
                            },
                            "type": "Box",
                          },
                          null,
                        ],
                        "direction": "horizontal",
                      },
                      "type": "Box",
                    },
                    {
                      "key": null,
                      "props": {
                        "children": {
                          "key": null,
                          "props": {
                            "children": [
                              {
                                "key": "hourly",
                                "props": {
                                  "children": "Hourly",
                                  "value": "hourly",
                                },
                                "type": "Option",
                              },
                              {
                                "key": "daily",
                                "props": {
                                  "children": "Daily",
                                  "value": "daily",
                                },
                                "type": "Option",
                              },
                              {
                                "key": "weekly",
                                "props": {
                                  "children": "Weekly",
                                  "value": "weekly",
                                },
                                "type": "Option",
                              },
                              {
                                "key": "biweekly",
                                "props": {
                                  "children": "Biweekly",
                                  "value": "biweekly",
                                },
                                "type": "Option",
                              },
                              {
                                "key": "monthly",
                                "props": {
                                  "children": "Monthly",
                                  "value": "monthly",
                                },
                                "type": "Option",
                              },
                              {
                                "key": "yearly",
                                "props": {
                                  "children": "Yearly",
                                  "value": "yearly",
                                },
                                "type": "Option",
                              },
                            ],
                            "name": "erc20-token-stream-time-period",
                            "value": "weekly",
                          },
                          "type": "Dropdown",
                        },
                      },
                      "type": "Field",
                    },
                  ],
                  "direction": "vertical",
                },
                "type": "Box",
              },
            ],
            {
              "key": null,
              "props": {
                "children": [
                  {
                    "key": null,
                    "props": {
                      "alignment": "space-between",
                      "children": {
                        "key": null,
                        "props": {
                          "children": [
                            {
                              "key": null,
                              "props": {
                                "children": "Stream rate",
                              },
                              "type": "Text",
                            },
                            {
                              "key": null,
                              "props": {
                                "children": {
                                  "key": null,
                                  "props": {
                                    "color": "muted",
                                    "name": "question",
                                    "size": "inherit",
                                  },
                                  "type": "Icon",
                                },
                                "content": {
                                  "key": null,
                                  "props": {
                                    "children": "The amount of tokens to stream per second.",
                                  },
                                  "type": "Text",
                                },
                              },
                              "type": "Tooltip",
                            },
                          ],
                          "direction": "horizontal",
                        },
                        "type": "Box",
                      },
                      "direction": "horizontal",
                    },
                    "type": "Box",
                  },
                  {
                    "key": null,
                    "props": {
                      "children": [
                        {
                          "key": null,
                          "props": {
                            "children": {
                              "key": null,
                              "props": {
                                "alt": "USDC",
                                "src": "<svg xmlns="http://www.w3.org/2000/svg" width="24" height="24" viewBox="0 0 24 24">
    <image href="data:image/png;base64,iVBORw0KGgoAAAANSUhEUgAAAAEAAAABCAYAAAAfFcSJAAAADUlEQVR42mNk+M9QDwADhgGAWjR9awAAAABJRU5ErkJggg==" width="24" height="24" />
  </svg>",
                              },
                              "type": "Image",
                            },
                          },
                          "type": "Box",
                        },
                        {
                          "key": null,
                          "props": {
                            "disabled": true,
                            "name": "stream-rate",
                            "type": "text",
                            "value": "0.5 USDC/sec",
                          },
                          "type": "Input",
                        },
                      ],
                    },
                    "type": "Field",
                  },
                ],
                "direction": "vertical",
              },
              "type": "Box",
            },
          ],
        },
        "type": "Section",
      },
    ],
  },
  "type": "Box",
}
`);
    });

    it('should render content with validation errors', async () => {
      const content = await createConfirmationContent({
        context: mockContext,
        metadata: {
          ...mockMetadata,
          validationErrors: {
            initialAmountError: 'Invalid initial amount',
            maxAmountError: 'Invalid max amount',
            amountPerPeriodError: 'Invalid amount per period',
            startTimeError: 'Invalid start time',
            expiryError: 'Invalid expiry',
          },
        },
      });

      expect(content).toMatchInlineSnapshot(`
{
  "key": null,
  "props": {
    "children": [
      {
        "key": null,
        "props": {
          "children": [
            [
              {
                "key": null,
                "props": {
                  "children": [
                    {
                      "key": null,
                      "props": {
                        "alignment": "space-between",
                        "children": [
                          {
                            "key": null,
                            "props": {
                              "children": [
                                {
                                  "key": null,
                                  "props": {
                                    "children": "Initial Amount",
                                  },
                                  "type": "Text",
                                },
                                {
                                  "key": null,
                                  "props": {
                                    "children": {
                                      "key": null,
                                      "props": {
                                        "color": "muted",
                                        "name": "question",
                                        "size": "inherit",
                                      },
                                      "type": "Icon",
                                    },
                                    "content": {
                                      "key": null,
                                      "props": {
                                        "children": "The initial amount of tokens that can be streamed.",
                                      },
                                      "type": "Text",
                                    },
                                  },
                                  "type": "Tooltip",
                                },
                              ],
                              "direction": "horizontal",
                            },
                            "type": "Box",
                          },
                          {
                            "key": null,
                            "props": {
                              "children": {
                                "key": null,
                                "props": {
                                  "children": {
                                    "key": null,
                                    "props": {
                                      "alt": "Remove Initial Amount",
                                      "src": "<svg width="37.5" height="21" viewBox="0 0 37.5 21" xmlns="http://www.w3.org/2000/svg">
  <!-- Background -->
  <rect x="0" y="0" width="37.5" height="21" rx="10.5" fill="#3F57FF"/>

  <!-- Toggle circle (on right) -->
  <circle cx="27" cy="10.5" r="7.5" fill="white"/>
</svg>
",
                                    },
                                    "type": "Image",
                                  },
                                  "name": "erc20-token-stream-initial-amount_removeFieldButton",
                                },
                                "type": "Button",
                              },
                            },
                            "type": "Box",
                          },
                        ],
                        "direction": "horizontal",
                      },
                      "type": "Box",
                    },
                    {
                      "key": null,
                      "props": {
                        "children": [
                          {
                            "key": null,
                            "props": {
                              "children": {
                                "key": null,
                                "props": {
                                  "alt": "USDC",
                                  "src": "<svg xmlns="http://www.w3.org/2000/svg" width="24" height="24" viewBox="0 0 24 24">
    <image href="data:image/png;base64,iVBORw0KGgoAAAANSUhEUgAAAAEAAAABCAYAAAAfFcSJAAAADUlEQVR42mNk+M9QDwADhgGAWjR9awAAAABJRU5ErkJggg==" width="24" height="24" />
  </svg>",
                                },
                                "type": "Image",
                              },
                            },
                            "type": "Box",
                          },
                          {
                            "key": null,
                            "props": {
                              "name": "erc20-token-stream-initial-amount",
                              "type": "number",
                              "value": "1",
                            },
                            "type": "Input",
                          },
                          {
                            "key": null,
                            "props": {
                              "children": null,
                            },
                            "type": "Box",
                          },
                        ],
                        "error": "Invalid initial amount",
                      },
                      "type": "Field",
                    },
                  ],
                  "direction": "vertical",
                },
                "type": "Box",
              },
              {
                "key": null,
                "props": {
                  "children": [
                    {
                      "key": null,
                      "props": {
                        "alignment": "space-between",
                        "children": [
                          {
                            "key": null,
                            "props": {
                              "children": [
                                {
                                  "key": null,
                                  "props": {
                                    "children": "Max Amount",
                                  },
                                  "type": "Text",
                                },
                                {
                                  "key": null,
                                  "props": {
                                    "children": {
                                      "key": null,
                                      "props": {
                                        "color": "muted",
                                        "name": "question",
                                        "size": "inherit",
                                      },
                                      "type": "Icon",
                                    },
                                    "content": {
                                      "key": null,
                                      "props": {
                                        "children": "The maximum amount of tokens that can be streamed.",
                                      },
                                      "type": "Text",
                                    },
                                  },
                                  "type": "Tooltip",
                                },
                              ],
                              "direction": "horizontal",
                            },
                            "type": "Box",
                          },
                          {
                            "key": null,
                            "props": {
                              "children": {
                                "key": null,
                                "props": {
                                  "children": {
                                    "key": null,
                                    "props": {
                                      "alt": "Remove Max Amount",
                                      "src": "<svg width="37.5" height="21" viewBox="0 0 37.5 21" xmlns="http://www.w3.org/2000/svg">
  <!-- Background -->
  <rect x="0" y="0" width="37.5" height="21" rx="10.5" fill="#3F57FF"/>

  <!-- Toggle circle (on right) -->
  <circle cx="27" cy="10.5" r="7.5" fill="white"/>
</svg>
",
                                    },
                                    "type": "Image",
                                  },
                                  "name": "erc20-token-stream-max-amount_removeFieldButton",
                                },
                                "type": "Button",
                              },
                            },
                            "type": "Box",
                          },
                        ],
                        "direction": "horizontal",
                      },
                      "type": "Box",
                    },
                    {
                      "key": null,
                      "props": {
                        "children": [
                          {
                            "key": null,
                            "props": {
                              "children": {
                                "key": null,
                                "props": {
                                  "alt": "USDC",
                                  "src": "<svg xmlns="http://www.w3.org/2000/svg" width="24" height="24" viewBox="0 0 24 24">
    <image href="data:image/png;base64,iVBORw0KGgoAAAANSUhEUgAAAAEAAAABCAYAAAAfFcSJAAAADUlEQVR42mNk+M9QDwADhgGAWjR9awAAAABJRU5ErkJggg==" width="24" height="24" />
  </svg>",
                                },
                                "type": "Image",
                              },
                            },
                            "type": "Box",
                          },
                          {
                            "key": null,
                            "props": {
                              "name": "erc20-token-stream-max-amount",
                              "type": "number",
                              "value": "10",
                            },
                            "type": "Input",
                          },
                          {
                            "key": null,
                            "props": {
                              "children": null,
                            },
                            "type": "Box",
                          },
                        ],
                        "error": "Invalid max amount",
                      },
                      "type": "Field",
                    },
                  ],
                  "direction": "vertical",
                },
                "type": "Box",
              },
            ],
            {
              "key": null,
              "props": {},
              "type": "Divider",
            },
            [
              {
                "key": null,
                "props": {
                  "children": [
                    {
                      "key": null,
                      "props": {
                        "alignment": "space-between",
                        "children": [
                          {
                            "key": null,
                            "props": {
                              "children": [
                                {
                                  "key": null,
                                  "props": {
                                    "children": "Start Time",
                                  },
                                  "type": "Text",
                                },
                                {
                                  "key": null,
                                  "props": {
                                    "children": {
                                      "key": null,
                                      "props": {
                                        "color": "muted",
                                        "name": "question",
                                        "size": "inherit",
                                      },
                                      "type": "Icon",
                                    },
                                    "content": {
                                      "key": null,
                                      "props": {
<<<<<<< HEAD
                                        "children": "The start time of the stream (mm/dd/yyyy hh:mm:ss).",
=======
                                        "children": "The start time of the stream.",
>>>>>>> b272a08c
                                      },
                                      "type": "Text",
                                    },
                                  },
                                  "type": "Tooltip",
                                },
                              ],
                              "direction": "horizontal",
                            },
                            "type": "Box",
                          },
                          null,
                        ],
                        "direction": "horizontal",
                      },
                      "type": "Box",
                    },
                    {
                      "key": null,
                      "props": {
                        "children": {
                          "key": null,
                          "props": {
                            "disablePast": true,
                            "name": "erc20-token-stream-start-time",
                            "type": "datetime",
                            "value": "1985-10-26T08:00:00.000Z",
                          },
                          "type": "DateTimePicker",
                        },
                        "error": "Invalid start time",
                      },
                      "type": "Field",
                    },
                  ],
                  "direction": "vertical",
                },
                "type": "Box",
              },
              {
                "key": null,
                "props": {
                  "children": [
                    {
                      "key": null,
                      "props": {
                        "alignment": "space-between",
                        "children": [
                          {
                            "key": null,
                            "props": {
                              "children": [
                                {
                                  "key": null,
                                  "props": {
                                    "children": "Expiry",
                                  },
                                  "type": "Text",
                                },
                                {
                                  "key": null,
                                  "props": {
                                    "children": {
                                      "key": null,
                                      "props": {
                                        "color": "muted",
                                        "name": "question",
                                        "size": "inherit",
                                      },
                                      "type": "Icon",
                                    },
                                    "content": {
                                      "key": null,
                                      "props": {
<<<<<<< HEAD
                                        "children": "The expiry date of the permission (mm/dd/yyyy hh:mm:ss).",
=======
                                        "children": "The expiry date of the permission.",
>>>>>>> b272a08c
                                      },
                                      "type": "Text",
                                    },
                                  },
                                  "type": "Tooltip",
                                },
                              ],
                              "direction": "horizontal",
                            },
                            "type": "Box",
                          },
                          null,
                        ],
                        "direction": "horizontal",
                      },
                      "type": "Box",
                    },
                    {
                      "key": null,
                      "props": {
                        "children": {
                          "key": null,
                          "props": {
                            "disablePast": true,
                            "name": "erc20-token-stream-expiry",
                            "type": "datetime",
                            "value": "2024-05-01T00:00:00.000Z",
                          },
                          "type": "DateTimePicker",
                        },
                        "error": "Invalid expiry",
                      },
                      "type": "Field",
                    },
                  ],
                  "direction": "vertical",
                },
                "type": "Box",
              },
            ],
          ],
        },
        "type": "Section",
      },
      {
        "key": null,
        "props": {
          "children": [
            [
              {
                "key": null,
                "props": {
                  "children": [
                    {
                      "key": null,
                      "props": {
                        "alignment": "space-between",
                        "children": [
                          {
                            "key": null,
                            "props": {
                              "children": [
                                {
                                  "key": null,
                                  "props": {
                                    "children": "Stream Amount",
                                  },
                                  "type": "Text",
                                },
                                {
                                  "key": null,
                                  "props": {
                                    "children": {
                                      "key": null,
                                      "props": {
                                        "color": "muted",
                                        "name": "question",
                                        "size": "inherit",
                                      },
                                      "type": "Icon",
                                    },
                                    "content": {
                                      "key": null,
                                      "props": {
                                        "children": "The amount of tokens that can be streamed per period.",
                                      },
                                      "type": "Text",
                                    },
                                  },
                                  "type": "Tooltip",
                                },
                              ],
                              "direction": "horizontal",
                            },
                            "type": "Box",
                          },
                          null,
                        ],
                        "direction": "horizontal",
                      },
                      "type": "Box",
                    },
                    {
                      "key": null,
                      "props": {
                        "children": [
                          {
                            "key": null,
                            "props": {
                              "children": {
                                "key": null,
                                "props": {
                                  "alt": "USDC",
                                  "src": "<svg xmlns="http://www.w3.org/2000/svg" width="24" height="24" viewBox="0 0 24 24">
    <image href="data:image/png;base64,iVBORw0KGgoAAAANSUhEUgAAAAEAAAABCAYAAAAfFcSJAAAADUlEQVR42mNk+M9QDwADhgGAWjR9awAAAABJRU5ErkJggg==" width="24" height="24" />
  </svg>",
                                },
                                "type": "Image",
                              },
                            },
                            "type": "Box",
                          },
                          {
                            "key": null,
                            "props": {
                              "name": "erc20-token-stream-amount-per-period",
                              "type": "number",
                              "value": "302400",
                            },
                            "type": "Input",
                          },
                          {
                            "key": null,
                            "props": {
                              "children": null,
                            },
                            "type": "Box",
                          },
                        ],
                        "error": "Invalid amount per period",
                      },
                      "type": "Field",
                    },
                  ],
                  "direction": "vertical",
                },
                "type": "Box",
              },
              {
                "key": null,
                "props": {
                  "children": [
                    {
                      "key": null,
                      "props": {
                        "alignment": "space-between",
                        "children": [
                          {
                            "key": null,
                            "props": {
                              "children": [
                                {
                                  "key": null,
                                  "props": {
                                    "children": "Stream Period",
                                  },
                                  "type": "Text",
                                },
                                {
                                  "key": null,
                                  "props": {
                                    "children": {
                                      "key": null,
                                      "props": {
                                        "color": "muted",
                                        "name": "question",
                                        "size": "inherit",
                                      },
                                      "type": "Icon",
                                    },
                                    "content": {
                                      "key": null,
                                      "props": {
                                        "children": "The period of the stream.",
                                      },
                                      "type": "Text",
                                    },
                                  },
                                  "type": "Tooltip",
                                },
                              ],
                              "direction": "horizontal",
                            },
                            "type": "Box",
                          },
                          null,
                        ],
                        "direction": "horizontal",
                      },
                      "type": "Box",
                    },
                    {
                      "key": null,
                      "props": {
                        "children": {
                          "key": null,
                          "props": {
                            "children": [
                              {
                                "key": "hourly",
                                "props": {
                                  "children": "Hourly",
                                  "value": "hourly",
                                },
                                "type": "Option",
                              },
                              {
                                "key": "daily",
                                "props": {
                                  "children": "Daily",
                                  "value": "daily",
                                },
                                "type": "Option",
                              },
                              {
                                "key": "weekly",
                                "props": {
                                  "children": "Weekly",
                                  "value": "weekly",
                                },
                                "type": "Option",
                              },
                              {
                                "key": "biweekly",
                                "props": {
                                  "children": "Biweekly",
                                  "value": "biweekly",
                                },
                                "type": "Option",
                              },
                              {
                                "key": "monthly",
                                "props": {
                                  "children": "Monthly",
                                  "value": "monthly",
                                },
                                "type": "Option",
                              },
                              {
                                "key": "yearly",
                                "props": {
                                  "children": "Yearly",
                                  "value": "yearly",
                                },
                                "type": "Option",
                              },
                            ],
                            "name": "erc20-token-stream-time-period",
                            "value": "weekly",
                          },
                          "type": "Dropdown",
                        },
                      },
                      "type": "Field",
                    },
                  ],
                  "direction": "vertical",
                },
                "type": "Box",
              },
            ],
            {
              "key": null,
              "props": {
                "children": [
                  {
                    "key": null,
                    "props": {
                      "alignment": "space-between",
                      "children": {
                        "key": null,
                        "props": {
                          "children": [
                            {
                              "key": null,
                              "props": {
                                "children": "Stream rate",
                              },
                              "type": "Text",
                            },
                            {
                              "key": null,
                              "props": {
                                "children": {
                                  "key": null,
                                  "props": {
                                    "color": "muted",
                                    "name": "question",
                                    "size": "inherit",
                                  },
                                  "type": "Icon",
                                },
                                "content": {
                                  "key": null,
                                  "props": {
                                    "children": "The amount of tokens to stream per second.",
                                  },
                                  "type": "Text",
                                },
                              },
                              "type": "Tooltip",
                            },
                          ],
                          "direction": "horizontal",
                        },
                        "type": "Box",
                      },
                      "direction": "horizontal",
                    },
                    "type": "Box",
                  },
                  {
                    "key": null,
                    "props": {
                      "children": [
                        {
                          "key": null,
                          "props": {
                            "children": {
                              "key": null,
                              "props": {
                                "alt": "USDC",
                                "src": "<svg xmlns="http://www.w3.org/2000/svg" width="24" height="24" viewBox="0 0 24 24">
    <image href="data:image/png;base64,iVBORw0KGgoAAAANSUhEUgAAAAEAAAABCAYAAAAfFcSJAAAADUlEQVR42mNk+M9QDwADhgGAWjR9awAAAABJRU5ErkJggg==" width="24" height="24" />
  </svg>",
                              },
                              "type": "Image",
                            },
                          },
                          "type": "Box",
                        },
                        {
                          "key": null,
                          "props": {
                            "disabled": true,
                            "name": "stream-rate",
                            "type": "text",
                            "value": "0.5 USDC/sec",
                          },
                          "type": "Input",
                        },
                      ],
                    },
                    "type": "Field",
                  },
                ],
                "direction": "vertical",
              },
              "type": "Box",
            },
          ],
        },
        "type": "Section",
      },
    ],
  },
  "type": "Box",
}
`);
    });
  });
});<|MERGE_RESOLUTION|>--- conflicted
+++ resolved
@@ -348,11 +348,7 @@
                                     "content": {
                                       "key": null,
                                       "props": {
-<<<<<<< HEAD
-                                        "children": "The start time of the stream (mm/dd/yyyy hh:mm:ss).",
-=======
                                         "children": "The start time of the stream.",
->>>>>>> b272a08c
                                       },
                                       "type": "Text",
                                     },
@@ -426,11 +422,7 @@
                                     "content": {
                                       "key": null,
                                       "props": {
-<<<<<<< HEAD
-                                        "children": "The expiry date of the permission (mm/dd/yyyy hh:mm:ss).",
-=======
                                         "children": "The expiry date of the permission.",
->>>>>>> b272a08c
                                       },
                                       "type": "Text",
                                     },
@@ -1119,11 +1111,7 @@
                                     "content": {
                                       "key": null,
                                       "props": {
-<<<<<<< HEAD
-                                        "children": "The start time of the stream (mm/dd/yyyy hh:mm:ss).",
-=======
                                         "children": "The start time of the stream.",
->>>>>>> b272a08c
                                       },
                                       "type": "Text",
                                     },
@@ -1198,11 +1186,7 @@
                                     "content": {
                                       "key": null,
                                       "props": {
-<<<<<<< HEAD
-                                        "children": "The expiry date of the permission (mm/dd/yyyy hh:mm:ss).",
-=======
                                         "children": "The expiry date of the permission.",
->>>>>>> b272a08c
                                       },
                                       "type": "Text",
                                     },
