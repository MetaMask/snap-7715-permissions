--- conflicted
+++ resolved
@@ -732,7 +732,6 @@
                                   "content": {
                                     "key": null,
                                     "props": {
-<<<<<<< HEAD
                                       "children": "The start time of the stream(mm/dd/yyyy hh:mm:ss).",
                                     },
                                     "type": "Text",
@@ -804,31 +803,18 @@
                                   "props": {
                                     "alignment": "center",
                                     "children": "UTC",
-=======
-                                      "children": "The start time of the stream.",
-                                    },
-                                    "type": "Text",
->>>>>>> 3ab8d94a
-                                  },
-                                },
-<<<<<<< HEAD
+                                  },
+                                  "type": "Text",
+                                },
                                 "direction": "vertical",
                               },
                               "type": "Box",
                             },
                           ],
                           "direction": "horizontal",
-=======
-                                "type": "Tooltip",
-                              },
-                            ],
-                            "direction": "horizontal",
-                          },
-                          "type": "Box",
->>>>>>> 3ab8d94a
-                        },
-                        null,
-                      ],
+                        },
+                        "type": "Box",
+                      },
                       "direction": "horizontal",
                     },
                     "type": "Box",
@@ -898,7 +884,6 @@
                         {
                           "key": null,
                           "props": {
-<<<<<<< HEAD
                             "alignment": "end",
                             "children": {
                               "key": null,
@@ -912,13 +897,6 @@
                             "direction": "horizontal",
                           },
                           "type": "Box",
-=======
-                            "name": "erc20-token-stream-start-time",
-                            "type": "text",
-                            "value": "10/26/1985",
-                          },
-                          "type": "Input",
->>>>>>> 3ab8d94a
                         },
                       ],
                       "direction": "horizontal",
@@ -929,7 +907,6 @@
                     "key": null,
                     "props": {
                       "alignment": "space-between",
-<<<<<<< HEAD
                       "children": {
                         "key": null,
                         "props": {
@@ -963,58 +940,18 @@
                                   "props": {
                                     "alignment": "center",
                                     "children": "UTC",
-=======
-                      "children": [
-                        {
-                          "key": null,
-                          "props": {
-                            "children": [
-                              {
-                                "key": null,
-                                "props": {
-                                  "children": "Expiry",
-                                },
-                                "type": "Text",
-                              },
-                              {
-                                "key": null,
-                                "props": {
-                                  "children": {
-                                    "key": null,
-                                    "props": {
-                                      "color": "muted",
-                                      "name": "question",
-                                      "size": "inherit",
-                                    },
-                                    "type": "Icon",
-                                  },
-                                  "content": {
-                                    "key": null,
-                                    "props": {
-                                      "children": "The expiry date of the permission.",
-                                    },
-                                    "type": "Text",
->>>>>>> 3ab8d94a
-                                  },
-                                },
-<<<<<<< HEAD
+                                  },
+                                  "type": "Text",
+                                },
                                 "direction": "vertical",
                               },
                               "type": "Box",
                             },
                           ],
                           "direction": "horizontal",
-=======
-                                "type": "Tooltip",
-                              },
-                            ],
-                            "direction": "horizontal",
-                          },
-                          "type": "Box",
->>>>>>> 3ab8d94a
-                        },
-                        null,
-                      ],
+                        },
+                        "type": "Box",
+                      },
                       "direction": "horizontal",
                     },
                     "type": "Box",
@@ -1023,27 +960,8 @@
                     "key": null,
                     "props": {
                       "children": [
-<<<<<<< HEAD
                         null,
                         null,
-=======
-                        {
-                          "key": null,
-                          "props": {
-                            "children": null,
-                          },
-                          "type": "Box",
-                        },
-                        {
-                          "key": null,
-                          "props": {
-                            "name": "erc20-token-stream-expiry",
-                            "type": "text",
-                            "value": "05/01/2024",
-                          },
-                          "type": "Input",
-                        },
->>>>>>> 3ab8d94a
                       ],
                     },
                     "type": "Box",
@@ -1748,7 +1666,6 @@
                                   "children": "Start Time",
                                 },
                                 "type": "Text",
-<<<<<<< HEAD
                               },
                               {
                                 "key": null,
@@ -1836,47 +1753,18 @@
                                   "props": {
                                     "alignment": "center",
                                     "children": "UTC",
-=======
-                              },
-                              {
-                                "key": null,
-                                "props": {
-                                  "children": {
-                                    "key": null,
-                                    "props": {
-                                      "color": "muted",
-                                      "name": "question",
-                                      "size": "inherit",
-                                    },
-                                    "type": "Icon",
-                                  },
-                                  "content": {
-                                    "key": null,
-                                    "props": {
-                                      "children": "The start time of the stream.",
-                                    },
-                                    "type": "Text",
->>>>>>> 3ab8d94a
-                                  },
-                                },
-<<<<<<< HEAD
+                                  },
+                                  "type": "Text",
+                                },
                                 "direction": "vertical",
                               },
                               "type": "Box",
                             },
                           ],
                           "direction": "horizontal",
-=======
-                                "type": "Tooltip",
-                              },
-                            ],
-                            "direction": "horizontal",
-                          },
-                          "type": "Box",
->>>>>>> 3ab8d94a
-                        },
-                        null,
-                      ],
+                        },
+                        "type": "Box",
+                      },
                       "direction": "horizontal",
                     },
                     "type": "Box",
@@ -1951,7 +1839,6 @@
                           },
                           "type": "Box",
                         },
-<<<<<<< HEAD
                         {
                           "key": null,
                           "props": {
@@ -1969,8 +1856,6 @@
                           },
                           "type": "Box",
                         },
-=======
->>>>>>> 3ab8d94a
                       ],
                       "direction": "horizontal",
                     },
@@ -1980,7 +1865,6 @@
                     "key": null,
                     "props": {
                       "alignment": "space-between",
-<<<<<<< HEAD
                       "children": {
                         "key": null,
                         "props": {
@@ -2014,58 +1898,18 @@
                                   "props": {
                                     "alignment": "center",
                                     "children": "UTC",
-=======
-                      "children": [
-                        {
-                          "key": null,
-                          "props": {
-                            "children": [
-                              {
-                                "key": null,
-                                "props": {
-                                  "children": "Expiry",
-                                },
-                                "type": "Text",
-                              },
-                              {
-                                "key": null,
-                                "props": {
-                                  "children": {
-                                    "key": null,
-                                    "props": {
-                                      "color": "muted",
-                                      "name": "question",
-                                      "size": "inherit",
-                                    },
-                                    "type": "Icon",
-                                  },
-                                  "content": {
-                                    "key": null,
-                                    "props": {
-                                      "children": "The expiry date of the permission.",
-                                    },
-                                    "type": "Text",
->>>>>>> 3ab8d94a
-                                  },
-                                },
-<<<<<<< HEAD
+                                  },
+                                  "type": "Text",
+                                },
                                 "direction": "vertical",
                               },
                               "type": "Box",
                             },
                           ],
                           "direction": "horizontal",
-=======
-                                "type": "Tooltip",
-                              },
-                            ],
-                            "direction": "horizontal",
-                          },
-                          "type": "Box",
->>>>>>> 3ab8d94a
-                        },
-                        null,
-                      ],
+                        },
+                        "type": "Box",
+                      },
                       "direction": "horizontal",
                     },
                     "type": "Box",
@@ -2082,20 +1926,7 @@
                             "color": "error",
                             "size": "sm",
                           },
-<<<<<<< HEAD
                           "type": "Text",
-=======
-                          "type": "Box",
-                        },
-                        {
-                          "key": null,
-                          "props": {
-                            "name": "erc20-token-stream-expiry",
-                            "type": "text",
-                            "value": "05/01/2024",
-                          },
-                          "type": "Input",
->>>>>>> 3ab8d94a
                         },
                       ],
                     },
