import { describe, expect, beforeEach, it, jest } from '@jest/globals';
import type {
  PermissionRequest,
  PermissionResponse,
} from '@metamask/7715-permissions-shared/types';
import { decodeDelegations, hashDelegation } from '@metamask/delegation-core';
import {
  ChainDisconnectedError,
  InvalidInputError,
  ResourceUnavailableError,
  type Json,
} from '@metamask/snaps-sdk';

import type { BlockchainTokenMetadataClient } from '../../src/clients/blockchainMetadataClient';
import type { PermissionHandlerFactory } from '../../src/core/permissionHandlerFactory';
import type { PermissionHandlerType } from '../../src/core/types';
import type { ProfileSyncManager } from '../../src/profileSync';
import { createRpcHandler, type RpcHandler } from '../../src/rpc/rpcHandler';

// Mock the delegation-core functions
jest.mock('@metamask/delegation-core', () => ({
  decodeDelegations: jest.fn(),
  hashDelegation: jest.fn(),
}));

const TEST_ADDRESS = '0x1234567890123456789012345678901234567890' as const;
const TEST_SITE_ORIGIN = 'https://example.com';
const TEST_CHAIN_ID = '0x1' as const;
const TEST_EXPIRY = Math.floor(Date.now() / 1000) + 86400; // 24 hours from now
const TEST_CONTEXT = '0xabcd' as const;

const VALID_PERMISSION_REQUEST: PermissionRequest = {
  chainId: TEST_CHAIN_ID,
  rules: [
    {
      type: 'expiry',
      data: {
        timestamp: TEST_EXPIRY,
      },
      isAdjustmentAllowed: true,
    },
  ],
  signer: {
    type: 'account',
    data: { address: TEST_ADDRESS },
  },
  permission: {
    type: 'test-permission',
    data: {
      justification: 'Testing permission request',
    },
    isAdjustmentAllowed: true,
  },
};

const VALID_REQUEST: Json = {
  permissionsRequest: [VALID_PERMISSION_REQUEST] as unknown as Json[],
  siteOrigin: TEST_SITE_ORIGIN,
};

const VALID_PERMISSION_RESPONSE: PermissionResponse = {
  chainId: TEST_CHAIN_ID,
  rules: [
    {
      type: 'expiry',
      data: {
        timestamp: TEST_EXPIRY,
      },
      isAdjustmentAllowed: true,
    },
  ],
  signer: {
    type: 'account',
    data: { address: TEST_ADDRESS },
  },
  permission: {
    type: 'test-permission',
    data: { justification: 'Testing permission request' },
    isAdjustmentAllowed: true,
  },
  context: TEST_CONTEXT,
  dependencyInfo: [],
  signerMeta: {
    delegationManager: TEST_ADDRESS,
  },
};

const MOCK_SUCCESS_RESPONSE = {
  approved: true,
  response: VALID_PERMISSION_RESPONSE,
} as const;

describe('RpcHandler', () => {
  let handler: RpcHandler;
  let mockHandler: jest.Mocked<PermissionHandlerType>;
  let mockHandlerFactory: jest.Mocked<PermissionHandlerFactory>;
  let mockProfileSyncManager: jest.Mocked<ProfileSyncManager>;
  let mockBlockchainMetadataClient: jest.Mocked<BlockchainTokenMetadataClient>;

  beforeEach(() => {
    // Reset mocks
    jest.clearAllMocks();

    // Setup delegation-core mocks
    (
      decodeDelegations as jest.MockedFunction<typeof decodeDelegations>
    ).mockReturnValue([
      {
        /* mock delegation */
      },
    ] as any);
    (
      hashDelegation as jest.MockedFunction<typeof hashDelegation>
    ).mockReturnValue(
      '0x1234567890123456789012345678901234567890123456789012345678901234' as any,
    );

    mockHandler = {
      handlePermissionRequest: jest.fn(),
    } as unknown as jest.Mocked<PermissionHandlerType>;

    mockHandlerFactory = {
      createPermissionHandler: jest.fn().mockReturnValue(mockHandler),
    } as unknown as jest.Mocked<PermissionHandlerFactory>;
    mockProfileSyncManager = {
      revokeGrantedPermission: jest.fn(),
      storeGrantedPermission: jest.fn(),
      storeGrantedPermissionBatch: jest.fn(),
      getGrantedPermission: jest.fn(),
      getAllGrantedPermissions: jest.fn(),
      getUserProfile: jest.fn(),
      updatePermissionRevocationStatus: jest.fn(),
    } as unknown as jest.Mocked<ProfileSyncManager>;

    mockBlockchainMetadataClient = {
      checkDelegationDisabledOnChain: jest.fn(),
      getTokenBalanceAndMetadata: jest.fn(),
    } as unknown as jest.Mocked<BlockchainTokenMetadataClient>;

    handler = createRpcHandler({
      permissionHandlerFactory: mockHandlerFactory,
      profileSyncManager: mockProfileSyncManager,
<<<<<<< HEAD
      supportedChainIds: TEST_SUPPORTED_CHAIN_IDS,
      blockchainMetadataClient: mockBlockchainMetadataClient,
=======
>>>>>>> 8d11ec21
    });
  });

  describe('grantPermission', () => {
    it('should handle a single permission request successfully', async () => {
      mockHandler.handlePermissionRequest.mockImplementation(
        async () => MOCK_SUCCESS_RESPONSE,
      );

      const result = await handler.grantPermission(VALID_REQUEST);

      expect(mockHandlerFactory.createPermissionHandler).toHaveBeenCalledTimes(
        1,
      );

      expect(mockHandlerFactory.createPermissionHandler).toHaveBeenCalledWith(
        VALID_PERMISSION_REQUEST,
      );

      expect(mockHandler.handlePermissionRequest).toHaveBeenCalledTimes(1);
      expect(mockHandler.handlePermissionRequest).toHaveBeenCalledWith(
        TEST_SITE_ORIGIN,
      );

      expect(result).toStrictEqual([VALID_PERMISSION_RESPONSE]);
    });

    it('should handle a permission request with a different supported chainId successfully', async () => {
      const differentSupportedChainId = '0x10';
      const permissionRequestWithDifferentSupportedChainId = {
        ...VALID_PERMISSION_REQUEST,
        chainId: differentSupportedChainId,
      };

      const requestWithDifferentSupportedChainId = {
        permissionsRequest: [
          permissionRequestWithDifferentSupportedChainId,
        ] as unknown as Json[],
        siteOrigin: TEST_SITE_ORIGIN,
      };

      const responseWithDifferentSupportedChainId = {
        approved: true,
        response: {
          ...VALID_PERMISSION_RESPONSE,
          chainId: differentSupportedChainId,
        },
      } as const;

      mockHandler.handlePermissionRequest.mockImplementation(
        async () => responseWithDifferentSupportedChainId,
      );

      const result = await handler.grantPermission(
        requestWithDifferentSupportedChainId,
      );

      expect(mockHandlerFactory.createPermissionHandler).toHaveBeenCalledTimes(
        1,
      );

      expect(mockHandlerFactory.createPermissionHandler).toHaveBeenCalledWith(
        permissionRequestWithDifferentSupportedChainId,
      );

      expect(mockHandler.handlePermissionRequest).toHaveBeenCalledTimes(1);
      expect(mockHandler.handlePermissionRequest).toHaveBeenCalledWith(
        TEST_SITE_ORIGIN,
      );

      expect(result).toStrictEqual([
        responseWithDifferentSupportedChainId.response,
      ]);
    });

    it('should throw an error if no parameters are provided', async () => {
      await expect(handler.grantPermission()).rejects.toThrow(
        'Failed type validation: : Required',
      );
    });

    it('should handle permission request with null justification and return default message', async () => {
      const requestWithNullJustification: Json = {
        permissionsRequest: [
          {
            ...VALID_PERMISSION_REQUEST,
            permission: {
              ...VALID_PERMISSION_REQUEST.permission,
              data: {
                ...VALID_PERMISSION_REQUEST.permission.data,
                justification: null,
              },
            },
          },
        ] as unknown as Json[],
        siteOrigin: TEST_SITE_ORIGIN,
      };

      const expectedResponseWithDefaultJustification = {
        ...VALID_PERMISSION_RESPONSE,
        permission: {
          ...VALID_PERMISSION_RESPONSE.permission,
          data: {
            ...VALID_PERMISSION_RESPONSE.permission.data,
            justification: 'No justification was provided for the permission',
          },
        },
      };

      const mockSuccessResponseWithDefaultJustification = {
        approved: true as const,
        response: expectedResponseWithDefaultJustification,
      };

      mockHandler.handlePermissionRequest.mockImplementation(
        async () => mockSuccessResponseWithDefaultJustification,
      );

      const result = await handler.grantPermission(
        requestWithNullJustification,
      );

      expect(mockHandlerFactory.createPermissionHandler).toHaveBeenCalledTimes(
        1,
      );
      expect(mockHandler.handlePermissionRequest).toHaveBeenCalledTimes(1);
      expect(result).toStrictEqual([expectedResponseWithDefaultJustification]);
    });

    it('should throw an error if permissionsRequest is missing', async () => {
      await expect(
        handler.grantPermission({
          siteOrigin: TEST_SITE_ORIGIN,
        } as unknown as Json),
      ).rejects.toThrow('Failed type validation: permissionsRequest: Required');
    });

    it('should throw an error if siteOrigin is missing', async () => {
      await expect(
        handler.grantPermission({
          ...VALID_REQUEST,
          siteOrigin: undefined,
        } as unknown as Json),
      ).rejects.toThrow('Failed type validation: siteOrigin: Required');
    });

    it('should resolve to an empty response if permissionsRequest is empty array', async () => {
      expect(
        await handler.grantPermission({
          permissionsRequest: [],
          siteOrigin: TEST_SITE_ORIGIN,
        } as unknown as Json),
      ).toStrictEqual([]);
    });

    it('should handle multiple permission requests in parallel', async () => {
      const secondPermissionRequest = {
        ...VALID_PERMISSION_REQUEST,
        chainId: TEST_CHAIN_ID,
      };

      const secondResponse = {
        ...VALID_PERMISSION_RESPONSE,
        chainId: TEST_CHAIN_ID,
      };

      const request: Json = {
        permissionsRequest: [
          VALID_PERMISSION_REQUEST,
          secondPermissionRequest,
        ] as unknown as Json[],
        siteOrigin: TEST_SITE_ORIGIN,
      };

      mockHandler.handlePermissionRequest
        .mockImplementationOnce(async () => MOCK_SUCCESS_RESPONSE)
        .mockImplementationOnce(async () => ({
          approved: true,
          response: secondResponse,
        }));

      const result = await handler.grantPermission(request);

      expect(mockHandlerFactory.createPermissionHandler).toHaveBeenCalledTimes(
        2,
      );
      expect(
        mockHandlerFactory.createPermissionHandler,
      ).toHaveBeenNthCalledWith(1, VALID_PERMISSION_REQUEST);
      expect(
        mockHandlerFactory.createPermissionHandler,
      ).toHaveBeenNthCalledWith(2, secondPermissionRequest);

      expect(mockHandler.handlePermissionRequest).toHaveBeenCalledTimes(2);
      expect(mockHandler.handlePermissionRequest).toHaveBeenCalledWith(
        TEST_SITE_ORIGIN,
      );

      expect(result).toStrictEqual([VALID_PERMISSION_RESPONSE, secondResponse]);
    });

    it('should handle mixed success/failure responses for multiple requests', async () => {
      const secondPermissionRequest = {
        ...VALID_PERMISSION_REQUEST,
        chainId: TEST_CHAIN_ID,
      };

      const request: Json = {
        permissionsRequest: [
          VALID_PERMISSION_REQUEST,
          secondPermissionRequest,
        ] as unknown as Json[],
        siteOrigin: TEST_SITE_ORIGIN,
      };

      mockHandler.handlePermissionRequest
        .mockImplementationOnce(async () => MOCK_SUCCESS_RESPONSE)
        .mockImplementationOnce(async () => ({
          approved: false,
          reason: 'User rejected the permissions request',
        }));

      await expect(handler.grantPermission(request)).rejects.toThrow(
        'User rejected the permissions request',
      );

      expect(mockHandlerFactory.createPermissionHandler).toHaveBeenCalledTimes(
        2,
      );
      expect(mockHandler.handlePermissionRequest).toHaveBeenCalledTimes(2);
    });

    it('should process multiple permission requests sequentially (no concurrency)', async () => {
      const secondPermissionRequest = {
        ...VALID_PERMISSION_REQUEST,
        chainId: TEST_CHAIN_ID,
      };

      const secondResponse = {
        ...VALID_PERMISSION_RESPONSE,
        chainId: TEST_CHAIN_ID,
      };

      const request: Json = {
        permissionsRequest: [
          VALID_PERMISSION_REQUEST,
          secondPermissionRequest,
        ] as unknown as Json[],
        siteOrigin: TEST_SITE_ORIGIN,
      };

      let resolveFirst: (value: unknown) => void;
      const firstPromise = new Promise((resolve) => {
        resolveFirst = resolve;
      });

      const firstMockHandler: jest.Mocked<PermissionHandlerType> = {
        handlePermissionRequest: jest
          .fn()
          .mockImplementation(
            async () => firstPromise as unknown as Promise<any>,
          ),
      } as unknown as jest.Mocked<PermissionHandlerType>;

      const secondMockHandler: jest.Mocked<PermissionHandlerType> = {
        handlePermissionRequest: jest.fn().mockImplementation(async () => ({
          approved: true,
          response: secondResponse,
        })),
      } as unknown as jest.Mocked<PermissionHandlerType>;

      mockHandlerFactory.createPermissionHandler
        .mockImplementationOnce(() => firstMockHandler)
        .mockImplementationOnce(() => secondMockHandler);

      const resultPromise = handler.grantPermission(request);

      // Yield to allow the first await to be hit
      await Promise.resolve();
      expect(secondMockHandler.handlePermissionRequest).not.toHaveBeenCalled();

      // Resolve the first request and then ensure the second starts
      // @ts-expect-error - resolveFirst is assigned above
      resolveFirst({ approved: true, response: VALID_PERMISSION_RESPONSE });
      const result = await resultPromise;

      expect(firstMockHandler.handlePermissionRequest).toHaveBeenCalledTimes(1);
      expect(secondMockHandler.handlePermissionRequest).toHaveBeenCalledTimes(
        1,
      );
      expect(result).toStrictEqual([VALID_PERMISSION_RESPONSE, secondResponse]);
    });

    it('should throw an error if orchestrator creation fails', async () => {
      mockHandlerFactory.createPermissionHandler.mockImplementation(() => {
        throw new Error('Failed to create orchestrator');
      });

      await expect(handler.grantPermission(VALID_REQUEST)).rejects.toThrow(
        'Failed to create orchestrator',
      );
    });

    it('should throw an error if orchestration fails', async () => {
      mockHandler.handlePermissionRequest.mockImplementation(async () => ({
        approved: false,
        reason: 'Orchestration failed',
      }));

      await expect(handler.grantPermission(VALID_REQUEST)).rejects.toThrow(
        'Orchestration failed',
      );
    });

    it('should handle permission requests with optional fields missing', async () => {
      const requestWithoutOptionals = {
        ...VALID_PERMISSION_REQUEST,
        isAdjustmentAllowed: undefined,
      };

      const request: Json = {
        permissionsRequest: [requestWithoutOptionals] as unknown as Json[],
        siteOrigin: TEST_SITE_ORIGIN,
      };

      mockHandler.handlePermissionRequest.mockImplementation(
        async () => MOCK_SUCCESS_RESPONSE,
      );

      const result = await handler.grantPermission(request);
      expect(result).toStrictEqual([VALID_PERMISSION_RESPONSE]);
    });

    it('should handle permission requests with all optional fields present', async () => {
      const requestWithOptionals = {
        ...VALID_PERMISSION_REQUEST,
        isAdjustmentAllowed: true,
        address: TEST_ADDRESS,
      };

      const request: Json = {
        permissionsRequest: [requestWithOptionals] as unknown as Json[],
        siteOrigin: TEST_SITE_ORIGIN,
      };

      mockHandler.handlePermissionRequest.mockImplementation(
        async () => MOCK_SUCCESS_RESPONSE,
      );

      const result = await handler.grantPermission(request);
      expect(result).toStrictEqual([VALID_PERMISSION_RESPONSE]);
    });

    it('should handle requests with different permission types', async () => {
      const differentPermissionRequest = {
        ...VALID_PERMISSION_REQUEST,
        permission: {
          type: 'different-permission',
          data: {
            justification: 'Testing different permission type',
          },
          isAdjustmentAllowed: true,
        },
      };

      const differentResponse = {
        ...VALID_PERMISSION_RESPONSE,
        permission: {
          type: 'different-permission',
          data: {
            justification: 'Testing different permission type',
          },
          isAdjustmentAllowed: true,
        },
      };

      const request: Json = {
        permissionsRequest: [differentPermissionRequest] as unknown as Json[],
        siteOrigin: TEST_SITE_ORIGIN,
      };

      mockHandler.handlePermissionRequest.mockImplementation(async () => ({
        approved: true,
        response: differentResponse,
      }));

      const result = await handler.grantPermission(request);
      expect(result).toStrictEqual([differentResponse]);
    });

    it('should maintain response order matching request order', async () => {
      const secondPermissionRequest = {
        ...VALID_PERMISSION_REQUEST,
        chainId: TEST_CHAIN_ID,
      };

      const secondResponse = {
        ...VALID_PERMISSION_RESPONSE,
        chainId: TEST_CHAIN_ID,
      };

      const request: Json = {
        permissionsRequest: [
          VALID_PERMISSION_REQUEST,
          secondPermissionRequest,
        ] as unknown as Json[],
        siteOrigin: TEST_SITE_ORIGIN,
      };

      // Simulate async responses resolving in reverse order
      mockHandler.handlePermissionRequest
        .mockImplementationOnce(
          async () =>
            new Promise((resolve) =>
              setTimeout(() => resolve(MOCK_SUCCESS_RESPONSE), 100),
            ),
        )
        .mockImplementationOnce(async () => ({
          approved: true,
          response: secondResponse,
        }));

      const result = await handler.grantPermission(request);
      expect(result).toStrictEqual([VALID_PERMISSION_RESPONSE, secondResponse]);
    });
  });

  describe('getPermissionOffers', () => {
    it('should return the default permission offers', async () => {
      const result = await handler.getPermissionOffers();
      expect(result).toStrictEqual([
        {
          proposedName: 'Native Token Stream',
          type: 'native-token-stream',
        },
        {
          proposedName: 'Native Token Periodic Transfer',
          type: 'native-token-periodic',
        },
        {
          proposedName: 'ERC20 Token Stream',
          type: 'erc20-token-stream',
        },
        {
          proposedName: 'ERC20 Token Periodic Transfer',
          type: 'erc20-token-periodic',
        },
      ]);
    });
  });

  describe('getGrantedPermissions', () => {
    it('should return all granted permissions successfully', async () => {
      const mockGrantedPermissions = [
        {
          permissionResponse: {
            chainId: TEST_CHAIN_ID,
            rules: [
              {
                type: 'expiry',
                data: {
                  timestamp: TEST_EXPIRY,
                },
                isAdjustmentAllowed: true,
              },
            ],
            signer: {
              type: 'account' as const,
              data: { address: TEST_ADDRESS },
            },
            permission: {
              type: 'test-permission',
              data: { justification: 'Testing permission request' },
              isAdjustmentAllowed: true,
            },
            context: TEST_CONTEXT,
            dependencyInfo: [],
            signerMeta: {
              delegationManager: TEST_ADDRESS,
            },
          },
          siteOrigin: TEST_SITE_ORIGIN,
          isRevoked: false,
        },
        {
          permissionResponse: {
            chainId: TEST_CHAIN_ID,
            expiry: TEST_EXPIRY + 1000,
            signer: {
              type: 'account' as const,
              data: {
                address: '0x0987654321098765432109876543210987654321' as const,
              },
            },
            permission: {
              type: 'different-permission',
              data: { justification: 'Another permission' },
              isAdjustmentAllowed: true,
            },
            context: '0xefgh' as const,
            dependencyInfo: [],
            signerMeta: {
              delegationManager:
                '0x0987654321098765432109876543210987654321' as const,
            },
          },
          siteOrigin: 'https://another-example.com',
          isRevoked: false,
        },
      ];

      mockProfileSyncManager.getAllGrantedPermissions.mockResolvedValue(
        mockGrantedPermissions,
      );

      const result = await handler.getGrantedPermissions();

      expect(
        mockProfileSyncManager.getAllGrantedPermissions,
      ).toHaveBeenCalledTimes(1);
      expect(result).toStrictEqual(mockGrantedPermissions);
    });

    it('should return empty array when no permissions are granted', async () => {
      mockProfileSyncManager.getAllGrantedPermissions.mockResolvedValue([]);

      const result = await handler.getGrantedPermissions();

      expect(
        mockProfileSyncManager.getAllGrantedPermissions,
      ).toHaveBeenCalledTimes(1);
      expect(result).toStrictEqual([]);
    });

    it('should handle errors from profile sync manager', async () => {
      const errorMessage = 'Failed to retrieve granted permissions';
      mockProfileSyncManager.getAllGrantedPermissions.mockRejectedValue(
        new Error(errorMessage),
      );

      await expect(handler.getGrantedPermissions()).rejects.toThrow(
        errorMessage,
      );
      expect(
        mockProfileSyncManager.getAllGrantedPermissions,
      ).toHaveBeenCalledTimes(1);
    });

    describe('filtering options', () => {
      const mockGrantedPermissions = [
        {
          permissionResponse: {
            chainId: TEST_CHAIN_ID,
            rules: [
              {
                type: 'expiry',
                data: {
                  timestamp: TEST_EXPIRY,
                },
                isAdjustmentAllowed: true,
              },
            ],
            signer: {
              type: 'account' as const,
              data: { address: TEST_ADDRESS },
            },
            permission: {
              type: 'test-permission',
              data: { justification: 'Testing permission request' },
              isAdjustmentAllowed: true,
            },
            context: TEST_CONTEXT,
            dependencyInfo: [],
            signerMeta: {
              delegationManager: TEST_ADDRESS,
            },
          },
          siteOrigin: TEST_SITE_ORIGIN,
          isRevoked: false,
        },
        {
          permissionResponse: {
            chainId: '0x2' as const,
            rules: [
              {
                type: 'expiry',
                data: {
                  timestamp: TEST_EXPIRY + 1000,
                },
                isAdjustmentAllowed: true,
              },
            ],
            signer: {
              type: 'account' as const,
              data: {
                address: '0x0987654321098765432109876543210987654321' as const,
              },
            },
            permission: {
              type: 'different-permission',
              data: { justification: 'Another permission' },
              isAdjustmentAllowed: true,
            },
            context: '0xefgh' as const,
            dependencyInfo: [],
            signerMeta: {
              delegationManager:
                '0x0987654321098765432109876543210987654321' as const,
            },
          },
          siteOrigin: 'https://another-example.com',
          isRevoked: true,
        },
        {
          permissionResponse: {
            chainId: TEST_CHAIN_ID,
            rules: [
              {
                type: 'expiry',
                data: {
                  timestamp: TEST_EXPIRY,
                },
                isAdjustmentAllowed: true,
              },
            ],
            signer: {
              type: 'account' as const,
              data: { address: TEST_ADDRESS },
            },
            permission: {
              type: 'third-permission',
              data: { justification: 'Third permission' },
              isAdjustmentAllowed: true,
            },
            context: '0xijkl' as const,
            dependencyInfo: [],
            signerMeta: {
              delegationManager:
                '0x1111111111111111111111111111111111111111' as const,
            },
          },
          siteOrigin: TEST_SITE_ORIGIN,
          isRevoked: false,
        },
      ];

      beforeEach(() => {
        mockProfileSyncManager.getAllGrantedPermissions.mockResolvedValue(
          mockGrantedPermissions,
        );
      });

      it('should filter by isRevoked=true', async () => {
        const result = await handler.getGrantedPermissions({ isRevoked: true });

        expect(
          mockProfileSyncManager.getAllGrantedPermissions,
        ).toHaveBeenCalledTimes(1);
        expect(result).toHaveLength(1);
        expect((result as any[])[0].isRevoked).toBe(true);
      });

      it('should filter by isRevoked=false', async () => {
        const result = await handler.getGrantedPermissions({
          isRevoked: false,
        });

        expect(
          mockProfileSyncManager.getAllGrantedPermissions,
        ).toHaveBeenCalledTimes(1);
        expect(result).toHaveLength(2);
        expect(
          (result as any[]).every(
            (permission) => permission.isRevoked === false,
          ),
        ).toBe(true);
      });

      it('should filter by siteOrigin', async () => {
        const result = await handler.getGrantedPermissions({
          siteOrigin: TEST_SITE_ORIGIN,
        });

        expect(
          mockProfileSyncManager.getAllGrantedPermissions,
        ).toHaveBeenCalledTimes(1);
        expect(result).toHaveLength(2);
        expect(
          (result as any[]).every(
            (permission) => permission.siteOrigin === TEST_SITE_ORIGIN,
          ),
        ).toBe(true);
      });

      it('should filter by chainId', async () => {
        const result = await handler.getGrantedPermissions({
          chainId: TEST_CHAIN_ID,
        });

        expect(
          mockProfileSyncManager.getAllGrantedPermissions,
        ).toHaveBeenCalledTimes(1);
        expect(result).toHaveLength(2);
        expect(
          (result as any[]).every(
            (permission) =>
              permission.permissionResponse.chainId === TEST_CHAIN_ID,
          ),
        ).toBe(true);
      });

      it('should filter by delegationManager', async () => {
        const result = await handler.getGrantedPermissions({
          delegationManager: TEST_ADDRESS,
        });

        expect(
          mockProfileSyncManager.getAllGrantedPermissions,
        ).toHaveBeenCalledTimes(1);
        expect(result).toHaveLength(1);
        expect(
          (result as any[])[0].permissionResponse.signerMeta.delegationManager,
        ).toBe(TEST_ADDRESS);
      });

      it('should combine multiple filters', async () => {
        const result = await handler.getGrantedPermissions({
          isRevoked: false,
          siteOrigin: TEST_SITE_ORIGIN,
          chainId: TEST_CHAIN_ID,
          delegationManager: TEST_ADDRESS,
        });

        expect(
          mockProfileSyncManager.getAllGrantedPermissions,
        ).toHaveBeenCalledTimes(1);
        expect(result).toHaveLength(1);
        const permission = (result as any[])[0];
        expect(permission.isRevoked).toBe(false);
        expect(permission.siteOrigin).toBe(TEST_SITE_ORIGIN);
        expect(permission.permissionResponse.chainId).toBe(TEST_CHAIN_ID);
        expect(permission.permissionResponse.signerMeta.delegationManager).toBe(
          TEST_ADDRESS,
        );
      });

      it('should return empty array when no permissions match filters', async () => {
        const result = await handler.getGrantedPermissions({
          isRevoked: true,
          siteOrigin: 'https://nonexistent.com',
        });

        expect(
          mockProfileSyncManager.getAllGrantedPermissions,
        ).toHaveBeenCalledTimes(1);
        expect(result).toHaveLength(0);
      });

      it('should ignore invalid filter values', async () => {
        const result = await handler.getGrantedPermissions({
          isRevoked: 'invalid' as any,
          siteOrigin: 123 as any,
          chainId: null as any,
          delegationManager: undefined as any,
        });

        expect(
          mockProfileSyncManager.getAllGrantedPermissions,
        ).toHaveBeenCalledTimes(1);
        expect(result).toHaveLength(3); // All permissions returned since filters are ignored
      });

      it('should handle empty params object', async () => {
        const result = await handler.getGrantedPermissions({});

        expect(
          mockProfileSyncManager.getAllGrantedPermissions,
        ).toHaveBeenCalledTimes(1);
        expect(result).toHaveLength(3); // All permissions returned
      });

      it('should handle null params', async () => {
        const result = await handler.getGrantedPermissions(null as any);

        expect(
          mockProfileSyncManager.getAllGrantedPermissions,
        ).toHaveBeenCalledTimes(1);
        expect(result).toHaveLength(3); // All permissions returned
      });

      it('should handle undefined params', async () => {
        const result = await handler.getGrantedPermissions(undefined as any);

        expect(
          mockProfileSyncManager.getAllGrantedPermissions,
        ).toHaveBeenCalledTimes(1);
        expect(result).toHaveLength(3); // All permissions returned
      });
    });
  });

  describe('submitRevocation', () => {
    const validRevocationParams = {
      permissionContext: TEST_CONTEXT,
    };

    it('should successfully submit revocation with valid parameters', async () => {
      const mockPermission = {
        permissionResponse: {
          chainId: TEST_CHAIN_ID,
          rules: [
            {
              type: 'expiry',
              data: {
                timestamp: TEST_EXPIRY,
              },
              isAdjustmentAllowed: true,
            },
          ],
          signer: {
            type: 'account' as const,
            data: { address: TEST_ADDRESS },
          },
          permission: {
            type: 'test-permission',
            data: { justification: 'Testing permission request' },
            isAdjustmentAllowed: true,
          },
          context: TEST_CONTEXT,
          dependencyInfo: [],
          signerMeta: {
            delegationManager: TEST_ADDRESS,
          },
        },
        siteOrigin: TEST_SITE_ORIGIN,
        isRevoked: false,
      };

      mockProfileSyncManager.getGrantedPermission.mockResolvedValueOnce(
        mockPermission,
      );
      mockBlockchainMetadataClient.checkDelegationDisabledOnChain.mockResolvedValueOnce(
        true,
      );

      const result = await handler.submitRevocation(validRevocationParams);

      expect(result).toStrictEqual({ success: true });
      expect(mockProfileSyncManager.getGrantedPermission).toHaveBeenCalledWith(
        validRevocationParams.permissionContext,
      );
      expect(
        mockBlockchainMetadataClient.checkDelegationDisabledOnChain,
      ).toHaveBeenCalled();
      expect(
        mockProfileSyncManager.updatePermissionRevocationStatus,
      ).toHaveBeenCalledWith(TEST_CONTEXT, true);
    });

    it('should throw InvalidInputError when permissionContext is invalid', async () => {
      const invalidParams = {
        ...validRevocationParams,
        permissionContext: 'invalid-context',
      };

      await expect(handler.submitRevocation(invalidParams)).rejects.toThrow(
        'Invalid permission context',
      );
    });

    it('should throw InvalidInputError when permissionContext is wrong format', async () => {
      const invalidParams = {
        ...validRevocationParams,
        permissionContext: 'not-hex-string', // Invalid format
      };

      await expect(handler.submitRevocation(invalidParams)).rejects.toThrow(
        'Invalid permission context',
      );
    });

    it('should throw InvalidInputError when params is null', async () => {
      await expect(handler.submitRevocation(null)).rejects.toThrow(
        'Parameters are required',
      );
    });

    it('should throw InvalidInputError when params is undefined', async () => {
      await expect(handler.submitRevocation(undefined as any)).rejects.toThrow(
        'Parameters are required',
      );
    });

    it('should throw InvalidInputError when params is not an object', async () => {
      await expect(handler.submitRevocation('invalid')).rejects.toThrow(
        'Parameters are required',
      );
    });

    it('should throw InvalidInputError when permissionContext is missing', async () => {
      const invalidParams = {};

      await expect(handler.submitRevocation(invalidParams)).rejects.toThrow(
        'Required',
      );
    });

    it('should propagate errors from updatePermissionRevocationStatus', async () => {
      const mockPermission = {
        permissionResponse: {
          chainId: TEST_CHAIN_ID,
          rules: [
            {
              type: 'expiry',
              data: {
                timestamp: TEST_EXPIRY,
              },
              isAdjustmentAllowed: true,
            },
          ],
          signer: {
            type: 'account' as const,
            data: { address: TEST_ADDRESS },
          },
          permission: {
            type: 'test-permission',
            data: { justification: 'Testing permission request' },
            isAdjustmentAllowed: true,
          },
          context: TEST_CONTEXT,
          dependencyInfo: [],
          signerMeta: {
            delegationManager: TEST_ADDRESS,
          },
        },
        siteOrigin: TEST_SITE_ORIGIN,
        isRevoked: false,
      };

      const profileSyncError = new Error('Update failed');
      mockProfileSyncManager.getGrantedPermission.mockResolvedValueOnce(
        mockPermission,
      );
      mockBlockchainMetadataClient.checkDelegationDisabledOnChain.mockResolvedValueOnce(
        true,
      );
      mockProfileSyncManager.updatePermissionRevocationStatus.mockRejectedValueOnce(
        profileSyncError,
      );

      await expect(
        handler.submitRevocation(validRevocationParams),
      ).rejects.toThrow('Update failed');

      expect(
        mockProfileSyncManager.updatePermissionRevocationStatus,
      ).toHaveBeenCalledWith(TEST_CONTEXT, true);
    });

    it('should handle hex values with uppercase letters', async () => {
      const upperCaseParams = {
        permissionContext: '0x1234567890ABCDEF1234567890ABCDEF',
      };

      const mockPermission = {
        permissionResponse: {
          chainId: '0xAA36A7' as const,
          rules: [
            {
              type: 'expiry',
              data: {
                timestamp: TEST_EXPIRY,
              },
              isAdjustmentAllowed: true,
            },
          ],
          signer: {
            type: 'account' as const,
            data: { address: TEST_ADDRESS },
          },
          permission: {
            type: 'test-permission',
            data: { justification: 'Testing permission request' },
            isAdjustmentAllowed: true,
          },
          context: TEST_CONTEXT,
          dependencyInfo: [],
          signerMeta: {
            delegationManager: TEST_ADDRESS,
          },
        },
        siteOrigin: TEST_SITE_ORIGIN,
        isRevoked: false,
      };

      mockProfileSyncManager.getGrantedPermission.mockResolvedValueOnce(
        mockPermission,
      );
      mockBlockchainMetadataClient.checkDelegationDisabledOnChain.mockResolvedValueOnce(
        true,
      );
      mockProfileSyncManager.updatePermissionRevocationStatus.mockResolvedValueOnce(
        undefined,
      );

      const result = await handler.submitRevocation(upperCaseParams);

      expect(result).toStrictEqual({ success: true });
      expect(mockProfileSyncManager.getGrantedPermission).toHaveBeenCalledWith(
        upperCaseParams.permissionContext,
      );
    });

    it('should handle different chain configurations', async () => {
      const testParams = {
        ...validRevocationParams,
      };

      const mockPermission = {
        permissionResponse: {
          chainId: '0xaa36a7' as const,
          rules: [
            {
              type: 'expiry',
              data: {
                timestamp: TEST_EXPIRY,
              },
              isAdjustmentAllowed: true,
            },
          ],
          signer: {
            type: 'account' as const,
            data: { address: TEST_ADDRESS },
          },
          permission: {
            type: 'test-permission',
            data: { justification: 'Testing permission request' },
            isAdjustmentAllowed: true,
          },
          context: TEST_CONTEXT,
          dependencyInfo: [],
          signerMeta: {
            delegationManager: TEST_ADDRESS,
          },
        },
        siteOrigin: TEST_SITE_ORIGIN,
        isRevoked: false,
      };

      mockProfileSyncManager.getGrantedPermission.mockResolvedValueOnce(
        mockPermission,
      );
      mockBlockchainMetadataClient.checkDelegationDisabledOnChain.mockResolvedValueOnce(
        true,
      );
      mockProfileSyncManager.updatePermissionRevocationStatus.mockResolvedValueOnce(
        undefined,
      );

      const result = await handler.submitRevocation(testParams);

      expect(result).toStrictEqual({ success: true });
      expect(mockProfileSyncManager.getGrantedPermission).toHaveBeenCalledWith(
        testParams.permissionContext,
      );
    });

    it('should throw InvalidInputError when delegation is not disabled on-chain', async () => {
      const mockPermission = {
        permissionResponse: {
          chainId: TEST_CHAIN_ID,
          rules: [
            {
              type: 'expiry',
              data: {
                timestamp: TEST_EXPIRY,
              },
              isAdjustmentAllowed: true,
            },
          ],
          signer: {
            type: 'account' as const,
            data: { address: TEST_ADDRESS },
          },
          permission: {
            type: 'test-permission',
            data: { justification: 'Testing permission request' },
            isAdjustmentAllowed: true,
          },
          context: TEST_CONTEXT,
          dependencyInfo: [],
          signerMeta: {
            delegationManager: TEST_ADDRESS,
          },
        },
        siteOrigin: TEST_SITE_ORIGIN,
        isRevoked: false,
      };

      mockProfileSyncManager.getGrantedPermission.mockResolvedValueOnce(
        mockPermission,
      );
      mockBlockchainMetadataClient.checkDelegationDisabledOnChain.mockResolvedValueOnce(
        false,
      );

      await expect(
        handler.submitRevocation(validRevocationParams),
      ).rejects.toThrow('is not disabled on-chain');

      expect(
        mockBlockchainMetadataClient.checkDelegationDisabledOnChain,
      ).toHaveBeenCalled();
      expect(
        mockProfileSyncManager.updatePermissionRevocationStatus,
      ).not.toHaveBeenCalled();
    });

    it('should propagate ResourceUnavailableError when on-chain check fails', async () => {
      const mockPermission = {
        permissionResponse: {
          chainId: TEST_CHAIN_ID,
          rules: [
            {
              type: 'expiry',
              data: {
                timestamp: TEST_EXPIRY,
              },
              isAdjustmentAllowed: true,
            },
          ],
          signer: {
            type: 'account' as const,
            data: { address: TEST_ADDRESS },
          },
          permission: {
            type: 'test-permission',
            data: { justification: 'Testing permission request' },
            isAdjustmentAllowed: true,
          },
          context: TEST_CONTEXT,
          dependencyInfo: [],
          signerMeta: {
            delegationManager: TEST_ADDRESS,
          },
        },
        siteOrigin: TEST_SITE_ORIGIN,
        isRevoked: false,
      };

      const resourceUnavailableError = new ResourceUnavailableError(
        'Unable to determine delegation disabled status',
      );

      mockProfileSyncManager.getGrantedPermission.mockResolvedValueOnce(
        mockPermission,
      );
      mockBlockchainMetadataClient.checkDelegationDisabledOnChain.mockRejectedValueOnce(
        resourceUnavailableError,
      );

      await expect(
        handler.submitRevocation(validRevocationParams),
      ).rejects.toThrow('Unable to determine delegation disabled status');

      expect(
        mockBlockchainMetadataClient.checkDelegationDisabledOnChain,
      ).toHaveBeenCalled();
      expect(
        mockProfileSyncManager.updatePermissionRevocationStatus,
      ).not.toHaveBeenCalled();
    });

    it('should propagate ChainDisconnectedError when on-chain check fails due to wrong chain', async () => {
      const mockPermission = {
        permissionResponse: {
          chainId: TEST_CHAIN_ID,
          rules: [
            {
              type: 'expiry',
              data: {
                timestamp: TEST_EXPIRY,
              },
              isAdjustmentAllowed: true,
            },
          ],
          signer: {
            type: 'account' as const,
            data: { address: TEST_ADDRESS },
          },
          permission: {
            type: 'test-permission',
            data: { justification: 'Testing permission request' },
            isAdjustmentAllowed: true,
          },
          context: TEST_CONTEXT,
          dependencyInfo: [],
          signerMeta: {
            delegationManager: TEST_ADDRESS,
          },
        },
        siteOrigin: TEST_SITE_ORIGIN,
        isRevoked: false,
      };

      const chainDisconnectedError = new ChainDisconnectedError(
        'Selected chain does not match the requested chain',
      );

      mockProfileSyncManager.getGrantedPermission.mockResolvedValueOnce(
        mockPermission,
      );
      mockBlockchainMetadataClient.checkDelegationDisabledOnChain.mockRejectedValueOnce(
        chainDisconnectedError,
      );

      await expect(
        handler.submitRevocation(validRevocationParams),
      ).rejects.toThrow('Selected chain does not match the requested chain');

      expect(
        mockBlockchainMetadataClient.checkDelegationDisabledOnChain,
      ).toHaveBeenCalled();
      expect(
        mockProfileSyncManager.updatePermissionRevocationStatus,
      ).not.toHaveBeenCalled();
    });

    it('should propagate InvalidInputError from on-chain check', async () => {
      const mockPermission = {
        permissionResponse: {
          chainId: TEST_CHAIN_ID,
          rules: [
            {
              type: 'expiry',
              data: {
                timestamp: TEST_EXPIRY,
              },
              isAdjustmentAllowed: true,
            },
          ],
          signer: {
            type: 'account' as const,
            data: { address: TEST_ADDRESS },
          },
          permission: {
            type: 'test-permission',
            data: { justification: 'Testing permission request' },
            isAdjustmentAllowed: true,
          },
          context: TEST_CONTEXT,
          dependencyInfo: [],
          signerMeta: {
            delegationManager: TEST_ADDRESS,
          },
        },
        siteOrigin: TEST_SITE_ORIGIN,
        isRevoked: false,
      };

      const invalidInputError = new InvalidInputError(
        'No delegation hash provided',
      );

      mockProfileSyncManager.getGrantedPermission.mockResolvedValueOnce(
        mockPermission,
      );
      mockBlockchainMetadataClient.checkDelegationDisabledOnChain.mockRejectedValueOnce(
        invalidInputError,
      );

      await expect(
        handler.submitRevocation(validRevocationParams),
      ).rejects.toThrow('No delegation hash provided');

      expect(
        mockBlockchainMetadataClient.checkDelegationDisabledOnChain,
      ).toHaveBeenCalled();
      expect(
        mockProfileSyncManager.updatePermissionRevocationStatus,
      ).not.toHaveBeenCalled();
    });
  });
});<|MERGE_RESOLUTION|>--- conflicted
+++ resolved
@@ -140,11 +140,7 @@
     handler = createRpcHandler({
       permissionHandlerFactory: mockHandlerFactory,
       profileSyncManager: mockProfileSyncManager,
-<<<<<<< HEAD
-      supportedChainIds: TEST_SUPPORTED_CHAIN_IDS,
       blockchainMetadataClient: mockBlockchainMetadataClient,
-=======
->>>>>>> 8d11ec21
     });
   });
 
