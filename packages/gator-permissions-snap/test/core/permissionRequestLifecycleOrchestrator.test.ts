--- conflicted
+++ resolved
@@ -12,11 +12,8 @@
 import type { ConfirmationDialog } from '../../src/core/confirmation';
 import type { ConfirmationDialogFactory } from '../../src/core/confirmationFactory';
 import { PermissionRequestLifecycleOrchestrator } from '../../src/core/permissionRequestLifecycleOrchestrator';
-<<<<<<< HEAD
 import type { UserEventDispatcher } from '../../src/userEventDispatcher';
-=======
 import type { BaseContext } from '../../src/core/types';
->>>>>>> 3e7e95e7
 
 const randomAddress = () => {
   /* eslint-disable no-restricted-globals */
@@ -399,11 +396,7 @@
         });
       });
 
-<<<<<<< HEAD
-      it('throws error when adjustment is not allowed', async () => {
-=======
       it('throws an error when adjustment is not allowed', async () => {
->>>>>>> 3e7e95e7
         const initialContext = {
           foo: 'bar',
           expiry: '2024-12-31',
