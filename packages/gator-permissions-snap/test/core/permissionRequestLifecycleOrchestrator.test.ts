import type { PermissionRequest } from '@metamask/7715-permissions-shared/types';
import type { Delegation } from '@metamask/delegation-core';
import {
  decodeDelegations,
  ROOT_AUTHORITY,
  createTimestampTerms,
  createNonceTerms,
} from '@metamask/delegation-core';
import type { SnapElement } from '@metamask/snaps-sdk/jsx';
import { bigIntToHex, bytesToHex } from '@metamask/utils';
import type { NonceCaveatService } from 'src/services/nonceCaveatService';

import type { AccountController } from '../../src/accountController';
import { getChainMetadata } from '../../src/core/chainMetadata';
import type { ConfirmationDialog } from '../../src/core/confirmation';
import type { ConfirmationDialogFactory } from '../../src/core/confirmationFactory';
import { PermissionRequestLifecycleOrchestrator } from '../../src/core/permissionRequestLifecycleOrchestrator';
import type { BaseContext } from '../../src/core/types';
import type { UserEventDispatcher } from '../../src/userEventDispatcher';

const randomAddress = () => {
  /* eslint-disable no-restricted-globals */
  const randomBytes = crypto.getRandomValues(new Uint8Array(20));
  return bytesToHex(randomBytes);
};

const mockSignature = '0x1234';
const mockInterfaceId = 'test-interface-id';
const grantingAccountAddress = randomAddress();

const mockContext = {
  expiry: '2024-12-31',
  isAdjustmentAllowed: true,
  address: grantingAccountAddress,
};

const mockMetadata = {
  test: 'metadata',
};

const mockUiContent = {
  type: 'ui-content',
} as SnapElement;

const mockSkeletonUiContent = {
  type: 'skeleton',
} as SnapElement;

const requestingAccountAddress = randomAddress();
const mockPermissionRequest = {
  chainId: '0x1',
  signer: {
    type: 'account',
    data: {
      address: requestingAccountAddress,
    },
  },
  permission: {
    type: 'test-permission',
    data: {},
    isAdjustmentAllowed: true,
  },
} as PermissionRequest;

const mockResolvedPermissionRequest = {
  ...mockPermissionRequest,
  address: grantingAccountAddress,
  permission: {
    ...mockPermissionRequest.permission,
    data: { resolved: true },
  },
};

const mockPopulatedPermission = {
  ...mockResolvedPermissionRequest.permission,
  data: { populated: true },
};

const mockAccountController = {
  signDelegation: jest.fn(),
  getAccountAddresses: jest.fn(),
} as unknown as jest.Mocked<AccountController>;

const mockConfirmationDialog = {
  createInterface: jest.fn(),
  displayConfirmationDialogAndAwaitUserDecision: jest.fn(),
  updateContent: jest.fn(),
} as unknown as jest.Mocked<ConfirmationDialog>;

const mockConfirmationDialogFactory = {
  createConfirmation: jest.fn(),
} as unknown as jest.Mocked<ConfirmationDialogFactory>;

const mockUserEventDispatcher = {
  on: jest.fn(),
  off: jest.fn(),
  createUserInputEventHandler: jest.fn(),
  waitForPendingHandlers: jest.fn().mockResolvedValue(undefined),
} as unknown as jest.Mocked<UserEventDispatcher>;

const mockNonceCaveatService = {
  getNonce: jest.fn(),
} as unknown as jest.Mocked<NonceCaveatService>;

type TestLifecycleHandlersMocks = {
  parseAndValidatePermission: jest.Mock;
  buildContext: jest.Mock;
  deriveMetadata: jest.Mock;
  createSkeletonConfirmationContent: jest.Mock;
  createConfirmationContent: jest.Mock;
  applyContext: jest.Mock;
  populatePermission: jest.Mock;
  createPermissionCaveats: jest.Mock;
  onConfirmationCreated?: jest.Mock;
  onConfirmationResolved?: jest.Mock;
};

describe('PermissionRequestLifecycleOrchestrator', () => {
  let permissionRequestLifecycleOrchestrator: PermissionRequestLifecycleOrchestrator;
  let lifecycleHandlerMocks: TestLifecycleHandlersMocks;

  beforeEach(() => {
    jest.clearAllMocks();

    lifecycleHandlerMocks = {
      parseAndValidatePermission: jest.fn().mockImplementation((req) => req),
      buildContext: jest.fn().mockResolvedValue(mockContext),
      deriveMetadata: jest.fn().mockResolvedValue(mockMetadata),
      createSkeletonConfirmationContent: jest
        .fn()
        .mockResolvedValue(mockSkeletonUiContent),
      createConfirmationContent: jest.fn().mockResolvedValue(mockUiContent),
      applyContext: jest.fn().mockResolvedValue(mockResolvedPermissionRequest),
      populatePermission: jest.fn().mockResolvedValue(mockPopulatedPermission),
      onConfirmationCreated: jest.fn(),
      onConfirmationResolved: jest.fn(),
      createPermissionCaveats: jest.fn(() => []),
    };

    mockAccountController.signDelegation.mockImplementation(
      async ({ delegation }: { delegation: Delegation }) => ({
        ...delegation,
        signature: mockSignature,
      }),
    );

    mockConfirmationDialogFactory.createConfirmation.mockReturnValue(
      mockConfirmationDialog,
    );
    mockConfirmationDialog.createInterface.mockResolvedValue(mockInterfaceId);
    mockConfirmationDialog.displayConfirmationDialogAndAwaitUserDecision.mockResolvedValue(
      {
        isConfirmationGranted: true,
      },
    );
    mockConfirmationDialog.updateContent.mockResolvedValue(undefined);

    mockNonceCaveatService.getNonce.mockResolvedValue(0n);

    permissionRequestLifecycleOrchestrator =
      new PermissionRequestLifecycleOrchestrator({
        accountController: mockAccountController,
        confirmationDialogFactory: mockConfirmationDialogFactory,
        userEventDispatcher: mockUserEventDispatcher,
        nonceCaveatService: mockNonceCaveatService,
      });
  });

  describe('orchestrate', () => {
    describe('functional tests', () => {
      it('successfully orchestrates a permission request', async () => {
        const result = await permissionRequestLifecycleOrchestrator.orchestrate(
          'test-origin',
          mockPermissionRequest,
          lifecycleHandlerMocks,
        );

        const {
          contracts: { delegationManager },
        } = getChainMetadata({
          chainId: Number(mockPermissionRequest.chainId),
        });

        expect(result.approved).toBe(true);
        expect(result.approved && result.response).toStrictEqual({
          ...mockPermissionRequest,
<<<<<<< HEAD
          dependencyInfo: [mockAccountMetadata],
=======
          accountMeta: [],
>>>>>>> 052f311f
          permission: mockPopulatedPermission,
          address: grantingAccountAddress,
          context: expect.stringMatching(/^0x[0-9a-fA-F]+$/u),
          isAdjustmentAllowed: true,
          signer: {
            data: {
              address: requestingAccountAddress,
            },
            type: 'account',
          },
          signerMeta: {
            delegationManager,
          },
        });
      });

      it('creates a skeleton confirmation before the context is resolved', async () => {
        // this never resolves, because we are testing the behaviour _before_ the context is returned.
        const contextPromise = new Promise<BaseContext>((_resolve) => {
          console.log('Arrow function cannot be empty');
        });

        lifecycleHandlerMocks.buildContext.mockReturnValue(contextPromise);

        // eslint-disable-next-line @typescript-eslint/no-floating-promises
        permissionRequestLifecycleOrchestrator.orchestrate(
          'test-origin',
          mockPermissionRequest,
          lifecycleHandlerMocks,
        );

        // allow the call to getAccountAddresses to complete
        await new Promise((resolve) => setTimeout(resolve, 0));

        expect(mockConfirmationDialog.updateContent).not.toHaveBeenCalled();

        expect(
          lifecycleHandlerMocks.createSkeletonConfirmationContent,
        ).toHaveBeenCalledTimes(1);

        expect(
          lifecycleHandlerMocks.createConfirmationContent,
        ).not.toHaveBeenCalled();
      });

      it('creates the confirmation dialog with a disabled grant button', async () => {
        // this never resolves, because we are testing the behaviour _before_ the context is returned.
        const contextPromise = new Promise<BaseContext>((_resolve) => {
          console.log('Arrow function cannot be empty');
        });

        lifecycleHandlerMocks.buildContext.mockReturnValue(contextPromise);

        // eslint-disable-next-line @typescript-eslint/no-floating-promises
        permissionRequestLifecycleOrchestrator.orchestrate(
          'test-origin',
          mockPermissionRequest,
          lifecycleHandlerMocks,
        );

        await new Promise((resolve) => setTimeout(resolve, 0));

        expect(mockConfirmationDialog.updateContent).not.toHaveBeenCalled();
        expect(
          mockConfirmationDialogFactory.createConfirmation,
        ).toHaveBeenCalledWith({
          ui: mockSkeletonUiContent,
          isGrantDisabled: true,
        });
      });

      it('enables the grant button when updating the confirmation with the resolved context', async () => {
        // eslint-disable-next-line @typescript-eslint/no-floating-promises
        permissionRequestLifecycleOrchestrator.orchestrate(
          'test-origin',
          mockPermissionRequest,
          lifecycleHandlerMocks,
        );

        await new Promise((resolve) => setTimeout(resolve, 0));

        expect(mockConfirmationDialog.updateContent).toHaveBeenCalledWith({
          ui: mockUiContent,
          isGrantDisabled: false,
        });
      });

      it('returns failure if user rejects the request', async () => {
        mockConfirmationDialog.displayConfirmationDialogAndAwaitUserDecision.mockResolvedValueOnce(
          {
            isConfirmationGranted: false,
          },
        );
        const result = await permissionRequestLifecycleOrchestrator.orchestrate(
          'test-origin',
          mockPermissionRequest,
          lifecycleHandlerMocks,
        );
        expect(result.approved).toBe(false);
        expect(!result.approved && result.reason).toBe(
          'Permission request denied',
        );
      });

      it('returns a context encoding the expected delegation', async () => {
        const result = await permissionRequestLifecycleOrchestrator.orchestrate(
          'test-origin',
          mockPermissionRequest,
          lifecycleHandlerMocks,
        );

        expect(result.approved).toBe(true);
        if (!result.approved) {
          throw new Error('Expected the permission request to be approved');
        }

        const delegationsArray = decodeDelegations(result.response.context);

        const {
          contracts: {
            enforcers: { NonceEnforcer },
          },
        } = getChainMetadata({
          chainId: Number(mockPermissionRequest.chainId),
        });

        const expectedDelegation = {
          delegate: requestingAccountAddress.toLowerCase(),
          delegator: grantingAccountAddress.toLowerCase(),
          authority: ROOT_AUTHORITY,
          caveats: [
            {
              enforcer: NonceEnforcer.toLowerCase(),
              args: '0x',
              terms: createNonceTerms({
                nonce: bigIntToHex(0n),
              }),
            },
          ],
          salt: expect.any(BigInt),
          signature: mockSignature,
        };

        expect(delegationsArray).toStrictEqual([expectedDelegation]);
        expect(delegationsArray[0]?.salt).not.toBe(0n);
      });

      it('adds timestamp enforcer when expiry rule is present', async () => {
        const expiryTimestamp = Math.floor(Date.now() / 1000 + 3600); // 1 hour from now
        const mockPermissionRequestWithExpiry = {
          ...mockPermissionRequest,
          rules: [
            {
              type: 'expiry',
              isAdjustmentAllowed: true,
              data: {
                timestamp: expiryTimestamp,
              },
            },
          ],
        };

        lifecycleHandlerMocks.applyContext.mockImplementation(
          ({ originalRequest }) => ({
            ...mockResolvedPermissionRequest,
            rules: originalRequest.rules,
          }),
        );

        const result = await permissionRequestLifecycleOrchestrator.orchestrate(
          'test-origin',
          mockPermissionRequestWithExpiry,
          lifecycleHandlerMocks,
        );

        expect(result.approved).toBe(true);
        if (!result.approved) {
          throw new Error('Expected the permission request to be approved');
        }

        const delegationsArray = decodeDelegations(result.response.context);

        const {
          contracts: {
            enforcers: { TimestampEnforcer, NonceEnforcer },
          },
        } = getChainMetadata({
          chainId: Number(mockPermissionRequestWithExpiry.chainId),
        });

        const expectedDelegation = {
          delegate: requestingAccountAddress.toLowerCase(),
          delegator: grantingAccountAddress.toLowerCase(),
          authority: ROOT_AUTHORITY,
          caveats: [
            {
              enforcer: TimestampEnforcer.toLowerCase(),
              args: '0x',
              terms: createTimestampTerms({
                timestampAfterThreshold: 0,
                timestampBeforeThreshold: expiryTimestamp,
              }),
            },
            {
              enforcer: NonceEnforcer.toLowerCase(),
              args: '0x',
              terms: createNonceTerms({
                nonce: bigIntToHex(0n),
              }),
            },
          ],
          salt: expect.any(BigInt),
          signature: mockSignature,
        };

        expect(delegationsArray).toStrictEqual([expectedDelegation]);
        expect(delegationsArray[0]?.salt).not.toBe(0n);
      });

      it('correctly sets up the onConfirmationCreated hook to update the context', async () => {
        const initialContext = {
          foo: 'original',
          expiry: '2024-12-31',
          isAdjustmentAllowed: true,
          accountAddressCaip10: grantingAccountAddress,
          tokenAddressCaip19: 'eip155:1:0x1234',
          tokenMetadata: {
            decimals: 18,
            symbol: 'TEST',
            iconDataBase64: null,
          },
        };
        const modifiedContext = {
          foo: 'updated',
          expiry: '2025-01-01',
          isAdjustmentAllowed: true,
          accountAddressCaip10: grantingAccountAddress,
          tokenAddressCaip19: 'eip155:1:0x1234',
          tokenMetadata: {
            decimals: 18,
            symbol: 'TEST',
            iconDataBase64: null,
          },
        };

        lifecycleHandlerMocks.buildContext.mockResolvedValue(initialContext);

        let capturedParams: any;

        lifecycleHandlerMocks.onConfirmationCreated?.mockImplementation(
          (params) => {
            capturedParams = params;
          },
        );

        let resolveUserDecision: (decision: boolean) => void = (_) => {
          throw new Error('resolveUserDecision not set');
        };
        mockConfirmationDialog.displayConfirmationDialogAndAwaitUserDecision.mockImplementation(
          async () => {
            const isConfirmationGranted = await new Promise<boolean>(
              (resolve) => {
                resolveUserDecision = resolve;
              },
            );
            return { isConfirmationGranted };
          },
        );

        const orchestrationPromise =
          permissionRequestLifecycleOrchestrator.orchestrate(
            'test-origin',
            mockPermissionRequest,
            lifecycleHandlerMocks,
          );

        await new Promise((resolve) => setTimeout(resolve, 0));

        expect(lifecycleHandlerMocks.onConfirmationCreated).toHaveBeenCalled();
        expect(capturedParams).toBeDefined();
        expect(capturedParams.interfaceId).toBe(mockInterfaceId);
        expect(capturedParams.initialContext).toStrictEqual(initialContext);
        expect(typeof capturedParams.updateContext).toBe('function');

        await capturedParams.updateContext({ updatedContext: modifiedContext });

        expect(mockConfirmationDialog.updateContent).toHaveBeenCalled();

        resolveUserDecision(true);

        await orchestrationPromise;

        expect(lifecycleHandlerMocks.applyContext).toHaveBeenCalledWith({
          context: modifiedContext,
          originalRequest: mockPermissionRequest,
        });
      });

      it('throws an error when adjustment is not allowed', async () => {
        const initialContext = {
          foo: 'bar',
          expiry: '2024-12-31',
          isAdjustmentAllowed: false, // Adjustment not allowed
        };

        const mockPermissionRequestWithAdjustmentNotAllowed = {
          ...mockPermissionRequest,
          permission: {
            ...mockPermissionRequest.permission,
            isAdjustmentAllowed: false,
          },
        };

        lifecycleHandlerMocks.buildContext.mockResolvedValue(initialContext);

        let updateContextHandler: any;
        expect(lifecycleHandlerMocks.onConfirmationCreated).toBeDefined();
        lifecycleHandlerMocks.onConfirmationCreated?.mockImplementation(
          ({ updateContext }) => {
            updateContextHandler = updateContext;
          },
        );

        const orchestrationPromise =
          permissionRequestLifecycleOrchestrator.orchestrate(
            'test-origin',
            mockPermissionRequestWithAdjustmentNotAllowed,
            lifecycleHandlerMocks,
          );

        await new Promise((resolve) => setTimeout(resolve, 0));

        await expect(
          updateContextHandler({
            updatedContext: { ...initialContext, foo: 'updated' },
          }),
        ).rejects.toThrow('Adjustment is not allowed');

        // this is called once when the context is first resolved
        expect(mockConfirmationDialog.updateContent).toHaveBeenCalledTimes(1);

        mockConfirmationDialog.displayConfirmationDialogAndAwaitUserDecision.mockResolvedValue(
          {
            isConfirmationGranted: true,
          },
        );

        await orchestrationPromise;
      });
    });

    describe('nominal path', () => {
      /*
       * The PermissionRequestLifecycleOrchestrator orchestrates a permission request by performing the following steps:
       *
       * 1. Validates and builds the initial permission request.
       * 2. Creates the confirmation dialog with skeleton UI content.
       * 3. Builds context, derives metadata and updates the UI content for confirmation.
       * 4. Applies context to resolve the permission request.
       * 5. Populates the permission with required values.
       * 6. Appends caveats to the permission.
       * 7. Signs the delegation for the permission.
       */

      beforeEach(async () => {
        await permissionRequestLifecycleOrchestrator.orchestrate(
          'test-origin',
          mockPermissionRequest,
          lifecycleHandlerMocks,
        );
      });

      /*
       * 1. Validates and builds the initial permission request.
       */
      it('validates and builds the initial permission request', async () => {
        expect(
          lifecycleHandlerMocks.parseAndValidatePermission,
        ).toHaveBeenCalledWith(mockPermissionRequest);
      });

      /*
       * 2. Creates the confirmation dialog with skeleton UI content
       */
      it('creates the confirmation dialog with skeleton UI content', async () => {
        expect(
          lifecycleHandlerMocks.createSkeletonConfirmationContent,
        ).toHaveBeenCalled();

        expect(
          mockConfirmationDialogFactory.createConfirmation,
        ).toHaveBeenCalledWith({
          ui: mockSkeletonUiContent,
          isGrantDisabled: true,
        });

        expect(mockConfirmationDialog.createInterface).toHaveBeenCalled();

        expect(
          mockConfirmationDialog.displayConfirmationDialogAndAwaitUserDecision,
        ).toHaveBeenCalled();
      });

      /*
       * 3. Builds context, derives metadata and updates the UI content for confirmation.
       */
      it('builds context, derives metadata and updates the UI content for confirmation', async () => {
        expect(lifecycleHandlerMocks.buildContext).toHaveBeenCalledWith(
          mockPermissionRequest,
        );

        expect(lifecycleHandlerMocks.deriveMetadata).toHaveBeenCalledWith({
          context: mockContext,
        });

        expect(
          lifecycleHandlerMocks.createConfirmationContent,
        ).toHaveBeenCalledWith({
          context: mockContext,
          metadata: mockMetadata,
          origin: 'test-origin',
          chainId: 1,
        });

        expect(mockConfirmationDialog.updateContent).toHaveBeenCalledWith({
          ui: mockUiContent,
          isGrantDisabled: false,
        });
      });

      /*
       * 4. Applies context to resolve the permission request.
       */
      it('applies context to resolve the permission request', async () => {
        expect(lifecycleHandlerMocks.applyContext).toHaveBeenCalledWith({
          context: mockContext,
          originalRequest: mockPermissionRequest,
        });
      });

      /*
       * 5. Populates the permission with required values.
       */
      it('populates the permission with required values', async () => {
        expect(lifecycleHandlerMocks.populatePermission).toHaveBeenCalledWith({
          permission: mockResolvedPermissionRequest.permission,
        });
      });

      /*
       * 6. Appends caveats to the permission.
       */
      it('appends caveats to the permission', async () => {
        expect(
          lifecycleHandlerMocks.createPermissionCaveats,
        ).toHaveBeenCalledWith({
          permission: mockPopulatedPermission,
          contracts: expect.any(Object),
        });
      });

      /*
       * 7. Signs the delegation for the permission.
       */
      it('signs the delegation for the permission', async () => {
        expect(mockAccountController.signDelegation).toHaveBeenCalledWith(
          expect.objectContaining({
            chainId: 1,
            delegation: expect.any(Object),
          }),
        );
      });
    });
  });
});<|MERGE_RESOLUTION|>--- conflicted
+++ resolved
@@ -184,11 +184,7 @@
         expect(result.approved).toBe(true);
         expect(result.approved && result.response).toStrictEqual({
           ...mockPermissionRequest,
-<<<<<<< HEAD
           dependencyInfo: [mockAccountMetadata],
-=======
-          accountMeta: [],
->>>>>>> 052f311f
           permission: mockPopulatedPermission,
           address: grantingAccountAddress,
           context: expect.stringMatching(/^0x[0-9a-fA-F]+$/u),
