import { describe, expect, it, jest } from '@jest/globals';
import type { PermissionRequest } from '@metamask/7715-permissions-shared/types';
import { UserInputEventType } from '@metamask/snaps-sdk';
import type { TokenBalanceAndMetadata } from 'src/clients/types';

import type { AccountController } from '../../src/core/accountController';
import { PermissionHandler } from '../../src/core/permissionHandler';
import type { PermissionRequestLifecycleOrchestrator } from '../../src/core/permissionRequestLifecycleOrchestrator';
import type {
  BaseContext,
  DeepRequired,
  LifecycleOrchestrationHandlers,
  PermissionHandlerDependencies,
  RuleDefinition,
} from '../../src/core/types';
import type { TokenMetadataService } from '../../src/services/tokenMetadataService';
import type { TokenPricesService } from '../../src/services/tokenPricesService';
import type {
  UserEventDispatcher,
  UserEventHandler,
} from '../../src/userEventDispatcher';

const mockAddress = '0x1234567890123456789012345678901234567890' as const;
const mockAddress2 = '0x1234567890123456789012345678901234567891' as const;
const mockAssetAddress = '0x38c4A4F071d33d6Cf83e2e81F12D9B5D30E611F3' as const;
const mockInterfaceId = 'test-interface-id';
const mockOrigin = 'https://example.com';
const mockTokenBalanceFiat = '$1000';

type TestRequestType = PermissionRequest;
type TestContextType = BaseContext;
type TestMetadataType = object;
type TestPermissionType = TestRequestType['permission'];
type TestPopulatedPermissionType = DeepRequired<TestPermissionType>;
type TestLifecycleHandlersType = LifecycleOrchestrationHandlers<
  TestRequestType,
  TestContextType,
  TestMetadataType,
  TestPermissionType,
  TestPopulatedPermissionType
>;

const mockPermissionRequest: PermissionRequest = {
  chainId: '0x1',
  signer: {
    type: 'account',
    data: {
      address: mockAddress,
    },
  },
  permission: {
    type: 'native-token-stream',
    data: {
      amountPerSecond: '0x1',
      startTime: 1234567890,
      justification: 'test',
    },
    isAdjustmentAllowed: false,
  },
  rules: [],
};

const mockContext: TestContextType = {
  justification:
    'Test justification text that is longer than twenty characters',
  tokenMetadata: {
    symbol: 'ETH',
    decimals: 18,
    iconDataBase64: null,
  },
  accountAddressCaip10: `eip155:1:${mockAddress}`,
  tokenAddressCaip19: `eip155:1/erc20:${mockAssetAddress}`,
  expiry: {
    timestamp: 1234567890,
    isAdjustmentAllowed: true,
  },
  isAdjustmentAllowed: false,
};

const mockTokenBalanceAndMetadata: TokenBalanceAndMetadata = {
  balance: 1000000000000000000n,
  symbol: 'ETH',
  decimals: 18,
};
const mockMetadata: TestMetadataType = {};

const setupTest = () => {
  const title = 'Test permission';

  const boundEvents = new Map<string, UserEventHandler<UserInputEventType>>();
  const unboundEvents = new Map<string, UserEventHandler<UserInputEventType>>();

  // eslint-disable-next-line prefer-const
  let userEventDispatcher: jest.Mocked<UserEventDispatcher>;
  const bindEvent = ({
    elementName,
    eventType,
    interfaceId,
    handler,
  }: {
    elementName: string;
    eventType: string;
    interfaceId: string;
    handler: UserEventHandler<UserInputEventType>;
  }) => {
    boundEvents.set(`${elementName}:${eventType}:${interfaceId}`, handler);

    return {
      unbind: () => {
        unboundEvents.set(
          `${elementName}:${eventType}:${interfaceId}`,
          handler,
        );
      },
      dispatcher: userEventDispatcher,
    };
  };

  const getBoundEvent = (args: {
    elementName: string;
    eventType: string;
    interfaceId: string;
  }) => {
    return boundEvents.get(
      `${args.elementName}:${args.eventType}:${args.interfaceId}`,
    );
  };

  const getUnboundEvent = (args: {
    elementName: string;
    eventType: string;
    interfaceId: string;
  }) => {
    return unboundEvents.get(
      `${args.elementName}:${args.eventType}:${args.interfaceId}`,
    );
  };

  const accountController = {
    signDelegation: jest.fn(),
    getAccountAddresses: jest.fn(),
    getAccountUpgradeStatus: jest.fn(),
    upgradeAccount: jest.fn(),
  } as unknown as jest.Mocked<AccountController>;

  accountController.getAccountUpgradeStatus.mockResolvedValue({
    isUpgraded: false,
  });

  userEventDispatcher = {
    on: jest.fn(bindEvent),
    off: jest.fn(),
    createUserInputEventHandler: jest.fn(),
    waitForPendingHandlers: jest.fn(),
  } as unknown as jest.Mocked<UserEventDispatcher>;
  const orchestrator = {
    orchestrate: jest.fn(),
  } as unknown as jest.Mocked<PermissionRequestLifecycleOrchestrator>;
  const permissionRequest = mockPermissionRequest;
  const dependencies = {
    buildContext: jest.fn(),
    createConfirmationContent: jest.fn(),
    parseAndValidatePermission: jest.fn(),
    applyContext: jest.fn(),
    populatePermission: jest.fn(),
    createPermissionCaveats: jest.fn(),
    deriveMetadata: jest.fn(),
  } as jest.Mocked<
    PermissionHandlerDependencies<
      TestRequestType,
      TestContextType,
      TestMetadataType,
      TestPermissionType,
      TestPopulatedPermissionType
    >
  >;
  const tokenPricesService = {
    getCryptoToFiatConversion: jest.fn(async () =>
      Promise.resolve(mockTokenBalanceFiat),
    ),
  } as unknown as jest.Mocked<TokenPricesService>;
  const tokenMetadataService = {
    getTokenBalanceAndMetadata: jest.fn(async () =>
      Promise.resolve(mockTokenBalanceAndMetadata),
    ),
    fetchIconDataAsBase64: jest.fn(),
  } as unknown as jest.Mocked<TokenMetadataService>;
  const rules: RuleDefinition<any, any>[] = [];

  const permissionHandlerDependencies = {
    title,
    accountController,
    userEventDispatcher,
    orchestrator,
    permissionRequest,
    dependencies,
    tokenPricesService,
    tokenMetadataService,
    rules,
  };

  const permissionHandler = new PermissionHandler(
    permissionHandlerDependencies,
  );

  const getLifecycleHandlers = () => {
    const call = orchestrator.orchestrate.mock.calls[0];
    if (!call) {
      throw new Error('No call found');
    }
    return call[2] as TestLifecycleHandlersType;
  };

  const updateContext =
    jest.fn<(args: { updatedContext: TestContextType }) => Promise<void>>();

  return {
    permissionHandler,
    getLifecycleHandlers,
    updateContext,
    getBoundEvent,
    getUnboundEvent,
    ...permissionHandlerDependencies,
  };
};

describe('PermissionHandler', () => {
  describe('constructor', () => {
    it('creates a PermissionHandler', () => {
      const { permissionHandler } = setupTest();

      expect(permissionHandler).toBeInstanceOf(PermissionHandler);
    });
  });

  describe('handlePermissionRequest', () => {
    it('calls orchestrate on the orchestrator', async () => {
      const { permissionHandler, orchestrator, permissionRequest } =
        setupTest();

      await permissionHandler.handlePermissionRequest(mockOrigin);

      expect(orchestrator.orchestrate).toHaveBeenCalledWith(
        mockOrigin,
        permissionRequest,
        expect.any(Object),
      );
    });

    it('provides the lifecycle handlers to the orchestrator', async () => {
      const { permissionHandler, orchestrator, getLifecycleHandlers } =
        setupTest();

      await permissionHandler.handlePermissionRequest(mockOrigin);

      expect(orchestrator.orchestrate).toHaveBeenCalledTimes(1);

      const lifecycleHandlers = getLifecycleHandlers();

      expect(lifecycleHandlers).toHaveProperty('parseAndValidatePermission');
      expect(lifecycleHandlers).toHaveProperty('applyContext');
      expect(lifecycleHandlers).toHaveProperty('populatePermission');
      expect(lifecycleHandlers).toHaveProperty('createPermissionCaveats');
      expect(lifecycleHandlers).toHaveProperty('deriveMetadata');
      expect(lifecycleHandlers).toHaveProperty('buildContext');
      expect(lifecycleHandlers).toHaveProperty('createConfirmationContent');
      expect(lifecycleHandlers).toHaveProperty(
        'createSkeletonConfirmationContent',
      );
      expect(lifecycleHandlers).toHaveProperty('onConfirmationCreated');
      expect(lifecycleHandlers).toHaveProperty('onConfirmationResolved');

      expect(typeof lifecycleHandlers.parseAndValidatePermission).toBe(
        'function',
      );
      expect(typeof lifecycleHandlers.applyContext).toBe('function');
      expect(typeof lifecycleHandlers.populatePermission).toBe('function');
      expect(typeof lifecycleHandlers.createPermissionCaveats).toBe('function');
      expect(typeof lifecycleHandlers.deriveMetadata).toBe('function');
      expect(typeof lifecycleHandlers.buildContext).toBe('function');
      expect(typeof lifecycleHandlers.createConfirmationContent).toBe(
        'function',
      );
      expect(typeof lifecycleHandlers.createSkeletonConfirmationContent).toBe(
        'function',
      );
      expect(typeof lifecycleHandlers.onConfirmationCreated).toBe('function');
      expect(typeof lifecycleHandlers.onConfirmationResolved).toBe('function');
    });

    it('resolves the address if one is not provided', async () => {
      const {
        permissionHandler,
        accountController,
        getLifecycleHandlers,
        dependencies,
        tokenMetadataService,
      } = setupTest();

      accountController.getAccountAddresses.mockResolvedValue([
        mockAddress,
        mockAddress2,
      ]);

      await permissionHandler.handlePermissionRequest(mockOrigin);

      const lifecycleHandlers = getLifecycleHandlers();

      await lifecycleHandlers.buildContext({
        ...mockPermissionRequest,
        // it's already undefined, but we make sure here
        address: undefined,
      });

      expect(accountController.getAccountAddresses).toHaveBeenCalledTimes(1);

      const permissionRequestWithResolvedAddress = {
        ...mockPermissionRequest,
        address: mockAddress,
      };

      expect(dependencies.buildContext).toHaveBeenCalledWith({
        permissionRequest: permissionRequestWithResolvedAddress,
        tokenMetadataService,
      });
    });

    it.each([mockAddress, mockAddress2])(
      'accepts the address if one is provided',
      async (specifiedAddress) => {
        const {
          permissionHandler,
          accountController,
          getLifecycleHandlers,
          dependencies,
          tokenMetadataService,
        } = setupTest();

        accountController.getAccountAddresses.mockResolvedValue([
          mockAddress,
          mockAddress2,
        ]);

        await permissionHandler.handlePermissionRequest(mockOrigin);

        const lifecycleHandlers = getLifecycleHandlers();

        await lifecycleHandlers.buildContext({
          ...mockPermissionRequest,
          address: specifiedAddress,
        });

        expect(accountController.getAccountAddresses).toHaveBeenCalledTimes(1);

        const permissionRequestWithResolvedAddress = {
          ...mockPermissionRequest,
          address: specifiedAddress,
        };

        expect(dependencies.buildContext).toHaveBeenCalledWith({
          permissionRequest: permissionRequestWithResolvedAddress,
          tokenMetadataService,
        });
      },
    );

    it('rejects the address if it is not one of the addresses available for the account', async () => {
      const { permissionHandler, accountController, getLifecycleHandlers } =
        setupTest();

      accountController.getAccountAddresses.mockResolvedValue([
        mockAddress,
        mockAddress2,
      ]);

      await permissionHandler.handlePermissionRequest(mockOrigin);

      const lifecycleHandlers = getLifecycleHandlers();

      await expect(
        lifecycleHandlers.buildContext({
          ...mockPermissionRequest,
          address: '0x9876543210987654321098765432109876543210',
        }),
      ).rejects.toThrow('Requested address not found');

      expect(accountController.getAccountAddresses).toHaveBeenCalledTimes(1);
    });

    it('throws error when called multiple times', async () => {
      const { permissionHandler } = setupTest();

      await permissionHandler.handlePermissionRequest(mockOrigin);

      await expect(
        permissionHandler.handlePermissionRequest(mockOrigin),
      ).rejects.toThrow('Permission request already handled');
    });
  });

  describe('lifecycleHandlers', () => {
    describe('createConfirmationContent', () => {
      it('calls createConfirmationContent to produce the permission specific content', async () => {
        const { permissionHandler, getLifecycleHandlers, dependencies } =
          setupTest();

        await permissionHandler.handlePermissionRequest(mockOrigin);

        const lifecycleHandlers = getLifecycleHandlers();

        await lifecycleHandlers.createConfirmationContent({
          context: mockContext,
          metadata: mockMetadata,
          origin: mockOrigin,
          chainId: 1,
        });

        expect(dependencies.createConfirmationContent).toHaveBeenCalledWith({
          context: mockContext,
          metadata: mockMetadata,
        });
      });

      it('creates a PermissionHandlerContent', async () => {
        const { permissionHandler, getLifecycleHandlers } = setupTest();

        await permissionHandler.handlePermissionRequest(mockOrigin);

        const lifecycleHandlers = getLifecycleHandlers();

        const result = await lifecycleHandlers.createConfirmationContent({
          context: mockContext,
          metadata: mockMetadata,
          origin: mockOrigin,
          chainId: 1,
        });

        expect(result).toBeDefined();
        expect(result.type).toBe('Box');
      });
    });

    describe('onConfirmationCreated', () => {
      it('registers event handlers for account selection and justification toggle', async () => {
        const {
          permissionHandler,
          getLifecycleHandlers,
          getBoundEvent,
          updateContext,
        } = setupTest();

        await permissionHandler.handlePermissionRequest(mockOrigin);

        const lifecycleHandlers = getLifecycleHandlers();

        lifecycleHandlers.onConfirmationCreated?.({
          interfaceId: mockInterfaceId,
          initialContext: mockContext,
          updateContext,
          isAdjustmentAllowed: true,
        });

        const accountSelectorBoundEvent = getBoundEvent({
          elementName: 'account-selector',
          eventType: 'InputChangeEvent',
          interfaceId: mockInterfaceId,
        });

        const showMoreButtonBoundEvent = getBoundEvent({
          elementName: 'show-more-justification',
          eventType: 'ButtonClickEvent',
          interfaceId: mockInterfaceId,
        });

        expect(accountSelectorBoundEvent).toBeDefined();
        expect(showMoreButtonBoundEvent).toBeDefined();
      });

      it('loads the balance for the selected account', async () => {
        const {
          permissionHandler,
          getLifecycleHandlers,
          tokenMetadataService,
          updateContext,
        } = setupTest();

        await permissionHandler.handlePermissionRequest(mockOrigin);

        const lifecycleHandlers = getLifecycleHandlers();

        lifecycleHandlers.onConfirmationCreated?.({
          interfaceId: mockInterfaceId,
          initialContext: mockContext,
          updateContext,
          isAdjustmentAllowed: true,
        });

        expect(
          tokenMetadataService.getTokenBalanceAndMetadata,
        ).toHaveBeenCalledWith({
          chainId: 1,
          account: mockAddress,
          assetAddress: mockAssetAddress,
        });
      });

      it('updates the context when the account is changed', async () => {
        const {
          permissionHandler,
          getLifecycleHandlers,
          getBoundEvent,
          updateContext,
        } = setupTest();

        await permissionHandler.handlePermissionRequest(mockOrigin);

        const lifecycleHandlers = getLifecycleHandlers();

        lifecycleHandlers.onConfirmationCreated?.({
          interfaceId: mockInterfaceId,
          initialContext: mockContext,
          updateContext,
          isAdjustmentAllowed: true,
        });

        const accountSelectorChangeHandler = getBoundEvent({
          elementName: 'account-selector',
          eventType: 'InputChangeEvent',
          interfaceId: mockInterfaceId,
        });

        expect(accountSelectorChangeHandler).toBeDefined();

        const mockAddress2Caip10 = `eip155:1:${mockAddress2}`;

        await accountSelectorChangeHandler?.({
          event: {
            value: { addresses: [mockAddress2Caip10] } as any,
            name: 'account-selector',
            type: UserInputEventType.InputChangeEvent,
          },
          interfaceId: mockInterfaceId,
        });

        const expectedUpdatedContext = {
          ...mockContext,
          accountAddressCaip10: mockAddress2Caip10,
        };

        expect(updateContext).toHaveBeenCalledWith({
          updatedContext: expectedUpdatedContext,
        });
      });

      it('updates the balance when the account is changed', async () => {
        const {
          permissionHandler,
          getLifecycleHandlers,
          getBoundEvent,
          tokenMetadataService,
          updateContext,
        } = setupTest();

        await permissionHandler.handlePermissionRequest(mockOrigin);

        const lifecycleHandlers = getLifecycleHandlers();

        lifecycleHandlers.onConfirmationCreated?.({
          interfaceId: mockInterfaceId,
          initialContext: mockContext,
          updateContext,
          isAdjustmentAllowed: true,
        });

        const accountSelectorChangeHandler = getBoundEvent({
          elementName: 'account-selector',
          eventType: 'InputChangeEvent',
          interfaceId: mockInterfaceId,
        });

        expect(accountSelectorChangeHandler).toBeDefined();

        const mockAddress2Caip10 = `eip155:1:${mockAddress2}`;

        await accountSelectorChangeHandler?.({
          event: {
            value: { addresses: [mockAddress2Caip10] } as any,
            name: 'account-selector',
            type: UserInputEventType.InputChangeEvent,
          },
          interfaceId: mockInterfaceId,
        });

        expect(
          tokenMetadataService.getTokenBalanceAndMetadata,
        ).toHaveBeenCalledTimes(2);

        expect(
          tokenMetadataService.getTokenBalanceAndMetadata,
        ).toHaveBeenCalledWith({
          chainId: 1,
          account: mockAddress2,
          assetAddress: mockAssetAddress,
        });
      });

      it('renders the balance in the confirmation content', async () => {
        const { permissionHandler, getLifecycleHandlers, updateContext } =
          setupTest();

        await permissionHandler.handlePermissionRequest(mockOrigin);

        const lifecycleHandlers = getLifecycleHandlers();

        lifecycleHandlers.onConfirmationCreated?.({
          interfaceId: mockInterfaceId,
          initialContext: mockContext,
          updateContext,
          isAdjustmentAllowed: true,
        });

        const confirmationContent =
          await lifecycleHandlers.createConfirmationContent({
            context: mockContext,
            metadata: mockMetadata,
            origin: mockOrigin,
            chainId: 1,
          });
        expect(confirmationContent).toMatchInlineSnapshot(`
{
  "key": null,
  "props": {
    "children": {
      "key": null,
      "props": {
        "children": [
          {
            "key": null,
            "props": {
              "center": true,
              "children": [
                {
                  "key": null,
                  "props": {
                    "children": "Test permission",
                    "size": "lg",
                  },
                  "type": "Heading",
                },
                {
                  "key": null,
                  "props": {
                    "children": "This site wants permissions to spend your tokens.",
                  },
                  "type": "Text",
                },
              ],
            },
            "type": "Box",
          },
          {
            "key": null,
            "props": {
              "children": {
                "key": null,
                "props": {
                  "children": [
                    {
                      "key": null,
                      "props": {
                        "alignment": "space-between",
                        "children": {
                          "key": null,
                          "props": {
                            "children": [
                              {
                                "key": null,
                                "props": {
                                  "children": "Account",
                                },
                                "type": "Text",
                              },
                              {
                                "key": null,
                                "props": {
                                  "children": {
                                    "key": null,
                                    "props": {
                                      "color": "muted",
                                      "name": "question",
                                      "size": "inherit",
                                    },
                                    "type": "Icon",
                                  },
                                  "content": {
                                    "key": null,
                                    "props": {
                                      "children": "The account from which the permission is being granted.",
                                    },
                                    "type": "Text",
                                  },
                                },
                                "type": "Tooltip",
                              },
                            ],
                            "direction": "horizontal",
                          },
                          "type": "Box",
                        },
                        "direction": "horizontal",
                      },
                      "type": "Box",
                    },
                    {
                      "key": null,
                      "props": {
                        "chainIds": [
                          "eip155:1",
                        ],
                        "name": "account-selector",
                        "switchGlobalAccount": false,
                        "value": "eip155:1:0x1234567890123456789012345678901234567890",
                      },
                      "type": "AccountSelector",
                    },
                    {
                      "key": null,
                      "props": {
                        "children": "This account will be upgraded to a smart account to complete this permission.",
                        "color": "warning",
                        "size": "sm",
                      },
                      "type": "Text",
                    },
                    {
                      "key": null,
                      "props": {
                        "alignment": "end",
                        "children": [
                          {
                            "key": null,
                            "props": {},
                            "type": "Skeleton",
                          },
                          {
                            "key": null,
                            "props": {},
                            "type": "Skeleton",
                          },
                        ],
                        "direction": "horizontal",
                      },
                      "type": "Box",
                    },
                  ],
                  "direction": "vertical",
                },
                "type": "Box",
              },
            },
            "type": "Section",
          },
          {
            "key": null,
            "props": {
              "children": {
                "key": null,
                "props": {
                  "alignment": "space-between",
                  "children": [
                    {
                      "key": null,
                      "props": {
                        "children": [
                          {
                            "key": null,
                            "props": {
                              "children": "Reason",
                            },
                            "type": "Text",
                          },
                          {
                            "key": null,
                            "props": {
                              "children": {
                                "key": null,
                                "props": {
                                  "color": "muted",
                                  "name": "question",
                                  "size": "inherit",
                                },
                                "type": "Icon",
                              },
                              "content": {
                                "key": null,
                                "props": {
                                  "children": "Reason given by the recipient for requesting this permission.",
                                },
                                "type": "Text",
                              },
                            },
                            "type": "Tooltip",
                          },
                        ],
                        "direction": "horizontal",
                      },
                      "type": "Box",
                    },
                    {
                      "key": null,
                      "props": {
                        "children": {
                          "key": null,
                          "props": {
                            "children": [
                              {
                                "key": null,
                                "props": {
                                  "children": "Test justificatio...",
                                },
                                "type": "Text",
                              },
                              {
                                "key": null,
                                "props": {
                                  "alignment": "end",
                                  "children": {
                                    "key": null,
                                    "props": {
                                      "children": "Show",
                                      "name": "show-more-justification",
                                    },
                                    "type": "Button",
                                  },
                                  "direction": "horizontal",
                                },
                                "type": "Box",
                              },
                            ],
                            "direction": "horizontal",
                          },
                          "type": "Box",
                        },
                        "direction": "horizontal",
                      },
                      "type": "Box",
                    },
                  ],
                  "direction": "horizontal",
                },
                "type": "Box",
              },
            },
            "type": "Section",
          },
          {
            "key": null,
            "props": {
              "children": [
                {
                  "key": null,
                  "props": {
                    "alignment": "space-between",
                    "children": [
                      {
                        "key": null,
                        "props": {
                          "alignment": "space-between",
                          "children": [
                            {
                              "key": null,
                              "props": {
                                "children": [
                                  {
                                    "key": null,
                                    "props": {
                                      "children": "Recipient",
                                    },
                                    "type": "Text",
                                  },
                                  {
                                    "key": null,
                                    "props": {
                                      "children": {
                                        "key": null,
                                        "props": {
                                          "color": "muted",
                                          "name": "question",
                                          "size": "inherit",
                                        },
                                        "type": "Icon",
                                      },
                                      "content": {
                                        "key": null,
                                        "props": {
                                          "children": "The site requesting the permission",
                                        },
                                        "type": "Text",
                                      },
                                    },
                                    "type": "Tooltip",
                                  },
                                ],
                                "direction": "horizontal",
                              },
                              "type": "Box",
                            },
                            null,
                          ],
                          "direction": "horizontal",
                        },
                        "type": "Box",
                      },
                      {
                        "key": null,
                        "props": {
                          "children": [
                            null,
                            {
                              "key": null,
                              "props": {
                                "children": "https://example.com",
                              },
                              "type": "Text",
                            },
                          ],
                          "direction": "horizontal",
                        },
                        "type": "Box",
                      },
                    ],
                    "direction": "horizontal",
                  },
                  "type": "Box",
                },
                {
                  "key": null,
                  "props": {
                    "alignment": "space-between",
                    "children": [
                      {
                        "key": null,
                        "props": {
                          "alignment": "space-between",
                          "children": [
                            {
                              "key": null,
                              "props": {
                                "children": [
                                  {
                                    "key": null,
                                    "props": {
                                      "children": "Network",
                                    },
                                    "type": "Text",
                                  },
                                  {
                                    "key": null,
                                    "props": {
                                      "children": {
                                        "key": null,
                                        "props": {
                                          "color": "muted",
                                          "name": "question",
                                          "size": "inherit",
                                        },
                                        "type": "Icon",
                                      },
                                      "content": {
                                        "key": null,
                                        "props": {
                                          "children": "The network on which the permission is being requested",
                                        },
                                        "type": "Text",
                                      },
                                    },
                                    "type": "Tooltip",
                                  },
                                ],
                                "direction": "horizontal",
                              },
                              "type": "Box",
                            },
                            null,
                          ],
                          "direction": "horizontal",
                        },
                        "type": "Box",
                      },
                      {
                        "key": null,
                        "props": {
                          "children": [
                            null,
                            {
                              "key": null,
                              "props": {
                                "children": "Ethereum Mainnet",
                              },
                              "type": "Text",
                            },
                          ],
                          "direction": "horizontal",
                        },
                        "type": "Box",
                      },
                    ],
                    "direction": "horizontal",
                  },
                  "type": "Box",
                },
                {
                  "key": null,
                  "props": {
                    "alignment": "space-between",
                    "children": [
                      {
                        "key": null,
                        "props": {
                          "alignment": "space-between",
                          "children": [
                            {
                              "key": null,
                              "props": {
                                "children": [
                                  {
                                    "key": null,
                                    "props": {
                                      "children": "Token",
                                    },
                                    "type": "Text",
                                  },
                                  {
                                    "key": null,
                                    "props": {
                                      "children": {
                                        "key": null,
                                        "props": {
                                          "color": "muted",
                                          "name": "question",
                                          "size": "inherit",
                                        },
                                        "type": "Icon",
                                      },
                                      "content": {
                                        "key": null,
                                        "props": {
                                          "children": "The token being requested",
                                        },
                                        "type": "Text",
                                      },
                                    },
                                    "type": "Tooltip",
                                  },
                                ],
                                "direction": "horizontal",
                              },
                              "type": "Box",
                            },
                            null,
                          ],
                          "direction": "horizontal",
                        },
                        "type": "Box",
                      },
                      {
                        "key": null,
                        "props": {
                          "children": [
                            null,
                            {
                              "key": null,
                              "props": {
                                "children": {
                                  "key": null,
                                  "props": {
                                    "children": "ETH",
                                    "href": "https://etherscan.io/address/0x38c4A4F071d33d6Cf83e2e81F12D9B5D30E611F3",
                                  },
                                  "type": "Link",
                                },
                                "content": "0x38c4A...611F3",
                              },
                              "type": "Tooltip",
                            },
                          ],
                          "direction": "horizontal",
                        },
                        "type": "Box",
                      },
                    ],
                    "direction": "horizontal",
                  },
                  "type": "Box",
                },
              ],
            },
            "type": "Section",
          },
          undefined,
        ],
        "direction": "vertical",
      },
      "type": "Box",
    },
  },
  "type": "Box",
}
`);
      });

      it('updates the balance in the confirmation content when the account is changed', async () => {
        const {
          permissionHandler,
          getLifecycleHandlers,
          getBoundEvent,
          tokenPricesService,
          updateContext,
        } = setupTest();

        await permissionHandler.handlePermissionRequest(mockOrigin);

        const lifecycleHandlers = getLifecycleHandlers();

        lifecycleHandlers.onConfirmationCreated?.({
          interfaceId: mockInterfaceId,
          initialContext: mockContext,
          updateContext,
          isAdjustmentAllowed: true,
        });

        const accountSelectorChangeHandler = getBoundEvent({
          elementName: 'account-selector',
          eventType: 'InputChangeEvent',
          interfaceId: mockInterfaceId,
        });

        expect(accountSelectorChangeHandler).toBeDefined();

        const mockAddress2Caip10 = `eip155:1:${mockAddress2}`;

        tokenPricesService.getCryptoToFiatConversion.mockResolvedValue('$2000');

        await accountSelectorChangeHandler?.({
          event: {
            value: { addresses: [mockAddress2Caip10] } as any,
            name: 'account-selector',
            type: UserInputEventType.InputChangeEvent,
          },
          interfaceId: mockInterfaceId,
        });

        const confirmationContent =
          await lifecycleHandlers.createConfirmationContent({
            context: mockContext,
            metadata: mockMetadata,
            origin: mockOrigin,
            chainId: 1,
          });

        expect(confirmationContent).toMatchInlineSnapshot(`
{
  "key": null,
  "props": {
    "children": {
      "key": null,
      "props": {
        "children": [
          {
            "key": null,
            "props": {
              "center": true,
              "children": [
                {
                  "key": null,
                  "props": {
                    "children": "Test permission",
                    "size": "lg",
                  },
                  "type": "Heading",
                },
                {
                  "key": null,
                  "props": {
                    "children": "This site wants permissions to spend your tokens.",
                  },
                  "type": "Text",
                },
              ],
            },
            "type": "Box",
          },
          {
            "key": null,
            "props": {
              "children": {
                "key": null,
                "props": {
                  "children": [
                    {
                      "key": null,
                      "props": {
                        "alignment": "space-between",
                        "children": {
                          "key": null,
                          "props": {
                            "children": [
                              {
                                "key": null,
                                "props": {
                                  "children": "Account",
                                },
                                "type": "Text",
                              },
                              {
                                "key": null,
                                "props": {
                                  "children": {
                                    "key": null,
                                    "props": {
                                      "color": "muted",
                                      "name": "question",
                                      "size": "inherit",
                                    },
                                    "type": "Icon",
                                  },
                                  "content": {
                                    "key": null,
                                    "props": {
                                      "children": "The account from which the permission is being granted.",
                                    },
                                    "type": "Text",
                                  },
                                },
                                "type": "Tooltip",
                              },
                            ],
                            "direction": "horizontal",
                          },
                          "type": "Box",
                        },
                        "direction": "horizontal",
                      },
                      "type": "Box",
                    },
                    {
                      "key": null,
                      "props": {
                        "chainIds": [
                          "eip155:1",
                        ],
                        "name": "account-selector",
                        "switchGlobalAccount": false,
                        "value": "eip155:1:0x1234567890123456789012345678901234567890",
                      },
                      "type": "AccountSelector",
                    },
                    {
                      "key": null,
                      "props": {
                        "children": "This account will be upgraded to a smart account to complete this permission.",
                        "color": "warning",
                        "size": "sm",
                      },
                      "type": "Text",
                    },
                    {
                      "key": null,
                      "props": {
                        "alignment": "end",
                        "children": [
                          {
                            "key": null,
                            "props": {},
                            "type": "Skeleton",
                          },
                          {
                            "key": null,
                            "props": {
                              "children": [
                                "1",
                                " available",
                              ],
                            },
                            "type": "Text",
                          },
                        ],
                        "direction": "horizontal",
                      },
                      "type": "Box",
                    },
                  ],
                  "direction": "vertical",
                },
                "type": "Box",
              },
            },
            "type": "Section",
          },
          {
            "key": null,
            "props": {
              "children": {
                "key": null,
                "props": {
                  "alignment": "space-between",
                  "children": [
                    {
                      "key": null,
                      "props": {
                        "children": [
                          {
                            "key": null,
                            "props": {
                              "children": "Reason",
                            },
                            "type": "Text",
                          },
                          {
                            "key": null,
                            "props": {
                              "children": {
                                "key": null,
                                "props": {
                                  "color": "muted",
                                  "name": "question",
                                  "size": "inherit",
                                },
                                "type": "Icon",
                              },
                              "content": {
                                "key": null,
                                "props": {
                                  "children": "Reason given by the recipient for requesting this permission.",
                                },
                                "type": "Text",
                              },
                            },
                            "type": "Tooltip",
                          },
                        ],
                        "direction": "horizontal",
                      },
                      "type": "Box",
                    },
                    {
                      "key": null,
                      "props": {
                        "children": {
                          "key": null,
                          "props": {
                            "children": [
                              {
                                "key": null,
                                "props": {
                                  "children": "Test justificatio...",
                                },
                                "type": "Text",
                              },
                              {
                                "key": null,
                                "props": {
                                  "alignment": "end",
                                  "children": {
                                    "key": null,
                                    "props": {
                                      "children": "Show",
                                      "name": "show-more-justification",
                                    },
                                    "type": "Button",
                                  },
                                  "direction": "horizontal",
                                },
                                "type": "Box",
                              },
                            ],
                            "direction": "horizontal",
                          },
                          "type": "Box",
                        },
                        "direction": "horizontal",
                      },
                      "type": "Box",
                    },
                  ],
                  "direction": "horizontal",
                },
                "type": "Box",
              },
            },
            "type": "Section",
          },
          {
            "key": null,
            "props": {
              "children": [
                {
                  "key": null,
                  "props": {
                    "alignment": "space-between",
                    "children": [
                      {
                        "key": null,
                        "props": {
                          "alignment": "space-between",
                          "children": [
                            {
                              "key": null,
                              "props": {
                                "children": [
                                  {
                                    "key": null,
                                    "props": {
                                      "children": "Recipient",
                                    },
                                    "type": "Text",
                                  },
                                  {
                                    "key": null,
                                    "props": {
                                      "children": {
                                        "key": null,
                                        "props": {
                                          "color": "muted",
                                          "name": "question",
                                          "size": "inherit",
                                        },
                                        "type": "Icon",
                                      },
                                      "content": {
                                        "key": null,
                                        "props": {
                                          "children": "The site requesting the permission",
                                        },
                                        "type": "Text",
                                      },
                                    },
                                    "type": "Tooltip",
                                  },
                                ],
                                "direction": "horizontal",
                              },
                              "type": "Box",
                            },
                            null,
                          ],
                          "direction": "horizontal",
                        },
                        "type": "Box",
                      },
                      {
                        "key": null,
                        "props": {
                          "children": [
                            null,
                            {
                              "key": null,
                              "props": {
                                "children": "https://example.com",
                              },
                              "type": "Text",
                            },
                          ],
                          "direction": "horizontal",
                        },
                        "type": "Box",
                      },
                    ],
                    "direction": "horizontal",
                  },
                  "type": "Box",
                },
                {
                  "key": null,
                  "props": {
                    "alignment": "space-between",
                    "children": [
                      {
                        "key": null,
                        "props": {
                          "alignment": "space-between",
                          "children": [
                            {
                              "key": null,
                              "props": {
                                "children": [
                                  {
                                    "key": null,
                                    "props": {
                                      "children": "Network",
                                    },
                                    "type": "Text",
                                  },
                                  {
                                    "key": null,
                                    "props": {
                                      "children": {
                                        "key": null,
                                        "props": {
                                          "color": "muted",
                                          "name": "question",
                                          "size": "inherit",
                                        },
                                        "type": "Icon",
                                      },
                                      "content": {
                                        "key": null,
                                        "props": {
                                          "children": "The network on which the permission is being requested",
                                        },
                                        "type": "Text",
                                      },
                                    },
                                    "type": "Tooltip",
                                  },
                                ],
                                "direction": "horizontal",
                              },
                              "type": "Box",
                            },
                            null,
                          ],
                          "direction": "horizontal",
                        },
                        "type": "Box",
                      },
                      {
                        "key": null,
                        "props": {
                          "children": [
                            null,
                            {
                              "key": null,
                              "props": {
                                "children": "Ethereum Mainnet",
                              },
                              "type": "Text",
                            },
                          ],
                          "direction": "horizontal",
                        },
                        "type": "Box",
                      },
                    ],
                    "direction": "horizontal",
                  },
                  "type": "Box",
                },
                {
                  "key": null,
                  "props": {
                    "alignment": "space-between",
                    "children": [
                      {
                        "key": null,
                        "props": {
                          "alignment": "space-between",
                          "children": [
                            {
                              "key": null,
                              "props": {
                                "children": [
                                  {
                                    "key": null,
                                    "props": {
                                      "children": "Token",
                                    },
                                    "type": "Text",
                                  },
                                  {
                                    "key": null,
                                    "props": {
                                      "children": {
                                        "key": null,
                                        "props": {
                                          "color": "muted",
                                          "name": "question",
                                          "size": "inherit",
                                        },
                                        "type": "Icon",
                                      },
                                      "content": {
                                        "key": null,
                                        "props": {
                                          "children": "The token being requested",
                                        },
                                        "type": "Text",
                                      },
                                    },
                                    "type": "Tooltip",
                                  },
                                ],
                                "direction": "horizontal",
                              },
                              "type": "Box",
                            },
                            null,
                          ],
                          "direction": "horizontal",
                        },
                        "type": "Box",
                      },
                      {
                        "key": null,
                        "props": {
                          "children": [
                            null,
                            {
                              "key": null,
                              "props": {
                                "children": {
                                  "key": null,
                                  "props": {
                                    "children": "ETH",
                                    "href": "https://etherscan.io/address/0x38c4A4F071d33d6Cf83e2e81F12D9B5D30E611F3",
                                  },
                                  "type": "Link",
                                },
                                "content": "0x38c4A...611F3",
                              },
                              "type": "Tooltip",
                            },
                          ],
                          "direction": "horizontal",
                        },
                        "type": "Box",
                      },
                    ],
                    "direction": "horizontal",
                  },
                  "type": "Box",
                },
              ],
            },
            "type": "Section",
          },
<<<<<<< HEAD
          {
            "key": null,
            "props": {
              "children": {
                "key": null,
                "props": {
                  "children": [
                    {
                      "key": null,
                      "props": {
                        "alignment": "space-between",
                        "children": {
                          "key": null,
                          "props": {
                            "children": [
                              {
                                "key": null,
                                "props": {
                                  "children": "Account",
                                },
                                "type": "Text",
                              },
                              {
                                "key": null,
                                "props": {
                                  "children": {
                                    "key": null,
                                    "props": {
                                      "color": "muted",
                                      "name": "question",
                                      "size": "inherit",
                                    },
                                    "type": "Icon",
                                  },
                                  "content": {
                                    "key": null,
                                    "props": {
                                      "children": "The account from which the permission is being granted.",
                                    },
                                    "type": "Text",
                                  },
                                },
                                "type": "Tooltip",
                              },
                            ],
                            "direction": "horizontal",
                          },
                          "type": "Box",
                        },
                        "direction": "horizontal",
                      },
                      "type": "Box",
                    },
                    {
                      "key": null,
                      "props": {
                        "chainIds": [
                          "eip155:1",
                        ],
                        "name": "account-selector",
                        "switchGlobalAccount": false,
                        "value": "eip155:1:0x1234567890123456789012345678901234567890",
                      },
                      "type": "AccountSelector",
                    },
                    {
                      "key": null,
                      "props": {
                        "alignment": "end",
                        "children": [
                          {
                            "key": null,
                            "props": {},
                            "type": "Skeleton",
                          },
                          {
                            "key": null,
                            "props": {
                              "children": [
                                "1",
                                " ",
                                "available",
                              ],
                            },
                            "type": "Text",
                          },
                        ],
                        "direction": "horizontal",
                      },
                      "type": "Box",
                    },
                  ],
                  "direction": "vertical",
                },
                "type": "Box",
              },
            },
            "type": "Section",
          },
=======
>>>>>>> 56d7dfde
          undefined,
        ],
        "direction": "vertical",
      },
      "type": "Box",
    },
  },
  "type": "Box",
}
`);
      });

      it('renders skeletons while the balance is loading', async () => {
        const {
          permissionHandler,
          getLifecycleHandlers,
          getBoundEvent,
          tokenMetadataService,
          tokenPricesService,
          updateContext,
        } = setupTest();

        let resolveTokenBalancePromise: () => void = () => {
          throw new Error('Function should never be called');
        };
        const tokenBalancePromise = new Promise<TokenBalanceAndMetadata>(
          (resolve) => {
            resolveTokenBalancePromise = () =>
              resolve(mockTokenBalanceAndMetadata);
          },
        );

        tokenMetadataService.getTokenBalanceAndMetadata.mockReturnValue(
          tokenBalancePromise,
        );

        let resolveFiatBalancePromise: () => void = () => {
          throw new Error('Function should never be called');
        };
        const fiatBalancePromise = new Promise<string>((resolve) => {
          resolveFiatBalancePromise = () => resolve(mockTokenBalanceFiat);
        });
        tokenPricesService.getCryptoToFiatConversion.mockReturnValue(
          fiatBalancePromise,
        );

        await permissionHandler.handlePermissionRequest(mockOrigin);

        const lifecycleHandlers = getLifecycleHandlers();

        lifecycleHandlers.onConfirmationCreated?.({
          interfaceId: mockInterfaceId,
          initialContext: mockContext,
          updateContext,
          isAdjustmentAllowed: true,
        });

        const accountSelectorChangeHandler = getBoundEvent({
          elementName: 'account-selector',
          eventType: 'InputChangeEvent',
          interfaceId: mockInterfaceId,
        });

        expect(accountSelectorChangeHandler).toBeDefined();

        const mockAddress2Caip10 = `eip155:1:${mockAddress2}`;

        await accountSelectorChangeHandler?.({
          event: {
            value: { addresses: [mockAddress2Caip10] } as any,
            name: 'account-selector',
            type: UserInputEventType.InputChangeEvent,
          },
          interfaceId: mockInterfaceId,
        });

        // called once with the context updated to include the new account address
        expect(updateContext).toHaveBeenCalledTimes(1);
        expect(updateContext).toHaveBeenCalledWith({
          updatedContext: {
            ...mockContext,
            accountAddressCaip10: mockAddress2Caip10,
          },
        });

        const confirmationContent =
          await lifecycleHandlers.createConfirmationContent({
            context: mockContext,
            metadata: mockMetadata,
            origin: mockOrigin,
            chainId: 1,
          });

        // skeletons in place of both the token balance and fiat balance
        expect(confirmationContent).toMatchInlineSnapshot(`
{
  "key": null,
  "props": {
    "children": {
      "key": null,
      "props": {
        "children": [
          {
            "key": null,
            "props": {
              "center": true,
              "children": [
                {
                  "key": null,
                  "props": {
                    "children": "Test permission",
                    "size": "lg",
                  },
                  "type": "Heading",
                },
                {
                  "key": null,
                  "props": {
                    "children": "This site wants permissions to spend your tokens.",
                  },
                  "type": "Text",
                },
              ],
            },
            "type": "Box",
          },
          {
            "key": null,
            "props": {
              "children": {
                "key": null,
                "props": {
                  "children": [
                    {
                      "key": null,
                      "props": {
                        "alignment": "space-between",
                        "children": {
                          "key": null,
                          "props": {
                            "children": [
                              {
                                "key": null,
                                "props": {
                                  "children": "Account",
                                },
                                "type": "Text",
                              },
                              {
                                "key": null,
                                "props": {
                                  "children": {
                                    "key": null,
                                    "props": {
                                      "color": "muted",
                                      "name": "question",
                                      "size": "inherit",
                                    },
                                    "type": "Icon",
                                  },
                                  "content": {
                                    "key": null,
                                    "props": {
                                      "children": "The account from which the permission is being granted.",
                                    },
                                    "type": "Text",
                                  },
                                },
                                "type": "Tooltip",
                              },
                            ],
                            "direction": "horizontal",
                          },
                          "type": "Box",
                        },
                        "direction": "horizontal",
                      },
                      "type": "Box",
                    },
                    {
                      "key": null,
                      "props": {
                        "chainIds": [
                          "eip155:1",
                        ],
                        "name": "account-selector",
                        "switchGlobalAccount": false,
                        "value": "eip155:1:0x1234567890123456789012345678901234567890",
                      },
                      "type": "AccountSelector",
                    },
                    {
                      "key": null,
                      "props": {
                        "children": "This account will be upgraded to a smart account to complete this permission.",
                        "color": "warning",
                        "size": "sm",
                      },
                      "type": "Text",
                    },
                    {
                      "key": null,
                      "props": {
                        "alignment": "end",
                        "children": [
                          {
                            "key": null,
                            "props": {},
                            "type": "Skeleton",
                          },
                          {
                            "key": null,
                            "props": {},
                            "type": "Skeleton",
                          },
                        ],
                        "direction": "horizontal",
                      },
                      "type": "Box",
                    },
                  ],
                  "direction": "vertical",
                },
                "type": "Box",
              },
            },
            "type": "Section",
          },
          {
            "key": null,
            "props": {
              "children": {
                "key": null,
                "props": {
                  "alignment": "space-between",
                  "children": [
                    {
                      "key": null,
                      "props": {
                        "children": [
                          {
                            "key": null,
                            "props": {
                              "children": "Reason",
                            },
                            "type": "Text",
                          },
                          {
                            "key": null,
                            "props": {
                              "children": {
                                "key": null,
                                "props": {
                                  "color": "muted",
                                  "name": "question",
                                  "size": "inherit",
                                },
                                "type": "Icon",
                              },
                              "content": {
                                "key": null,
                                "props": {
                                  "children": "Reason given by the recipient for requesting this permission.",
                                },
                                "type": "Text",
                              },
                            },
                            "type": "Tooltip",
                          },
                        ],
                        "direction": "horizontal",
                      },
                      "type": "Box",
                    },
                    {
                      "key": null,
                      "props": {
                        "children": {
                          "key": null,
                          "props": {
                            "children": [
                              {
                                "key": null,
                                "props": {
                                  "children": "Test justificatio...",
                                },
                                "type": "Text",
                              },
                              {
                                "key": null,
                                "props": {
                                  "alignment": "end",
                                  "children": {
                                    "key": null,
                                    "props": {
                                      "children": "Show",
                                      "name": "show-more-justification",
                                    },
                                    "type": "Button",
                                  },
                                  "direction": "horizontal",
                                },
                                "type": "Box",
                              },
                            ],
                            "direction": "horizontal",
                          },
                          "type": "Box",
                        },
                        "direction": "horizontal",
                      },
                      "type": "Box",
                    },
                  ],
                  "direction": "horizontal",
                },
                "type": "Box",
              },
            },
            "type": "Section",
          },
          {
            "key": null,
            "props": {
              "children": [
                {
                  "key": null,
                  "props": {
                    "alignment": "space-between",
                    "children": [
                      {
                        "key": null,
                        "props": {
                          "alignment": "space-between",
                          "children": [
                            {
                              "key": null,
                              "props": {
                                "children": [
                                  {
                                    "key": null,
                                    "props": {
                                      "children": "Recipient",
                                    },
                                    "type": "Text",
                                  },
                                  {
                                    "key": null,
                                    "props": {
                                      "children": {
                                        "key": null,
                                        "props": {
                                          "color": "muted",
                                          "name": "question",
                                          "size": "inherit",
                                        },
                                        "type": "Icon",
                                      },
                                      "content": {
                                        "key": null,
                                        "props": {
                                          "children": "The site requesting the permission",
                                        },
                                        "type": "Text",
                                      },
                                    },
                                    "type": "Tooltip",
                                  },
                                ],
                                "direction": "horizontal",
                              },
                              "type": "Box",
                            },
                            null,
                          ],
                          "direction": "horizontal",
                        },
                        "type": "Box",
                      },
                      {
                        "key": null,
                        "props": {
                          "children": [
                            null,
                            {
                              "key": null,
                              "props": {
                                "children": "https://example.com",
                              },
                              "type": "Text",
                            },
                          ],
                          "direction": "horizontal",
                        },
                        "type": "Box",
                      },
                    ],
                    "direction": "horizontal",
                  },
                  "type": "Box",
                },
                {
                  "key": null,
                  "props": {
                    "alignment": "space-between",
                    "children": [
                      {
                        "key": null,
                        "props": {
                          "alignment": "space-between",
                          "children": [
                            {
                              "key": null,
                              "props": {
                                "children": [
                                  {
                                    "key": null,
                                    "props": {
                                      "children": "Network",
                                    },
                                    "type": "Text",
                                  },
                                  {
                                    "key": null,
                                    "props": {
                                      "children": {
                                        "key": null,
                                        "props": {
                                          "color": "muted",
                                          "name": "question",
                                          "size": "inherit",
                                        },
                                        "type": "Icon",
                                      },
                                      "content": {
                                        "key": null,
                                        "props": {
                                          "children": "The network on which the permission is being requested",
                                        },
                                        "type": "Text",
                                      },
                                    },
                                    "type": "Tooltip",
                                  },
                                ],
                                "direction": "horizontal",
                              },
                              "type": "Box",
                            },
                            null,
                          ],
                          "direction": "horizontal",
                        },
                        "type": "Box",
                      },
                      {
                        "key": null,
                        "props": {
                          "children": [
                            null,
                            {
                              "key": null,
                              "props": {
                                "children": "Ethereum Mainnet",
                              },
                              "type": "Text",
                            },
                          ],
                          "direction": "horizontal",
                        },
                        "type": "Box",
                      },
                    ],
                    "direction": "horizontal",
                  },
                  "type": "Box",
                },
                {
                  "key": null,
                  "props": {
                    "alignment": "space-between",
                    "children": [
                      {
                        "key": null,
                        "props": {
                          "alignment": "space-between",
                          "children": [
                            {
                              "key": null,
                              "props": {
                                "children": [
                                  {
                                    "key": null,
                                    "props": {
                                      "children": "Token",
                                    },
                                    "type": "Text",
                                  },
                                  {
                                    "key": null,
                                    "props": {
                                      "children": {
                                        "key": null,
                                        "props": {
                                          "color": "muted",
                                          "name": "question",
                                          "size": "inherit",
                                        },
                                        "type": "Icon",
                                      },
                                      "content": {
                                        "key": null,
                                        "props": {
                                          "children": "The token being requested",
                                        },
                                        "type": "Text",
                                      },
                                    },
                                    "type": "Tooltip",
                                  },
                                ],
                                "direction": "horizontal",
                              },
                              "type": "Box",
                            },
                            null,
                          ],
                          "direction": "horizontal",
                        },
                        "type": "Box",
                      },
                      {
                        "key": null,
                        "props": {
                          "children": [
                            null,
                            {
                              "key": null,
                              "props": {
                                "children": {
                                  "key": null,
                                  "props": {
                                    "children": "ETH",
                                    "href": "https://etherscan.io/address/0x38c4A4F071d33d6Cf83e2e81F12D9B5D30E611F3",
                                  },
                                  "type": "Link",
                                },
                                "content": "0x38c4A...611F3",
                              },
                              "type": "Tooltip",
                            },
                          ],
                          "direction": "horizontal",
                        },
                        "type": "Box",
                      },
                    ],
                    "direction": "horizontal",
                  },
                  "type": "Box",
                },
              ],
            },
            "type": "Section",
          },
          undefined,
        ],
        "direction": "vertical",
      },
      "type": "Box",
    },
  },
  "type": "Box",
}
`);

        // resolve the token balance, which triggers a re-render
        resolveTokenBalancePromise();

        // allow the event loop to run the re-render
        await new Promise((resolve) => setTimeout(resolve, 0));

        const confirmationContentWithBalance =
          await lifecycleHandlers.createConfirmationContent({
            context: mockContext,
            metadata: mockMetadata,
            origin: mockOrigin,
            chainId: 1,
          });

        // concrete token balance, skeleton for fiat balance
        expect(confirmationContentWithBalance).toMatchInlineSnapshot(`
{
  "key": null,
  "props": {
    "children": {
      "key": null,
      "props": {
        "children": [
          {
            "key": null,
            "props": {
              "center": true,
              "children": [
                {
                  "key": null,
                  "props": {
                    "children": "Test permission",
                    "size": "lg",
                  },
                  "type": "Heading",
                },
                {
                  "key": null,
                  "props": {
                    "children": "This site wants permissions to spend your tokens.",
                  },
                  "type": "Text",
                },
              ],
            },
            "type": "Box",
          },
          {
            "key": null,
            "props": {
              "children": {
                "key": null,
                "props": {
                  "children": [
                    {
                      "key": null,
                      "props": {
                        "alignment": "space-between",
                        "children": {
                          "key": null,
                          "props": {
                            "children": [
                              {
                                "key": null,
                                "props": {
                                  "children": "Account",
                                },
                                "type": "Text",
                              },
                              {
                                "key": null,
                                "props": {
                                  "children": {
                                    "key": null,
                                    "props": {
                                      "color": "muted",
                                      "name": "question",
                                      "size": "inherit",
                                    },
                                    "type": "Icon",
                                  },
                                  "content": {
                                    "key": null,
                                    "props": {
                                      "children": "The account from which the permission is being granted.",
                                    },
                                    "type": "Text",
                                  },
                                },
                                "type": "Tooltip",
                              },
                            ],
                            "direction": "horizontal",
                          },
                          "type": "Box",
                        },
                        "direction": "horizontal",
                      },
                      "type": "Box",
                    },
                    {
                      "key": null,
                      "props": {
                        "chainIds": [
                          "eip155:1",
                        ],
                        "name": "account-selector",
                        "switchGlobalAccount": false,
                        "value": "eip155:1:0x1234567890123456789012345678901234567890",
                      },
                      "type": "AccountSelector",
                    },
                    {
                      "key": null,
                      "props": {
                        "children": "This account will be upgraded to a smart account to complete this permission.",
                        "color": "warning",
                        "size": "sm",
                      },
                      "type": "Text",
                    },
                    {
                      "key": null,
                      "props": {
                        "alignment": "end",
                        "children": [
                          {
                            "key": null,
                            "props": {},
                            "type": "Skeleton",
                          },
                          {
                            "key": null,
                            "props": {
                              "children": [
                                "1",
                                " available",
                              ],
                            },
                            "type": "Text",
                          },
                        ],
                        "direction": "horizontal",
                      },
                      "type": "Box",
                    },
                  ],
                  "direction": "vertical",
                },
                "type": "Box",
              },
            },
            "type": "Section",
          },
          {
            "key": null,
            "props": {
              "children": {
                "key": null,
                "props": {
                  "alignment": "space-between",
                  "children": [
                    {
                      "key": null,
                      "props": {
                        "children": [
                          {
                            "key": null,
                            "props": {
                              "children": "Reason",
                            },
                            "type": "Text",
                          },
                          {
                            "key": null,
                            "props": {
                              "children": {
                                "key": null,
                                "props": {
                                  "color": "muted",
                                  "name": "question",
                                  "size": "inherit",
                                },
                                "type": "Icon",
                              },
                              "content": {
                                "key": null,
                                "props": {
                                  "children": "Reason given by the recipient for requesting this permission.",
                                },
                                "type": "Text",
                              },
                            },
                            "type": "Tooltip",
                          },
                        ],
                        "direction": "horizontal",
                      },
                      "type": "Box",
                    },
                    {
                      "key": null,
                      "props": {
                        "children": {
                          "key": null,
                          "props": {
                            "children": [
                              {
                                "key": null,
                                "props": {
                                  "children": "Test justificatio...",
                                },
                                "type": "Text",
                              },
                              {
                                "key": null,
                                "props": {
                                  "alignment": "end",
                                  "children": {
                                    "key": null,
                                    "props": {
                                      "children": "Show",
                                      "name": "show-more-justification",
                                    },
                                    "type": "Button",
                                  },
                                  "direction": "horizontal",
                                },
                                "type": "Box",
                              },
                            ],
                            "direction": "horizontal",
                          },
                          "type": "Box",
                        },
                        "direction": "horizontal",
                      },
                      "type": "Box",
                    },
                  ],
                  "direction": "horizontal",
                },
                "type": "Box",
              },
            },
            "type": "Section",
          },
          {
            "key": null,
            "props": {
              "children": [
                {
                  "key": null,
                  "props": {
                    "alignment": "space-between",
                    "children": [
                      {
                        "key": null,
                        "props": {
                          "alignment": "space-between",
                          "children": [
                            {
                              "key": null,
                              "props": {
                                "children": [
                                  {
                                    "key": null,
                                    "props": {
                                      "children": "Recipient",
                                    },
                                    "type": "Text",
                                  },
                                  {
                                    "key": null,
                                    "props": {
                                      "children": {
                                        "key": null,
                                        "props": {
                                          "color": "muted",
                                          "name": "question",
                                          "size": "inherit",
                                        },
                                        "type": "Icon",
                                      },
                                      "content": {
                                        "key": null,
                                        "props": {
                                          "children": "The site requesting the permission",
                                        },
                                        "type": "Text",
                                      },
                                    },
                                    "type": "Tooltip",
                                  },
                                ],
                                "direction": "horizontal",
                              },
                              "type": "Box",
                            },
                            null,
                          ],
                          "direction": "horizontal",
                        },
                        "type": "Box",
                      },
                      {
                        "key": null,
                        "props": {
                          "children": [
                            null,
                            {
                              "key": null,
                              "props": {
                                "children": "https://example.com",
                              },
                              "type": "Text",
                            },
                          ],
                          "direction": "horizontal",
                        },
                        "type": "Box",
                      },
                    ],
                    "direction": "horizontal",
                  },
                  "type": "Box",
                },
                {
                  "key": null,
                  "props": {
                    "alignment": "space-between",
                    "children": [
                      {
                        "key": null,
                        "props": {
                          "alignment": "space-between",
                          "children": [
                            {
                              "key": null,
                              "props": {
                                "children": [
                                  {
                                    "key": null,
                                    "props": {
                                      "children": "Network",
                                    },
                                    "type": "Text",
                                  },
                                  {
                                    "key": null,
                                    "props": {
                                      "children": {
                                        "key": null,
                                        "props": {
                                          "color": "muted",
                                          "name": "question",
                                          "size": "inherit",
                                        },
                                        "type": "Icon",
                                      },
                                      "content": {
                                        "key": null,
                                        "props": {
                                          "children": "The network on which the permission is being requested",
                                        },
                                        "type": "Text",
                                      },
                                    },
                                    "type": "Tooltip",
                                  },
                                ],
                                "direction": "horizontal",
                              },
                              "type": "Box",
                            },
                            null,
                          ],
                          "direction": "horizontal",
                        },
                        "type": "Box",
                      },
                      {
                        "key": null,
                        "props": {
                          "children": [
                            null,
                            {
                              "key": null,
                              "props": {
                                "children": "Ethereum Mainnet",
                              },
                              "type": "Text",
                            },
                          ],
                          "direction": "horizontal",
                        },
                        "type": "Box",
                      },
                    ],
                    "direction": "horizontal",
                  },
                  "type": "Box",
                },
                {
                  "key": null,
                  "props": {
                    "alignment": "space-between",
                    "children": [
                      {
                        "key": null,
                        "props": {
                          "alignment": "space-between",
                          "children": [
                            {
                              "key": null,
                              "props": {
                                "children": [
                                  {
                                    "key": null,
                                    "props": {
                                      "children": "Token",
                                    },
                                    "type": "Text",
                                  },
                                  {
                                    "key": null,
                                    "props": {
                                      "children": {
                                        "key": null,
                                        "props": {
                                          "color": "muted",
                                          "name": "question",
                                          "size": "inherit",
                                        },
                                        "type": "Icon",
                                      },
                                      "content": {
                                        "key": null,
                                        "props": {
                                          "children": "The token being requested",
                                        },
                                        "type": "Text",
                                      },
                                    },
                                    "type": "Tooltip",
                                  },
                                ],
                                "direction": "horizontal",
                              },
                              "type": "Box",
                            },
                            null,
                          ],
                          "direction": "horizontal",
                        },
                        "type": "Box",
                      },
                      {
                        "key": null,
                        "props": {
                          "children": [
                            null,
                            {
                              "key": null,
                              "props": {
                                "children": {
                                  "key": null,
                                  "props": {
                                    "children": "ETH",
                                    "href": "https://etherscan.io/address/0x38c4A4F071d33d6Cf83e2e81F12D9B5D30E611F3",
                                  },
                                  "type": "Link",
                                },
                                "content": "0x38c4A...611F3",
                              },
                              "type": "Tooltip",
                            },
                          ],
                          "direction": "horizontal",
                        },
                        "type": "Box",
                      },
                    ],
                    "direction": "horizontal",
                  },
                  "type": "Box",
                },
              ],
            },
            "type": "Section",
          },
          undefined,
        ],
        "direction": "vertical",
      },
      "type": "Box",
    },
  },
  "type": "Box",
}
`);

        // resolve the fiat balance, which triggers a re-render
        resolveFiatBalancePromise();

        // allow the event loop to run the re-render
        await new Promise((resolve) => setTimeout(resolve, 0));

        const confirmationContentWithFiatBalance =
          await lifecycleHandlers.createConfirmationContent({
            context: mockContext,
            metadata: mockMetadata,
            origin: mockOrigin,
            chainId: 1,
          });

        // concrete token balance, concrete fiat balance
        expect(confirmationContentWithFiatBalance).toMatchInlineSnapshot(`
{
  "key": null,
  "props": {
    "children": {
      "key": null,
      "props": {
        "children": [
          {
            "key": null,
            "props": {
              "center": true,
              "children": [
                {
                  "key": null,
                  "props": {
                    "children": "Test permission",
                    "size": "lg",
                  },
                  "type": "Heading",
                },
                {
                  "key": null,
                  "props": {
                    "children": "This site wants permissions to spend your tokens.",
                  },
                  "type": "Text",
                },
              ],
            },
            "type": "Box",
          },
          {
            "key": null,
            "props": {
              "children": {
                "key": null,
                "props": {
                  "children": [
                    {
                      "key": null,
                      "props": {
                        "alignment": "space-between",
                        "children": {
                          "key": null,
                          "props": {
                            "children": [
                              {
                                "key": null,
                                "props": {
                                  "children": "Account",
                                },
                                "type": "Text",
                              },
                              {
                                "key": null,
                                "props": {
                                  "children": {
                                    "key": null,
                                    "props": {
                                      "color": "muted",
                                      "name": "question",
                                      "size": "inherit",
                                    },
                                    "type": "Icon",
                                  },
                                  "content": {
                                    "key": null,
                                    "props": {
                                      "children": "The account from which the permission is being granted.",
                                    },
                                    "type": "Text",
                                  },
                                },
                                "type": "Tooltip",
                              },
                            ],
                            "direction": "horizontal",
                          },
                          "type": "Box",
                        },
                        "direction": "horizontal",
                      },
                      "type": "Box",
                    },
                    {
                      "key": null,
                      "props": {
                        "chainIds": [
                          "eip155:1",
                        ],
                        "name": "account-selector",
                        "switchGlobalAccount": false,
                        "value": "eip155:1:0x1234567890123456789012345678901234567890",
                      },
                      "type": "AccountSelector",
                    },
                    {
                      "key": null,
                      "props": {
                        "children": "This account will be upgraded to a smart account to complete this permission.",
                        "color": "warning",
                        "size": "sm",
                      },
                      "type": "Text",
                    },
                    {
                      "key": null,
                      "props": {
                        "alignment": "end",
                        "children": [
                          {
                            "key": null,
                            "props": {
                              "children": "$1000",
                            },
                            "type": "Text",
                          },
                          {
                            "key": null,
                            "props": {
                              "children": [
                                "1",
                                " ",
                                "available",
                              ],
                            },
                            "type": "Text",
                          },
                        ],
                        "direction": "horizontal",
                      },
                      "type": "Box",
                    },
                  ],
                  "direction": "vertical",
                },
                "type": "Box",
              },
            },
            "type": "Section",
          },
          {
            "key": null,
            "props": {
              "children": {
                "key": null,
                "props": {
                  "alignment": "space-between",
                  "children": [
                    {
                      "key": null,
                      "props": {
                        "children": [
                          {
                            "key": null,
                            "props": {
                              "children": "Reason",
                            },
                            "type": "Text",
                          },
                          {
                            "key": null,
                            "props": {
                              "children": {
                                "key": null,
                                "props": {
                                  "color": "muted",
                                  "name": "question",
                                  "size": "inherit",
                                },
                                "type": "Icon",
                              },
                              "content": {
                                "key": null,
                                "props": {
                                  "children": "Reason given by the recipient for requesting this permission.",
                                },
                                "type": "Text",
                              },
                            },
                            "type": "Tooltip",
                          },
                        ],
                        "direction": "horizontal",
                      },
                      "type": "Box",
                    },
                    {
                      "key": null,
                      "props": {
                        "children": {
                          "key": null,
                          "props": {
                            "children": [
                              {
                                "key": null,
                                "props": {
                                  "children": "Test justificatio...",
                                },
                                "type": "Text",
                              },
                              {
                                "key": null,
                                "props": {
                                  "alignment": "end",
                                  "children": {
                                    "key": null,
                                    "props": {
                                      "children": "Show",
                                      "name": "show-more-justification",
                                    },
                                    "type": "Button",
                                  },
                                  "direction": "horizontal",
                                },
                                "type": "Box",
                              },
                            ],
                            "direction": "horizontal",
                          },
                          "type": "Box",
                        },
                        "direction": "horizontal",
                      },
                      "type": "Box",
                    },
                  ],
                  "direction": "horizontal",
                },
                "type": "Box",
              },
            },
            "type": "Section",
          },
          {
            "key": null,
            "props": {
              "children": [
                {
                  "key": null,
                  "props": {
                    "alignment": "space-between",
                    "children": [
                      {
                        "key": null,
                        "props": {
                          "alignment": "space-between",
                          "children": [
                            {
                              "key": null,
                              "props": {
                                "children": [
                                  {
                                    "key": null,
                                    "props": {
                                      "children": "Recipient",
                                    },
                                    "type": "Text",
                                  },
                                  {
                                    "key": null,
                                    "props": {
                                      "children": {
                                        "key": null,
                                        "props": {
                                          "color": "muted",
                                          "name": "question",
                                          "size": "inherit",
                                        },
                                        "type": "Icon",
                                      },
                                      "content": {
                                        "key": null,
                                        "props": {
                                          "children": "The site requesting the permission",
                                        },
                                        "type": "Text",
                                      },
                                    },
                                    "type": "Tooltip",
                                  },
                                ],
                                "direction": "horizontal",
                              },
                              "type": "Box",
                            },
                            null,
                          ],
                          "direction": "horizontal",
                        },
                        "type": "Box",
                      },
                      {
                        "key": null,
                        "props": {
                          "children": [
                            null,
                            {
                              "key": null,
                              "props": {
                                "children": "https://example.com",
                              },
                              "type": "Text",
                            },
                          ],
                          "direction": "horizontal",
                        },
                        "type": "Box",
                      },
                    ],
                    "direction": "horizontal",
                  },
                  "type": "Box",
                },
                {
                  "key": null,
                  "props": {
                    "alignment": "space-between",
                    "children": [
                      {
                        "key": null,
                        "props": {
                          "alignment": "space-between",
                          "children": [
                            {
                              "key": null,
                              "props": {
                                "children": [
                                  {
                                    "key": null,
                                    "props": {
                                      "children": "Network",
                                    },
                                    "type": "Text",
                                  },
                                  {
                                    "key": null,
                                    "props": {
                                      "children": {
                                        "key": null,
                                        "props": {
                                          "color": "muted",
                                          "name": "question",
                                          "size": "inherit",
                                        },
                                        "type": "Icon",
                                      },
                                      "content": {
                                        "key": null,
                                        "props": {
                                          "children": "The network on which the permission is being requested",
                                        },
                                        "type": "Text",
                                      },
                                    },
                                    "type": "Tooltip",
                                  },
                                ],
                                "direction": "horizontal",
                              },
                              "type": "Box",
                            },
                            null,
                          ],
                          "direction": "horizontal",
                        },
                        "type": "Box",
                      },
                      {
                        "key": null,
                        "props": {
                          "children": [
                            null,
                            {
                              "key": null,
                              "props": {
                                "children": "Ethereum Mainnet",
                              },
                              "type": "Text",
                            },
                          ],
                          "direction": "horizontal",
                        },
                        "type": "Box",
                      },
                    ],
                    "direction": "horizontal",
                  },
                  "type": "Box",
                },
                {
                  "key": null,
                  "props": {
                    "alignment": "space-between",
                    "children": [
                      {
                        "key": null,
                        "props": {
                          "alignment": "space-between",
                          "children": [
                            {
                              "key": null,
                              "props": {
                                "children": [
                                  {
                                    "key": null,
                                    "props": {
                                      "children": "Token",
                                    },
                                    "type": "Text",
                                  },
                                  {
                                    "key": null,
                                    "props": {
                                      "children": {
                                        "key": null,
                                        "props": {
                                          "color": "muted",
                                          "name": "question",
                                          "size": "inherit",
                                        },
                                        "type": "Icon",
                                      },
                                      "content": {
                                        "key": null,
                                        "props": {
                                          "children": "The token being requested",
                                        },
                                        "type": "Text",
                                      },
                                    },
                                    "type": "Tooltip",
                                  },
                                ],
                                "direction": "horizontal",
                              },
                              "type": "Box",
                            },
                            null,
                          ],
                          "direction": "horizontal",
                        },
                        "type": "Box",
                      },
                      {
                        "key": null,
                        "props": {
                          "children": [
                            null,
                            {
                              "key": null,
                              "props": {
                                "children": {
                                  "key": null,
                                  "props": {
                                    "children": "ETH",
                                    "href": "https://etherscan.io/address/0x38c4A4F071d33d6Cf83e2e81F12D9B5D30E611F3",
                                  },
                                  "type": "Link",
                                },
                                "content": "0x38c4A...611F3",
                              },
                              "type": "Tooltip",
                            },
                          ],
                          "direction": "horizontal",
                        },
                        "type": "Box",
                      },
                    ],
                    "direction": "horizontal",
                  },
                  "type": "Box",
                },
              ],
            },
            "type": "Section",
          },
<<<<<<< HEAD
          {
            "key": null,
            "props": {
              "children": {
                "key": null,
                "props": {
                  "children": [
                    {
                      "key": null,
                      "props": {
                        "alignment": "space-between",
                        "children": {
                          "key": null,
                          "props": {
                            "children": [
                              {
                                "key": null,
                                "props": {
                                  "children": "Account",
                                },
                                "type": "Text",
                              },
                              {
                                "key": null,
                                "props": {
                                  "children": {
                                    "key": null,
                                    "props": {
                                      "color": "muted",
                                      "name": "question",
                                      "size": "inherit",
                                    },
                                    "type": "Icon",
                                  },
                                  "content": {
                                    "key": null,
                                    "props": {
                                      "children": "The account from which the permission is being granted.",
                                    },
                                    "type": "Text",
                                  },
                                },
                                "type": "Tooltip",
                              },
                            ],
                            "direction": "horizontal",
                          },
                          "type": "Box",
                        },
                        "direction": "horizontal",
                      },
                      "type": "Box",
                    },
                    {
                      "key": null,
                      "props": {
                        "chainIds": [
                          "eip155:1",
                        ],
                        "name": "account-selector",
                        "switchGlobalAccount": false,
                        "value": "eip155:1:0x1234567890123456789012345678901234567890",
                      },
                      "type": "AccountSelector",
                    },
                    {
                      "key": null,
                      "props": {
                        "alignment": "end",
                        "children": [
                          {
                            "key": null,
                            "props": {
                              "children": "$1000",
                            },
                            "type": "Text",
                          },
                          {
                            "key": null,
                            "props": {
                              "children": [
                                "1",
                                " ",
                                "available",
                              ],
                            },
                            "type": "Text",
                          },
                        ],
                        "direction": "horizontal",
                      },
                      "type": "Box",
                    },
                  ],
                  "direction": "vertical",
                },
                "type": "Box",
              },
            },
            "type": "Section",
          },
=======
>>>>>>> 56d7dfde
          undefined,
        ],
        "direction": "vertical",
      },
      "type": "Box",
    },
  },
  "type": "Box",
}
`);
      });

      it('cancels the balance loading when the account is changed', async () => {
        const {
          permissionHandler,
          getLifecycleHandlers,
          getBoundEvent,
          tokenMetadataService,
          updateContext,
        } = setupTest();

        let resolveTokenBalancePromise: () => void = () => {
          throw new Error('Function should never be called');
        };
        const tokenBalancePromise = new Promise<TokenBalanceAndMetadata>(
          (resolve) => {
            resolveTokenBalancePromise = () =>
              resolve(mockTokenBalanceAndMetadata);
          },
        );

        tokenMetadataService.getTokenBalanceAndMetadata.mockReturnValueOnce(
          tokenBalancePromise,
        );

        await permissionHandler.handlePermissionRequest(mockOrigin);

        const lifecycleHandlers = getLifecycleHandlers();

        lifecycleHandlers.onConfirmationCreated?.({
          interfaceId: mockInterfaceId,
          initialContext: mockContext,
          updateContext,
          isAdjustmentAllowed: true,
        });

        const accountSelectorChangeHandler = getBoundEvent({
          elementName: 'account-selector',
          eventType: 'InputChangeEvent',
          interfaceId: mockInterfaceId,
        });

        expect(accountSelectorChangeHandler).toBeDefined();

        const mockAddress2Caip10 = `eip155:1:${mockAddress2}`;

        await accountSelectorChangeHandler?.({
          event: {
            value: { addresses: [mockAddress2Caip10] } as any,
            name: 'account-selector',
            type: UserInputEventType.InputChangeEvent,
          },
          interfaceId: mockInterfaceId,
        });

        resolveTokenBalancePromise();
        await new Promise((resolve) => setTimeout(resolve, 0));

        // update context is called 3 times:
        // 1. After the account is changed
        // 2. After the token balance is resolved for the second account
        // 3. After the fiat balance is resolved for the second account
        // if we didn't cancel the original balance loading, there would be another 2 instances
        // 4. After the original token balance is resolved for the first account
        // 5. After the original fiat balance is resolved for the first account
        expect(updateContext).toHaveBeenCalledTimes(3);
      });

      it('unbinds the event handlers when the confirmation is resolved', async () => {
        const {
          permissionHandler,
          getLifecycleHandlers,
          getUnboundEvent,
          getBoundEvent,
          updateContext,
        } = setupTest();

        await permissionHandler.handlePermissionRequest(mockOrigin);

        const { onConfirmationResolved, onConfirmationCreated } =
          getLifecycleHandlers();

        onConfirmationCreated?.({
          interfaceId: mockInterfaceId,
          initialContext: mockContext,
          updateContext,
          isAdjustmentAllowed: true,
        });

        const accountSelectorBoundEvent = getBoundEvent({
          elementName: 'account-selector',
          eventType: 'InputChangeEvent',
          interfaceId: mockInterfaceId,
        });

        const showMoreButtonBoundEvent = getBoundEvent({
          elementName: 'show-more-justification',
          eventType: 'ButtonClickEvent',
          interfaceId: mockInterfaceId,
        });

        expect(accountSelectorBoundEvent).toBeDefined();
        expect(showMoreButtonBoundEvent).toBeDefined();

        onConfirmationResolved?.();

        const accountSelectorUnboundEvent = getUnboundEvent({
          elementName: 'account-selector',
          eventType: 'InputChangeEvent',
          interfaceId: mockInterfaceId,
        });

        const showMoreButtonUnboundEvent = getUnboundEvent({
          elementName: 'show-more-justification',
          eventType: 'ButtonClickEvent',
          interfaceId: mockInterfaceId,
        });

        expect(accountSelectorUnboundEvent).toBeDefined();
        expect(showMoreButtonUnboundEvent).toBeDefined();
      });

      it('does not bind rule handlers when isAdjustmentAllowed is false but allows account selection', async () => {
        const {
          permissionHandler,
          getLifecycleHandlers,
          getBoundEvent,
          updateContext,
        } = setupTest();

        await permissionHandler.handlePermissionRequest(mockOrigin);

        const lifecycleHandlers = getLifecycleHandlers();

        lifecycleHandlers.onConfirmationCreated?.({
          interfaceId: mockInterfaceId,
          initialContext: mockContext,
          updateContext,
          isAdjustmentAllowed: false, // Adjustment not allowed
        });

        // Try to get a rule input handler - it should not exist when adjustment is not allowed
        const ruleInputHandler = getBoundEvent({
          elementName: 'amountPerSecond', // Example rule input field
          eventType: 'InputChangeEvent',
          interfaceId: mockInterfaceId,
        });

        // The rule handler should not be bound when adjustment is not allowed
        expect(ruleInputHandler).toBeUndefined();

        // But account selector should still be bound (it's allowed even when adjustment is not allowed)
        const accountSelectorHandler = getBoundEvent({
          elementName: 'account-selector',
          eventType: 'InputChangeEvent',
          interfaceId: mockInterfaceId,
        });

        expect(accountSelectorHandler).toBeDefined();
      });
    });
  });
});<|MERGE_RESOLUTION|>--- conflicted
+++ resolved
@@ -1634,108 +1634,6 @@
             },
             "type": "Section",
           },
-<<<<<<< HEAD
-          {
-            "key": null,
-            "props": {
-              "children": {
-                "key": null,
-                "props": {
-                  "children": [
-                    {
-                      "key": null,
-                      "props": {
-                        "alignment": "space-between",
-                        "children": {
-                          "key": null,
-                          "props": {
-                            "children": [
-                              {
-                                "key": null,
-                                "props": {
-                                  "children": "Account",
-                                },
-                                "type": "Text",
-                              },
-                              {
-                                "key": null,
-                                "props": {
-                                  "children": {
-                                    "key": null,
-                                    "props": {
-                                      "color": "muted",
-                                      "name": "question",
-                                      "size": "inherit",
-                                    },
-                                    "type": "Icon",
-                                  },
-                                  "content": {
-                                    "key": null,
-                                    "props": {
-                                      "children": "The account from which the permission is being granted.",
-                                    },
-                                    "type": "Text",
-                                  },
-                                },
-                                "type": "Tooltip",
-                              },
-                            ],
-                            "direction": "horizontal",
-                          },
-                          "type": "Box",
-                        },
-                        "direction": "horizontal",
-                      },
-                      "type": "Box",
-                    },
-                    {
-                      "key": null,
-                      "props": {
-                        "chainIds": [
-                          "eip155:1",
-                        ],
-                        "name": "account-selector",
-                        "switchGlobalAccount": false,
-                        "value": "eip155:1:0x1234567890123456789012345678901234567890",
-                      },
-                      "type": "AccountSelector",
-                    },
-                    {
-                      "key": null,
-                      "props": {
-                        "alignment": "end",
-                        "children": [
-                          {
-                            "key": null,
-                            "props": {},
-                            "type": "Skeleton",
-                          },
-                          {
-                            "key": null,
-                            "props": {
-                              "children": [
-                                "1",
-                                " ",
-                                "available",
-                              ],
-                            },
-                            "type": "Text",
-                          },
-                        ],
-                        "direction": "horizontal",
-                      },
-                      "type": "Box",
-                    },
-                  ],
-                  "direction": "vertical",
-                },
-                "type": "Box",
-              },
-            },
-            "type": "Section",
-          },
-=======
->>>>>>> 56d7dfde
           undefined,
         ],
         "direction": "vertical",
@@ -2952,8 +2850,7 @@
                             "props": {
                               "children": [
                                 "1",
-                                " ",
-                                "available",
+                                " available",
                               ],
                             },
                             "type": "Text",
@@ -3308,110 +3205,6 @@
             },
             "type": "Section",
           },
-<<<<<<< HEAD
-          {
-            "key": null,
-            "props": {
-              "children": {
-                "key": null,
-                "props": {
-                  "children": [
-                    {
-                      "key": null,
-                      "props": {
-                        "alignment": "space-between",
-                        "children": {
-                          "key": null,
-                          "props": {
-                            "children": [
-                              {
-                                "key": null,
-                                "props": {
-                                  "children": "Account",
-                                },
-                                "type": "Text",
-                              },
-                              {
-                                "key": null,
-                                "props": {
-                                  "children": {
-                                    "key": null,
-                                    "props": {
-                                      "color": "muted",
-                                      "name": "question",
-                                      "size": "inherit",
-                                    },
-                                    "type": "Icon",
-                                  },
-                                  "content": {
-                                    "key": null,
-                                    "props": {
-                                      "children": "The account from which the permission is being granted.",
-                                    },
-                                    "type": "Text",
-                                  },
-                                },
-                                "type": "Tooltip",
-                              },
-                            ],
-                            "direction": "horizontal",
-                          },
-                          "type": "Box",
-                        },
-                        "direction": "horizontal",
-                      },
-                      "type": "Box",
-                    },
-                    {
-                      "key": null,
-                      "props": {
-                        "chainIds": [
-                          "eip155:1",
-                        ],
-                        "name": "account-selector",
-                        "switchGlobalAccount": false,
-                        "value": "eip155:1:0x1234567890123456789012345678901234567890",
-                      },
-                      "type": "AccountSelector",
-                    },
-                    {
-                      "key": null,
-                      "props": {
-                        "alignment": "end",
-                        "children": [
-                          {
-                            "key": null,
-                            "props": {
-                              "children": "$1000",
-                            },
-                            "type": "Text",
-                          },
-                          {
-                            "key": null,
-                            "props": {
-                              "children": [
-                                "1",
-                                " ",
-                                "available",
-                              ],
-                            },
-                            "type": "Text",
-                          },
-                        ],
-                        "direction": "horizontal",
-                      },
-                      "type": "Box",
-                    },
-                  ],
-                  "direction": "vertical",
-                },
-                "type": "Box",
-              },
-            },
-            "type": "Section",
-          },
-=======
->>>>>>> 56d7dfde
           undefined,
         ],
         "direction": "vertical",
