import { AccountApiClient } from '../../src/clients/accountApiClient';

const mockApiBaseUrl = 'https://mock-account-api.com';

describe('AccountApiClient', () => {
  const mockFetch = jest.fn();
  let client: AccountApiClient;

  beforeEach(() => {
    mockFetch.mockClear();
    client = new AccountApiClient({
      baseUrl: mockApiBaseUrl,
      fetch: mockFetch,
      timeoutMs: 5000, // Shorter timeout for tests
      maxResponseSizeBytes: 1024 * 1024, // 1MB
    });
  });

  describe('getTokenBalanceAndMetadata', () => {
    const mockAccount = '0x4f10501E98476Bc5c7C322a8ae87226aFC8a66a2';
    const mockTokenAddress = '0x6b175474e89094c44da98b954eedeac495271d0f';
    const mockChainId = 11155111;

    it('fetches native token balance and metadata successfully', async () => {
      const mockResponse = {
        ok: true,
        json: async () => ({
          name: 'Ethereum',
          symbol: 'ETH',
          decimals: 18,
          type: 'native',
          iconUrl:
            'https://dev-static.cx.metamask.io/api/v1/tokenIcons/1/0x0000000000000000000000000000000000000000.png',
          coingeckoId: 'ethereum',
          address: '0x0000000000000000000000000000000000000000',
          occurrences: 100,
          sources: [],
          chainId: mockChainId,
          blockNumber: '12345678',
          updatedAt: '2025-05-29T23:14:08.118Z',
          value: {},
          price: 0,
          accounts: [
            {
              accountAddress: mockAccount,
              chainId: mockChainId,
              rawBalance: '1000000000000000000',
              balance: 1,
            },
          ],
        }),
        headers: {
          get: jest.fn().mockReturnValue('1024'), // Mock content-length header
        },
      };

      mockFetch.mockResolvedValueOnce(mockResponse);

      const result = await client.getTokenBalanceAndMetadata({
        chainId: mockChainId,
        account: mockAccount,
      });

      expect(result).toStrictEqual({
        balance: BigInt('1000000000000000000'),
        decimals: 18,
        symbol: 'ETH',
        iconUrl:
          'https://dev-static.cx.metamask.io/api/v1/tokenIcons/1/0x0000000000000000000000000000000000000000.png',
      });

      expect(mockFetch).toHaveBeenCalledWith(
        `${mockApiBaseUrl}/tokens/0x0000000000000000000000000000000000000000?accountAddresses=${mockAccount}&chainId=${mockChainId}`,
        expect.objectContaining({
          signal: expect.any(AbortSignal),
          headers: expect.objectContaining({
            Accept: 'application/json',
            'User-Agent': 'MetaMask-Snap/1.0',
          }),
        }),
      );
    });

    it('fetches ERC20 token balance and metadata successfully', async () => {
      const mockResponse = {
        ok: true,
        json: async () => ({
          name: 'Dai Stablecoin',
          symbol: 'DAI',
          decimals: 18,
          type: 'erc20',
          iconUrl:
            'https://dev-static.cx.metamask.io/api/v1/tokenIcons/1/0x6b175474e89094c44da98b954eedeac495271d0f.png',
          coingeckoId: 'dai',
          address: mockTokenAddress,
          occurrences: 100,
          sources: [],
          chainId: 1,
          blockNumber: '12345678',
          updatedAt: '2025-05-29T23:14:08.118Z',
          value: {},
          price: 0,
          accounts: [
            {
              accountAddress: mockAccount,
              chainId: mockChainId,
              rawBalance: '2000000000000000000',
              balance: 2,
            },
          ],
        }),
        headers: {
          get: jest.fn().mockReturnValue('1024'), // Mock content-length header
        },
      };

      mockFetch.mockResolvedValueOnce(mockResponse);

      const result = await client.getTokenBalanceAndMetadata({
        chainId: mockChainId,
        account: mockAccount,
        assetAddress: mockTokenAddress,
      });

      expect(result).toStrictEqual({
        balance: BigInt('2000000000000000000'),
        decimals: 18,
        symbol: 'DAI',
        iconUrl:
          'https://dev-static.cx.metamask.io/api/v1/tokenIcons/1/0x6b175474e89094c44da98b954eedeac495271d0f.png',
      });

      expect(mockFetch).toHaveBeenCalledWith(
        `${mockApiBaseUrl}/tokens/${mockTokenAddress}?accountAddresses=${mockAccount}&chainId=${mockChainId}`,
        expect.objectContaining({
          signal: expect.any(AbortSignal),
          headers: expect.objectContaining({
            Accept: 'application/json',
            'User-Agent': 'MetaMask-Snap/1.0',
          }),
        }),
      );
    });

    it('throws an error if response is not ok', async () => {
      mockFetch.mockResolvedValueOnce({
        ok: false,
        status: 404,
        headers: {
          get: jest.fn().mockReturnValue('1024'),
        },
      });

      await expect(
        client.getTokenBalanceAndMetadata({
          chainId: mockChainId,
          account: mockAccount,
        }),
<<<<<<< HEAD
      ).rejects.toThrow(
        `Token balance not found for account ${mockAccount} and token 0x0000000000000000000000000000000000000000`,
      );
=======
      ).rejects.toThrow('Resource not found: 404');
>>>>>>> 21135144
    });

    it('throws an error if account data not found in response', async () => {
      const mockResponse = {
        ok: true,
        json: async () => ({
          name: 'Ethereum',
          symbol: 'ETH',
          decimals: 18,
          type: 'native',
          iconUrl:
            'https://dev-static.cx.metamask.io/api/v1/tokenIcons/1/0x0000000000000000000000000000000000000000.png',
          coingeckoId: 'ethereum',
          address: '0x0000000000000000000000000000000000000000',
          occurrences: 100,
          sources: [],
          chainId: 1,
          blockNumber: '12345678',
          updatedAt: '2025-05-29T23:14:08.118Z',
          value: {},
          price: 0,
          accounts: [], // Empty accounts array - this will fail zod validation
        }),
        headers: {
          get: jest.fn().mockReturnValue('1024'),
        },
      };

      mockFetch.mockResolvedValueOnce(mockResponse);

      await expect(
        client.getTokenBalanceAndMetadata({
          chainId: mockChainId,
          account: mockAccount,
        }),
      ).rejects.toThrow('Invalid response structure');
    });

    it('throws if chainId is not provided', async () => {
      await expect(
        client.getTokenBalanceAndMetadata({
          chainId: 0,
          account: mockAccount,
        }),
      ).rejects.toThrow('No chainId provided to fetch token balance');
      expect(mockFetch).not.toHaveBeenCalled();
    });

    it('throws if account is not provided', async () => {
      await expect(
        client.getTokenBalanceAndMetadata({
          chainId: mockChainId,
          account: '' as any,
        }),
      ).rejects.toThrow('No account address provided to fetch token balance');
      expect(mockFetch).not.toHaveBeenCalled();
    });

    it('throws if unsupported token type is returned', async () => {
      const mockResponse = {
        ok: true,
        json: async () => ({
          name: 'Some Token',
          symbol: 'ST',
          decimals: 18,
          type: 'unsupported_type',
          iconUrl: 'https://example.com/icon.png',
          coingeckoId: 'some-token',
          address: mockTokenAddress,
          occurrences: 100,
          sources: [],
          chainId: 1,
          blockNumber: '12345678',
          updatedAt: '2025-05-29T23:14:08.118Z',
          value: {},
          price: 0,
          accounts: [
            {
              accountAddress: mockAccount,
              chainId: mockChainId,
              rawBalance: '1000000000000000000',
              balance: 1,
            },
          ],
        }),
        headers: {
          get: jest.fn().mockReturnValue('1024'),
        },
      };

      mockFetch.mockResolvedValueOnce(mockResponse);

      await expect(
        client.getTokenBalanceAndMetadata({
          chainId: mockChainId,
          account: mockAccount,
          assetAddress: mockTokenAddress,
        }),
      ).rejects.toThrow('Unsupported token type: unsupported_type');
    });

<<<<<<< HEAD
    describe('retry logic', () => {
      it('retries once on ResourceUnavailableError (5xx status) and succeeds', async () => {
        // First call fails with 500 status (ResourceUnavailableError)
        mockFetch.mockResolvedValueOnce({
          ok: false,
          status: 500,
        } as any);

        // Second call succeeds
        mockFetch.mockResolvedValueOnce({
          ok: true,
          json: async () => ({
            name: 'Ethereum',
            symbol: 'ETH',
            decimals: 18,
            type: 'native',
            iconUrl:
              'https://dev-static.cx.metamask.io/api/v1/tokenIcons/1/0x0000000000000000000000000000000000000000.png',
            coingeckoId: 'ethereum',
            address: '0x0000000000000000000000000000000000000000',
            occurrences: 100,
            sources: [],
            chainId: mockChainId,
            blockNumber: 'latest',
            updatedAt: '2025-05-29T23:14:08.118Z',
            value: {},
            price: 0,
            accounts: [
              {
                accountAddress: mockAccount,
                chainId: mockChainId,
                rawBalance: '1000000000000000000',
                balance: 1,
              },
            ],
          }),
        } as any);

        const result = await client.getTokenBalanceAndMetadata({
          chainId: mockChainId,
          account: mockAccount,
        });

        expect(result).toStrictEqual({
          balance: BigInt('1000000000000000000'),
          decimals: 18,
          symbol: 'ETH',
          iconUrl:
            'https://dev-static.cx.metamask.io/api/v1/tokenIcons/1/0x0000000000000000000000000000000000000000.png',
        });

        expect(mockFetch).toHaveBeenCalledTimes(2);
        expect(mockFetch).toHaveBeenNthCalledWith(
          1,
          `${mockApiBaseUrl}/tokens/0x0000000000000000000000000000000000000000?accountAddresses=${mockAccount}&chainId=${mockChainId}`,
        );
        expect(mockFetch).toHaveBeenNthCalledWith(
          2,
          `${mockApiBaseUrl}/tokens/0x0000000000000000000000000000000000000000?accountAddresses=${mockAccount}&chainId=${mockChainId}`,
        );
      });

      it('retries with custom retry options', async () => {
        // First call fails with 500 status
        mockFetch.mockResolvedValueOnce({
          ok: false,
          status: 500,
        } as any);

        // Second call succeeds
        mockFetch.mockResolvedValueOnce({
          ok: true,
          json: async () => ({
            name: 'Ethereum',
            symbol: 'ETH',
            decimals: 18,
            type: 'native',
            iconUrl:
              'https://dev-static.cx.metamask.io/api/v1/tokenIcons/1/0x0000000000000000000000000000000000000000.png',
            coingeckoId: 'ethereum',
            address: '0x0000000000000000000000000000000000000000',
            occurrences: 100,
            sources: [],
            chainId: mockChainId,
            blockNumber: 'latest',
            updatedAt: '2025-05-29T23:14:08.118Z',
            value: {},
            price: 0,
            accounts: [
              {
                accountAddress: mockAccount,
                chainId: mockChainId,
                rawBalance: '1000000000000000000',
                balance: 1,
              },
            ],
          }),
        } as any);

        const result = await client.getTokenBalanceAndMetadata({
          chainId: mockChainId,
          account: mockAccount,
          retryOptions: {
            retries: 2,
            delayMs: 500,
          },
        });

        expect(result).toStrictEqual({
          balance: BigInt('1000000000000000000'),
          decimals: 18,
          symbol: 'ETH',
          iconUrl:
            'https://dev-static.cx.metamask.io/api/v1/tokenIcons/1/0x0000000000000000000000000000000000000000.png',
        });

        expect(mockFetch).toHaveBeenCalledTimes(2);
      });

      it('does not retry on ResourceNotFoundError (404 status)', async () => {
        mockFetch.mockResolvedValueOnce({
          ok: false,
          status: 404,
        } as any);

        await expect(
          client.getTokenBalanceAndMetadata({
            chainId: mockChainId,
            account: mockAccount,
          }),
        ).rejects.toThrow(
          `Token balance not found for account ${mockAccount} and token 0x0000000000000000000000000000000000000000`,
        );

        expect(mockFetch).toHaveBeenCalledTimes(1);
      });

      it('does not retry on other non-5xx errors', async () => {
        mockFetch.mockResolvedValueOnce({
          ok: false,
          status: 400,
        } as any);

        await expect(
          client.getTokenBalanceAndMetadata({
            chainId: mockChainId,
            account: mockAccount,
          }),
        ).rejects.toThrow(
          `HTTP error 400: Failed to fetch token balance for account ${mockAccount} and token 0x0000000000000000000000000000000000000000`,
        );

        expect(mockFetch).toHaveBeenCalledTimes(1);
      });

      it('retries up to the specified number of attempts', async () => {
        // All calls fail with 500 status
        mockFetch.mockResolvedValue({
          ok: false,
          status: 500,
        } as any);

        await expect(
          client.getTokenBalanceAndMetadata({
            chainId: mockChainId,
            account: mockAccount,
            retryOptions: {
              retries: 3,
              delayMs: 100,
            },
          }),
        ).rejects.toThrow('Account service temporarily unavailable (HTTP 500)');

        expect(mockFetch).toHaveBeenCalledTimes(4); // Initial + 3 retries
      });

      it('uses default retry options when none provided', async () => {
        // First call fails with 500 status
        mockFetch.mockResolvedValueOnce({
          ok: false,
          status: 500,
        } as any);

        // Second call succeeds
        mockFetch.mockResolvedValueOnce({
          ok: true,
          json: async () => ({
            name: 'Ethereum',
            symbol: 'ETH',
            decimals: 18,
            type: 'native',
            iconUrl:
              'https://dev-static.cx.metamask.io/api/v1/tokenIcons/1/0x0000000000000000000000000000000000000000.png',
            coingeckoId: 'ethereum',
            address: '0x0000000000000000000000000000000000000000',
            occurrences: 100,
            sources: [],
            chainId: mockChainId,
            blockNumber: 'latest',
            updatedAt: '2025-05-29T23:14:08.118Z',
            value: {},
            price: 0,
            accounts: [
              {
                accountAddress: mockAccount,
                chainId: mockChainId,
                rawBalance: '1000000000000000000',
                balance: 1,
              },
            ],
          }),
        } as any);

        const result = await client.getTokenBalanceAndMetadata({
          chainId: mockChainId,
          account: mockAccount,
        });

        expect(result).toStrictEqual({
          balance: BigInt('1000000000000000000'),
          decimals: 18,
          symbol: 'ETH',
          iconUrl:
            'https://dev-static.cx.metamask.io/api/v1/tokenIcons/1/0x0000000000000000000000000000000000000000.png',
        });

        expect(mockFetch).toHaveBeenCalledTimes(2);
      });

      it('succeeds on first attempt when no retry is needed', async () => {
        mockFetch.mockResolvedValueOnce({
          ok: true,
          json: async () => ({
            name: 'Ethereum',
            symbol: 'ETH',
            decimals: 18,
            type: 'native',
            iconUrl:
              'https://dev-static.cx.metamask.io/api/v1/tokenIcons/1/0x0000000000000000000000000000000000000000.png',
            coingeckoId: 'ethereum',
            address: '0x0000000000000000000000000000000000000000',
            occurrences: 100,
            sources: [],
            chainId: mockChainId,
            blockNumber: 'latest',
            updatedAt: '2025-05-29T23:14:08.118Z',
            value: {},
            price: 0,
            accounts: [
              {
                accountAddress: mockAccount,
                chainId: mockChainId,
                rawBalance: '1000000000000000000',
                balance: 1,
              },
            ],
          }),
        } as any);

        const result = await client.getTokenBalanceAndMetadata({
          chainId: mockChainId,
          account: mockAccount,
          retryOptions: {
            retries: 2,
            delayMs: 1000,
          },
        });

        expect(result).toStrictEqual({
          balance: BigInt('1000000000000000000'),
          decimals: 18,
          symbol: 'ETH',
          iconUrl:
            'https://dev-static.cx.metamask.io/api/v1/tokenIcons/1/0x0000000000000000000000000000000000000000.png',
        });

        expect(mockFetch).toHaveBeenCalledTimes(1);
      });
=======
    it('throws an error for invalid JSON response', async () => {
      const mockResponse = {
        ok: true,
        json: async () => {
          throw new Error('Invalid JSON');
        },
        headers: {
          get: jest.fn().mockReturnValue('1024'),
        },
      };

      mockFetch.mockResolvedValueOnce(mockResponse);

      await expect(
        client.getTokenBalanceAndMetadata({
          chainId: mockChainId,
          account: mockAccount,
        }),
      ).rejects.toThrow('Failed to parse JSON response');
    });

    it('throws an error for invalid response structure', async () => {
      const mockResponse = {
        ok: true,
        json: async () => ({
          // Missing required fields
          name: 'Ethereum',
          // symbol: 'ETH', // Missing
          decimals: 18,
          type: 'native',
        }),
        headers: {
          get: jest.fn().mockReturnValue('1024'),
        },
      };

      mockFetch.mockResolvedValueOnce(mockResponse);

      await expect(
        client.getTokenBalanceAndMetadata({
          chainId: mockChainId,
          account: mockAccount,
        }),
      ).rejects.toThrow('Invalid response structure');
    });

    it('throws an error for response that exceeds size limit', async () => {
      const mockResponse = {
        ok: true,
        headers: {
          get: jest.fn().mockReturnValue('2097152'), // 2MB - exceeds 1MB limit
        },
      };

      mockFetch.mockResolvedValueOnce(mockResponse);

      await expect(
        client.getTokenBalanceAndMetadata({
          chainId: mockChainId,
          account: mockAccount,
        }),
      ).rejects.toThrow(
        'Response too large: 2097152 bytes exceeds limit of 1048576 bytes',
      );
    });

    it('throws an error for request timeout', async () => {
      mockFetch.mockImplementationOnce(
        async () =>
          new Promise((_, reject) => {
            setTimeout(() => {
              const error = new Error('Request timed out');
              error.name = 'AbortError';
              reject(error);
            }, 100);
          }),
      );

      await expect(
        client.getTokenBalanceAndMetadata({
          chainId: mockChainId,
          account: mockAccount,
        }),
      ).rejects.toThrow('Request timed out after 5000ms');
    });

    it('sanitizes iconUrl to only allow HTTPS URLs', async () => {
      const mockResponse = {
        ok: true,
        json: async () => ({
          name: 'Ethereum',
          symbol: 'ETH',
          decimals: 18,
          type: 'native',
          iconUrl: 'http://insecure.example.com/icon.png', // HTTP instead of HTTPS
          coingeckoId: 'ethereum',
          address: '0x0000000000000000000000000000000000000000',
          occurrences: 100,
          sources: [],
          chainId: mockChainId,
          blockNumber: '12345678',
          updatedAt: '2025-05-29T23:14:08.118Z',
          value: {},
          price: 0,
          accounts: [
            {
              accountAddress: mockAccount,
              chainId: mockChainId,
              rawBalance: '1000000000000000000',
              balance: 1,
            },
          ],
        }),
        headers: {
          get: jest.fn().mockReturnValue('1024'),
        },
      };

      mockFetch.mockResolvedValueOnce(mockResponse);

      const result = await client.getTokenBalanceAndMetadata({
        chainId: mockChainId,
        account: mockAccount,
      });

      expect(result.iconUrl).toBeUndefined(); // Should be sanitized out
    });

    it('throws an error for invalid balance format', async () => {
      const mockResponse = {
        ok: true,
        json: async () => ({
          name: 'Ethereum',
          symbol: 'ETH',
          decimals: 18,
          type: 'native',
          iconUrl: 'https://example.com/icon.png',
          coingeckoId: 'ethereum',
          address: '0x0000000000000000000000000000000000000000',
          occurrences: 100,
          sources: [],
          chainId: mockChainId,
          blockNumber: '12345678',
          updatedAt: '2025-05-29T23:14:08.118Z',
          value: {},
          price: 0,
          accounts: [
            {
              accountAddress: mockAccount,
              chainId: mockChainId,
              rawBalance: 'invalid-balance', // Invalid balance format - caught by zod validation
              balance: 1,
            },
          ],
        }),
        headers: {
          get: jest.fn().mockReturnValue('1024'),
        },
      };

      mockFetch.mockResolvedValueOnce(mockResponse);

      await expect(
        client.getTokenBalanceAndMetadata({
          chainId: mockChainId,
          account: mockAccount,
        }),
      ).rejects.toThrow('Invalid response structure');
>>>>>>> 21135144
    });
  });
});<|MERGE_RESOLUTION|>--- conflicted
+++ resolved
@@ -156,13 +156,7 @@
           chainId: mockChainId,
           account: mockAccount,
         }),
-<<<<<<< HEAD
-      ).rejects.toThrow(
-        `Token balance not found for account ${mockAccount} and token 0x0000000000000000000000000000000000000000`,
-      );
-=======
       ).rejects.toThrow('Resource not found: 404');
->>>>>>> 21135144
     });
 
     it('throws an error if account data not found in response', async () => {
@@ -264,18 +258,23 @@
       ).rejects.toThrow('Unsupported token type: unsupported_type');
     });
 
-<<<<<<< HEAD
     describe('retry logic', () => {
       it('retries once on ResourceUnavailableError (5xx status) and succeeds', async () => {
         // First call fails with 500 status (ResourceUnavailableError)
         mockFetch.mockResolvedValueOnce({
           ok: false,
           status: 500,
+          headers: {
+            get: jest.fn().mockReturnValue(null),
+          },
         } as any);
 
         // Second call succeeds
         mockFetch.mockResolvedValueOnce({
           ok: true,
+          headers: {
+            get: jest.fn().mockReturnValue(null),
+          },
           json: async () => ({
             name: 'Ethereum',
             symbol: 'ETH',
@@ -320,10 +319,24 @@
         expect(mockFetch).toHaveBeenNthCalledWith(
           1,
           `${mockApiBaseUrl}/tokens/0x0000000000000000000000000000000000000000?accountAddresses=${mockAccount}&chainId=${mockChainId}`,
+          expect.objectContaining({
+            headers: expect.objectContaining({
+              Accept: 'application/json',
+              'User-Agent': 'MetaMask-Snap/1.0',
+            }),
+            signal: expect.any(AbortSignal),
+          }),
         );
         expect(mockFetch).toHaveBeenNthCalledWith(
           2,
           `${mockApiBaseUrl}/tokens/0x0000000000000000000000000000000000000000?accountAddresses=${mockAccount}&chainId=${mockChainId}`,
+          expect.objectContaining({
+            headers: expect.objectContaining({
+              Accept: 'application/json',
+              'User-Agent': 'MetaMask-Snap/1.0',
+            }),
+            signal: expect.any(AbortSignal),
+          }),
         );
       });
 
@@ -332,11 +345,17 @@
         mockFetch.mockResolvedValueOnce({
           ok: false,
           status: 500,
+          headers: {
+            get: jest.fn().mockReturnValue(null),
+          },
         } as any);
 
         // Second call succeeds
         mockFetch.mockResolvedValueOnce({
           ok: true,
+          headers: {
+            get: jest.fn().mockReturnValue(null),
+          },
           json: async () => ({
             name: 'Ethereum',
             symbol: 'ETH',
@@ -388,6 +407,9 @@
         mockFetch.mockResolvedValueOnce({
           ok: false,
           status: 404,
+          headers: {
+            get: jest.fn().mockReturnValue(null),
+          },
         } as any);
 
         await expect(
@@ -395,9 +417,7 @@
             chainId: mockChainId,
             account: mockAccount,
           }),
-        ).rejects.toThrow(
-          `Token balance not found for account ${mockAccount} and token 0x0000000000000000000000000000000000000000`,
-        );
+        ).rejects.toThrow('Resource not found: 404');
 
         expect(mockFetch).toHaveBeenCalledTimes(1);
       });
@@ -406,6 +426,9 @@
         mockFetch.mockResolvedValueOnce({
           ok: false,
           status: 400,
+          headers: {
+            get: jest.fn().mockReturnValue(null),
+          },
         } as any);
 
         await expect(
@@ -413,9 +436,7 @@
             chainId: mockChainId,
             account: mockAccount,
           }),
-        ).rejects.toThrow(
-          `HTTP error 400: Failed to fetch token balance for account ${mockAccount} and token 0x0000000000000000000000000000000000000000`,
-        );
+        ).rejects.toThrow('Client error: 400');
 
         expect(mockFetch).toHaveBeenCalledTimes(1);
       });
@@ -425,6 +446,9 @@
         mockFetch.mockResolvedValue({
           ok: false,
           status: 500,
+          headers: {
+            get: jest.fn().mockReturnValue(null),
+          },
         } as any);
 
         await expect(
@@ -436,7 +460,7 @@
               delayMs: 100,
             },
           }),
-        ).rejects.toThrow('Account service temporarily unavailable (HTTP 500)');
+        ).rejects.toThrow('Server error: 500');
 
         expect(mockFetch).toHaveBeenCalledTimes(4); // Initial + 3 retries
       });
@@ -446,11 +470,17 @@
         mockFetch.mockResolvedValueOnce({
           ok: false,
           status: 500,
+          headers: {
+            get: jest.fn().mockReturnValue(null),
+          },
         } as any);
 
         // Second call succeeds
         mockFetch.mockResolvedValueOnce({
           ok: true,
+          headers: {
+            get: jest.fn().mockReturnValue(null),
+          },
           json: async () => ({
             name: 'Ethereum',
             symbol: 'ETH',
@@ -497,6 +527,9 @@
       it('succeeds on first attempt when no retry is needed', async () => {
         mockFetch.mockResolvedValueOnce({
           ok: true,
+          headers: {
+            get: jest.fn().mockReturnValue(null),
+          },
           json: async () => ({
             name: 'Ethereum',
             symbol: 'ETH',
@@ -543,176 +576,6 @@
 
         expect(mockFetch).toHaveBeenCalledTimes(1);
       });
-=======
-    it('throws an error for invalid JSON response', async () => {
-      const mockResponse = {
-        ok: true,
-        json: async () => {
-          throw new Error('Invalid JSON');
-        },
-        headers: {
-          get: jest.fn().mockReturnValue('1024'),
-        },
-      };
-
-      mockFetch.mockResolvedValueOnce(mockResponse);
-
-      await expect(
-        client.getTokenBalanceAndMetadata({
-          chainId: mockChainId,
-          account: mockAccount,
-        }),
-      ).rejects.toThrow('Failed to parse JSON response');
-    });
-
-    it('throws an error for invalid response structure', async () => {
-      const mockResponse = {
-        ok: true,
-        json: async () => ({
-          // Missing required fields
-          name: 'Ethereum',
-          // symbol: 'ETH', // Missing
-          decimals: 18,
-          type: 'native',
-        }),
-        headers: {
-          get: jest.fn().mockReturnValue('1024'),
-        },
-      };
-
-      mockFetch.mockResolvedValueOnce(mockResponse);
-
-      await expect(
-        client.getTokenBalanceAndMetadata({
-          chainId: mockChainId,
-          account: mockAccount,
-        }),
-      ).rejects.toThrow('Invalid response structure');
-    });
-
-    it('throws an error for response that exceeds size limit', async () => {
-      const mockResponse = {
-        ok: true,
-        headers: {
-          get: jest.fn().mockReturnValue('2097152'), // 2MB - exceeds 1MB limit
-        },
-      };
-
-      mockFetch.mockResolvedValueOnce(mockResponse);
-
-      await expect(
-        client.getTokenBalanceAndMetadata({
-          chainId: mockChainId,
-          account: mockAccount,
-        }),
-      ).rejects.toThrow(
-        'Response too large: 2097152 bytes exceeds limit of 1048576 bytes',
-      );
-    });
-
-    it('throws an error for request timeout', async () => {
-      mockFetch.mockImplementationOnce(
-        async () =>
-          new Promise((_, reject) => {
-            setTimeout(() => {
-              const error = new Error('Request timed out');
-              error.name = 'AbortError';
-              reject(error);
-            }, 100);
-          }),
-      );
-
-      await expect(
-        client.getTokenBalanceAndMetadata({
-          chainId: mockChainId,
-          account: mockAccount,
-        }),
-      ).rejects.toThrow('Request timed out after 5000ms');
-    });
-
-    it('sanitizes iconUrl to only allow HTTPS URLs', async () => {
-      const mockResponse = {
-        ok: true,
-        json: async () => ({
-          name: 'Ethereum',
-          symbol: 'ETH',
-          decimals: 18,
-          type: 'native',
-          iconUrl: 'http://insecure.example.com/icon.png', // HTTP instead of HTTPS
-          coingeckoId: 'ethereum',
-          address: '0x0000000000000000000000000000000000000000',
-          occurrences: 100,
-          sources: [],
-          chainId: mockChainId,
-          blockNumber: '12345678',
-          updatedAt: '2025-05-29T23:14:08.118Z',
-          value: {},
-          price: 0,
-          accounts: [
-            {
-              accountAddress: mockAccount,
-              chainId: mockChainId,
-              rawBalance: '1000000000000000000',
-              balance: 1,
-            },
-          ],
-        }),
-        headers: {
-          get: jest.fn().mockReturnValue('1024'),
-        },
-      };
-
-      mockFetch.mockResolvedValueOnce(mockResponse);
-
-      const result = await client.getTokenBalanceAndMetadata({
-        chainId: mockChainId,
-        account: mockAccount,
-      });
-
-      expect(result.iconUrl).toBeUndefined(); // Should be sanitized out
-    });
-
-    it('throws an error for invalid balance format', async () => {
-      const mockResponse = {
-        ok: true,
-        json: async () => ({
-          name: 'Ethereum',
-          symbol: 'ETH',
-          decimals: 18,
-          type: 'native',
-          iconUrl: 'https://example.com/icon.png',
-          coingeckoId: 'ethereum',
-          address: '0x0000000000000000000000000000000000000000',
-          occurrences: 100,
-          sources: [],
-          chainId: mockChainId,
-          blockNumber: '12345678',
-          updatedAt: '2025-05-29T23:14:08.118Z',
-          value: {},
-          price: 0,
-          accounts: [
-            {
-              accountAddress: mockAccount,
-              chainId: mockChainId,
-              rawBalance: 'invalid-balance', // Invalid balance format - caught by zod validation
-              balance: 1,
-            },
-          ],
-        }),
-        headers: {
-          get: jest.fn().mockReturnValue('1024'),
-        },
-      };
-
-      mockFetch.mockResolvedValueOnce(mockResponse);
-
-      await expect(
-        client.getTokenBalanceAndMetadata({
-          chainId: mockChainId,
-          account: mockAccount,
-        }),
-      ).rejects.toThrow('Invalid response structure');
->>>>>>> 21135144
     });
   });
 });