--- conflicted
+++ resolved
@@ -1,6 +1,5 @@
 import dotenv from 'dotenv';
 
-<<<<<<< HEAD
 import { setupI18n } from './src/utils/i18n';
 
 dotenv.config();
@@ -19,8 +18,6 @@
 beforeAll(async () => {
   await setupI18n();
 });
-=======
-dotenv.config();
 
 // Mock toLocaleString to use consistent 'en-US' locale for deterministic test snapshots
 // eslint-disable-next-line @typescript-eslint/unbound-method
@@ -31,5 +28,4 @@
   options?: Intl.DateTimeFormatOptions,
 ) {
   return originalToLocaleString.call(this, locales ?? 'en-US', options);
-};
->>>>>>> b272a08c
+};