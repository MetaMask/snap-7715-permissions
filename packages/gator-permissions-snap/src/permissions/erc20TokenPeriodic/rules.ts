import { InvalidInputError } from '@metamask/snaps-sdk';

import type { RuleDefinition } from '../../core/types';
<<<<<<< HEAD
import { TimePeriod } from '../../core/types';
import { getClosestTimePeriod, TIME_PERIOD_TO_SECONDS } from '../../utils/time';
=======
import {
  getClosestTimePeriod,
  TIME_PERIOD_TO_SECONDS,
  timestampToISO8601,
  iso8601ToTimestamp,
} from '../../utils/time';
>>>>>>> b272a08c
import { getIconData } from '../iconUtil';
import type {
  Erc20TokenPeriodicContext,
  Erc20TokenPeriodicMetadata,
} from './types';
import { t } from '../../utils/i18n';

export const PERIOD_AMOUNT_ELEMENT = 'erc20-token-periodic-period-amount';
export const PERIOD_TYPE_ELEMENT = 'erc20-token-periodic-period-type';
export const START_TIME_ELEMENT = 'erc20-token-periodic-start-date';
export const EXPIRY_ELEMENT = 'erc20-token-periodic-expiry';

export const periodAmountRule: RuleDefinition<
  Erc20TokenPeriodicContext,
  Erc20TokenPeriodicMetadata
> = {
  name: PERIOD_AMOUNT_ELEMENT,
  label: 'amountLabel',
  type: 'number',
  getRuleData: ({ context, metadata }) => ({
    value: context.permissionDetails.periodAmount,
    isAdjustmentAllowed: context.isAdjustmentAllowed,
    isVisible: true,
    tooltip: t('amountTooltip'),
    error: metadata.validationErrors.periodAmountError,
    iconData: getIconData(context),
  }),
  updateContext: (context: Erc20TokenPeriodicContext, value: string) => ({
    ...context,
    permissionDetails: {
      ...context.permissionDetails,
      periodAmount: value,
    },
  }),
};

export const periodDurationRule: RuleDefinition<
  Erc20TokenPeriodicContext,
  Erc20TokenPeriodicMetadata
> = {
  name: PERIOD_TYPE_ELEMENT,
  label: 'periodDurationLabel',
  type: 'dropdown',
  getRuleData: ({ context, metadata }) => ({
    isAdjustmentAllowed: context.isAdjustmentAllowed,
    value: getClosestTimePeriod(context.permissionDetails.periodDuration),
    isVisible: true,
    tooltip: t('periodDurationTooltip'),
    options: Object.values(TimePeriod),
    error: metadata.validationErrors.periodDurationError,
  }),
  updateContext: (context: Erc20TokenPeriodicContext, value: string) => {
    // Validate that value is a valid TimePeriod
    if (!Object.values(TimePeriod).includes(value as TimePeriod)) {
      throw new InvalidInputError(
        `Invalid period type: "${value}". Valid options are: ${Object.values(TimePeriod).join(', ')}`,
      );
    }

    const periodType = value as TimePeriod;
    const periodSeconds = TIME_PERIOD_TO_SECONDS[periodType];

    // This should never happen if the above check passed, but be defensive
    if (periodSeconds === undefined) {
      throw new InvalidInputError(
        `Period type "${periodType}" is not mapped to a duration. This indicates a system error.`,
      );
    }

    const periodDuration = Number(periodSeconds);

    return {
      ...context,
      permissionDetails: {
        ...context.permissionDetails,
        periodDuration,
      },
    };
  },
};

export const startTimeRule: RuleDefinition<
  Erc20TokenPeriodicContext,
  Erc20TokenPeriodicMetadata
> = {
  name: START_TIME_ELEMENT,
  label: 'startTimeLabel',
  type: 'datetime',
  getRuleData: ({ context, metadata }) => ({
    value: timestampToISO8601(context.permissionDetails.startTime),
    isAdjustmentAllowed: context.isAdjustmentAllowed,
    isVisible: true,
<<<<<<< HEAD
    tooltip: t('startTimeTooltip'),
=======
    tooltip: 'The time at which the first period begins.',
>>>>>>> b272a08c
    error: metadata.validationErrors.startTimeError,
    allowPastDate: false,
  }),
  updateContext: (context: Erc20TokenPeriodicContext, value: string) => ({
    ...context,
    permissionDetails: {
      ...context.permissionDetails,
      startTime: iso8601ToTimestamp(value),
    },
  }),
};

export const expiryRule: RuleDefinition<
  Erc20TokenPeriodicContext,
  Erc20TokenPeriodicMetadata
> = {
  name: EXPIRY_ELEMENT,
  label: 'expiryLabel',
  type: 'datetime',
  getRuleData: ({ context, metadata }) => ({
    value: timestampToISO8601(context.expiry.timestamp),
    isAdjustmentAllowed: context.expiry.isAdjustmentAllowed,
    isVisible: true,
<<<<<<< HEAD
    tooltip: t('expiryTooltip'),
=======
    tooltip: 'The expiry date of the permission.',
>>>>>>> b272a08c
    error: metadata.validationErrors.expiryError,
    allowPastDate: false,
  }),
  updateContext: (context: Erc20TokenPeriodicContext, value: string) => ({
    ...context,
    expiry: {
      ...context.expiry,
      timestamp: iso8601ToTimestamp(value),
    },
  }),
};

export const allRules = [
  periodAmountRule,
  periodDurationRule,
  startTimeRule,
  expiryRule,
];<|MERGE_RESOLUTION|>--- conflicted
+++ resolved
@@ -1,17 +1,13 @@
 import { InvalidInputError } from '@metamask/snaps-sdk';
 
 import type { RuleDefinition } from '../../core/types';
-<<<<<<< HEAD
 import { TimePeriod } from '../../core/types';
-import { getClosestTimePeriod, TIME_PERIOD_TO_SECONDS } from '../../utils/time';
-=======
 import {
   getClosestTimePeriod,
   TIME_PERIOD_TO_SECONDS,
   timestampToISO8601,
   iso8601ToTimestamp,
 } from '../../utils/time';
->>>>>>> b272a08c
 import { getIconData } from '../iconUtil';
 import type {
   Erc20TokenPeriodicContext,
@@ -104,11 +100,7 @@
     value: timestampToISO8601(context.permissionDetails.startTime),
     isAdjustmentAllowed: context.isAdjustmentAllowed,
     isVisible: true,
-<<<<<<< HEAD
     tooltip: t('startTimeTooltip'),
-=======
-    tooltip: 'The time at which the first period begins.',
->>>>>>> b272a08c
     error: metadata.validationErrors.startTimeError,
     allowPastDate: false,
   }),
@@ -132,11 +124,7 @@
     value: timestampToISO8601(context.expiry.timestamp),
     isAdjustmentAllowed: context.expiry.isAdjustmentAllowed,
     isVisible: true,
-<<<<<<< HEAD
     tooltip: t('expiryTooltip'),
-=======
-    tooltip: 'The expiry date of the permission.',
->>>>>>> b272a08c
     error: metadata.validationErrors.expiryError,
     allowPastDate: false,
   }),
