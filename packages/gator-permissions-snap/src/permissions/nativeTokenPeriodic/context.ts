--- conflicted
+++ resolved
@@ -128,17 +128,7 @@
     ? iconDataResponse.imageDataBase64
     : null;
 
-<<<<<<< HEAD
-  const expiry = convertTimestampToReadableDate(permissionRequest.expiry);
-=======
-  const balanceFormatted = await tokenPricesService.getCryptoToFiatConversion(
-    `eip155:1/slip44:60`,
-    bigIntToHex(rawBalance),
-    decimals,
-  );
-
   const expiry = permissionRequest.expiry.toString();
->>>>>>> 8e03d851
 
   const periodAmount = formatUnitsFromHex({
     value: data.periodAmount,
@@ -160,17 +150,13 @@
     periodType = 'Other';
   }
 
-<<<<<<< HEAD
-  const startTime = convertTimestampToReadableDate(data.startTime);
+  const startTime = data.startTime.toString();
 
   const tokenAddressCaip19 = toCaip19Address({
     address: ZERO_ADDRESS,
     chainId,
     assetType: 'slip44',
   });
-=======
-  const startTime = permissionRequest.permission.data.startTime.toString();
->>>>>>> 8e03d851
 
   const accountAddressCaip10 = toCaip10Address({
     address,
