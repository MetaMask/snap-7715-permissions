<<<<<<< HEAD
import type { RuleDefinition } from '../../core/types';
import { TimePeriod } from '../../core/types';
import { TIME_PERIOD_TO_SECONDS } from '../../utils/time';
=======
import { InvalidInputError } from '@metamask/snaps-sdk';

import { TimePeriod } from '../../core/types';
import type { RuleDefinition } from '../../core/types';
import { getClosestTimePeriod, TIME_PERIOD_TO_SECONDS } from '../../utils/time';
>>>>>>> 56d7dfde
import { getIconData } from '../iconUtil';
import type {
  NativeTokenPeriodicContext,
  NativeTokenPeriodicMetadata,
} from './types';
import { t } from '../../utils/i18n';

export const PERIOD_AMOUNT_ELEMENT = 'native-token-periodic-period-amount';
export const PERIOD_TYPE_ELEMENT = 'native-token-periodic-period-type';
export const START_TIME_ELEMENT = 'native-token-periodic-start-date';
export const EXPIRY_ELEMENT = 'native-token-periodic-expiry';

export const periodAmountRule: RuleDefinition<
  NativeTokenPeriodicContext,
  NativeTokenPeriodicMetadata
> = {
  name: PERIOD_AMOUNT_ELEMENT,
  label: 'amountLabel',
  type: 'number',
  getRuleData: ({ context, metadata }) => ({
    value: context.permissionDetails.periodAmount,
    isAdjustmentAllowed: context.isAdjustmentAllowed,
    isVisible: true,
    tooltip: t('amountTooltip'),
    error: metadata.validationErrors.periodAmountError,
    iconData: getIconData(context),
  }),
  updateContext: (context: NativeTokenPeriodicContext, value: string) => ({
    ...context,
    permissionDetails: {
      ...context.permissionDetails,
      periodAmount: value,
    },
  }),
};

export const periodDurationRule: RuleDefinition<
  NativeTokenPeriodicContext,
  NativeTokenPeriodicMetadata
> = {
  name: PERIOD_TYPE_ELEMENT,
<<<<<<< HEAD
  label: 'periodDurationLabel',
=======
  label: 'Frequency',
>>>>>>> 56d7dfde
  type: 'dropdown',
  getRuleData: ({ context, metadata }) => ({
    isAdjustmentAllowed: context.isAdjustmentAllowed,
    value: getClosestTimePeriod(context.permissionDetails.periodDuration),
    isVisible: true,
<<<<<<< HEAD
    tooltip: t('periodDurationTooltip'),
    options: [TimePeriod.DAILY, TimePeriod.WEEKLY, 'other'],
    error: metadata.validationErrors.periodTypeError,
  }),
  updateContext: (context: NativeTokenPeriodicContext, value: string) => {
    const periodType = value as TimePeriod | 'other';
    const periodDuration =
      periodType === 'other'
        ? context.permissionDetails.periodDuration
        : Number(TIME_PERIOD_TO_SECONDS[periodType]).toString();
=======
    tooltip: 'The duration of the period',
    options: Object.values(TimePeriod),
    error: metadata.validationErrors.periodDurationError,
  }),
  updateContext: (context: NativeTokenPeriodicContext, value: string) => {
    // Validate that value is a valid TimePeriod
    if (!Object.values(TimePeriod).includes(value as TimePeriod)) {
      throw new InvalidInputError(
        `Invalid period type: "${value}". Valid options are: ${Object.values(TimePeriod).join(', ')}`,
      );
    }

    const periodType = value as TimePeriod;
    const periodSeconds = TIME_PERIOD_TO_SECONDS[periodType];

    // This should never happen if the above check passed, but be defensive
    if (periodSeconds === undefined) {
      throw new InvalidInputError(
        `Period type "${periodType}" is not mapped to a duration. This indicates a system error.`,
      );
    }

    const periodDuration = Number(periodSeconds);
>>>>>>> 56d7dfde

    return {
      ...context,
      permissionDetails: {
        ...context.permissionDetails,
        periodDuration,
      },
    };
  },
};

<<<<<<< HEAD
export const periodDurationRule: RuleDefinition<
  NativeTokenPeriodicContext,
  NativeTokenPeriodicMetadata
> = {
  name: PERIOD_DURATION_ELEMENT,
  label: 'periodDurationSecondsLabel',
  type: 'number',
  getRuleData: ({ context, metadata }) => ({
    value: context.permissionDetails.periodDuration,
    isAdjustmentAllowed: context.isAdjustmentAllowed,
    isVisible: context.permissionDetails.periodType === 'other',
    tooltip: t('periodDurationSecondsTooltip'),
    error: metadata.validationErrors.periodDurationError,
  }),
  updateContext: (context: NativeTokenPeriodicContext, value: string) => ({
    ...context,
    permissionDetails: {
      ...context.permissionDetails,
      periodDuration: value,
    },
  }),
};

=======
>>>>>>> 56d7dfde
export const startTimeRule: RuleDefinition<
  NativeTokenPeriodicContext,
  NativeTokenPeriodicMetadata
> = {
  name: START_TIME_ELEMENT,
  label: 'startTimeLabel',
  type: 'datetime',
  getRuleData: ({ context, metadata }) => ({
    value: context.permissionDetails.startTime.toString(),
    isAdjustmentAllowed: context.isAdjustmentAllowed,
    isVisible: true,
    tooltip: t('startTimeTooltip'),
    error: metadata.validationErrors.startTimeError,
    dateTimeParameterNames: {
      timestampName: 'permissionDetails.startTime',
      dateName: 'startTime.date',
      timeName: 'startTime.time',
    },
  }),
  updateContext: (context: NativeTokenPeriodicContext, value: any) => {
    return {
      ...context,
      permissionDetails: {
        ...context.permissionDetails,
        startTime: value.timestamp,
      },
      startTime: {
        date: value.date,
        time: value.time,
      },
    };
  },
};

export const expiryRule: RuleDefinition<
  NativeTokenPeriodicContext,
  NativeTokenPeriodicMetadata
> = {
  name: EXPIRY_ELEMENT,
  label: 'expiryLabel',
  type: 'datetime',
  getRuleData: ({ context, metadata }) => ({
    value: context.expiry.timestamp.toString(),
    isAdjustmentAllowed: context.expiry.isAdjustmentAllowed,
    isVisible: true,
    tooltip: t('expiryTooltip'),
    error: metadata.validationErrors.expiryError,
    dateTimeParameterNames: {
      timestampName: 'expiry.timestamp',
      dateName: 'expiryDate.date',
      timeName: 'expiryDate.time',
    },
  }),
  updateContext: (context: NativeTokenPeriodicContext, value: any) => ({
    ...context,
    expiry: {
      ...context.expiry,
      timestamp: value.timestamp,
    },
    expiryDate: {
      date: value.date,
      time: value.time,
    },
  }),
};

export const allRules = [
  periodAmountRule,
  periodDurationRule,
  startTimeRule,
  expiryRule,
];<|MERGE_RESOLUTION|>--- conflicted
+++ resolved
@@ -1,14 +1,8 @@
-<<<<<<< HEAD
+import { InvalidInputError } from '@metamask/snaps-sdk';
+
 import type { RuleDefinition } from '../../core/types';
 import { TimePeriod } from '../../core/types';
-import { TIME_PERIOD_TO_SECONDS } from '../../utils/time';
-=======
-import { InvalidInputError } from '@metamask/snaps-sdk';
-
-import { TimePeriod } from '../../core/types';
-import type { RuleDefinition } from '../../core/types';
 import { getClosestTimePeriod, TIME_PERIOD_TO_SECONDS } from '../../utils/time';
->>>>>>> 56d7dfde
 import { getIconData } from '../iconUtil';
 import type {
   NativeTokenPeriodicContext,
@@ -50,29 +44,13 @@
   NativeTokenPeriodicMetadata
 > = {
   name: PERIOD_TYPE_ELEMENT,
-<<<<<<< HEAD
   label: 'periodDurationLabel',
-=======
-  label: 'Frequency',
->>>>>>> 56d7dfde
   type: 'dropdown',
   getRuleData: ({ context, metadata }) => ({
     isAdjustmentAllowed: context.isAdjustmentAllowed,
     value: getClosestTimePeriod(context.permissionDetails.periodDuration),
     isVisible: true,
-<<<<<<< HEAD
     tooltip: t('periodDurationTooltip'),
-    options: [TimePeriod.DAILY, TimePeriod.WEEKLY, 'other'],
-    error: metadata.validationErrors.periodTypeError,
-  }),
-  updateContext: (context: NativeTokenPeriodicContext, value: string) => {
-    const periodType = value as TimePeriod | 'other';
-    const periodDuration =
-      periodType === 'other'
-        ? context.permissionDetails.periodDuration
-        : Number(TIME_PERIOD_TO_SECONDS[periodType]).toString();
-=======
-    tooltip: 'The duration of the period',
     options: Object.values(TimePeriod),
     error: metadata.validationErrors.periodDurationError,
   }),
@@ -95,7 +73,6 @@
     }
 
     const periodDuration = Number(periodSeconds);
->>>>>>> 56d7dfde
 
     return {
       ...context,
@@ -107,32 +84,6 @@
   },
 };
 
-<<<<<<< HEAD
-export const periodDurationRule: RuleDefinition<
-  NativeTokenPeriodicContext,
-  NativeTokenPeriodicMetadata
-> = {
-  name: PERIOD_DURATION_ELEMENT,
-  label: 'periodDurationSecondsLabel',
-  type: 'number',
-  getRuleData: ({ context, metadata }) => ({
-    value: context.permissionDetails.periodDuration,
-    isAdjustmentAllowed: context.isAdjustmentAllowed,
-    isVisible: context.permissionDetails.periodType === 'other',
-    tooltip: t('periodDurationSecondsTooltip'),
-    error: metadata.validationErrors.periodDurationError,
-  }),
-  updateContext: (context: NativeTokenPeriodicContext, value: string) => ({
-    ...context,
-    permissionDetails: {
-      ...context.permissionDetails,
-      periodDuration: value,
-    },
-  }),
-};
-
-=======
->>>>>>> 56d7dfde
 export const startTimeRule: RuleDefinition<
   NativeTokenPeriodicContext,
   NativeTokenPeriodicMetadata
