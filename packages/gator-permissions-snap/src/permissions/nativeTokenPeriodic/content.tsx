--- conflicted
+++ resolved
@@ -1,11 +1,6 @@
 import type { GenericSnapElement } from '@metamask/snaps-sdk/jsx';
 import { Box, Section } from '@metamask/snaps-sdk/jsx';
 
-<<<<<<< HEAD
-=======
-import { renderRules } from '../../core/rules';
-import { AccountDetails } from '../../ui/components';
->>>>>>> 8bc1f0b7
 import {
   periodAmountRule,
   periodTypeRule,
@@ -17,12 +12,8 @@
   NativeTokenPeriodicContext,
   NativeTokenPeriodicMetadata,
 } from './types';
-import { getChainMetadata } from '../../core/chainMetadata';
-import { JUSTIFICATION_SHOW_MORE_BUTTON_NAME } from '../../core/permissionHandler';
 import { renderRules } from '../../core/rules';
-import { AccountDetails } from '../../ui/components/AccountDetails';
-import type { ItemDetails } from '../../ui/components/RequestDetails';
-import { RequestDetails } from '../../ui/components/RequestDetails';
+import { AccountDetails } from '../../ui/components';
 
 /**
  * Creates UI content for a native token periodic permission confirmation.
