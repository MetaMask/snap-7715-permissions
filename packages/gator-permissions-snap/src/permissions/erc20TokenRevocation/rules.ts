--- conflicted
+++ resolved
@@ -3,11 +3,8 @@
   Erc20TokenRevocationMetadata,
 } from './types';
 import type { RuleDefinition } from '../../core/types';
-<<<<<<< HEAD
 import { t } from '../../utils/i18n';
-=======
 import { iso8601ToTimestamp, timestampToISO8601 } from '../../utils/time';
->>>>>>> b272a08c
 
 export const EXPIRY_ELEMENT = 'erc20-token-revocation-expiry';
 
@@ -24,11 +21,7 @@
     value: timestampToISO8601(context.expiry.timestamp),
     isAdjustmentAllowed: context.expiry.isAdjustmentAllowed,
     isVisible: true,
-<<<<<<< HEAD
     tooltip: t('expiryTooltip'),
-=======
-    tooltip: 'The expiry date of the permission.',
->>>>>>> b272a08c
     error: metadata.validationErrors.expiryError,
     allowPastDate: false,
   }),
