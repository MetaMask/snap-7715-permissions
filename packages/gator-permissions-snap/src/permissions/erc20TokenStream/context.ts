--- conflicted
+++ resolved
@@ -151,17 +151,7 @@
     ? iconDataResponse.imageDataBase64
     : null;
 
-<<<<<<< HEAD
-  const expiry = convertTimestampToReadableDate(permissionRequest.expiry);
-=======
-  const balanceFormatted = await tokenPricesService.getCryptoToFiatConversion(
-    `eip155:${chainId}/erc20:${tokenAddress}`,
-    bigIntToHex(rawBalance),
-    decimals,
-  );
-
   const expiry = permissionRequest.expiry.toString();
->>>>>>> 8e03d851
 
   const initialAmount = formatUnitsFromHex({
     value: data.initialAmount,
@@ -186,11 +176,7 @@
     decimals,
   });
 
-<<<<<<< HEAD
-  const startTime = convertTimestampToReadableDate(data.startTime);
-=======
-  const startTime = permissionRequest.permission.data.startTime.toString();
->>>>>>> 8e03d851
+  const startTime = data.startTime.toString();
 
   const tokenAddressCaip19 = toCaip19Address({
     address: data.tokenAddress,
