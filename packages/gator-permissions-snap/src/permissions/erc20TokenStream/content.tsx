import type { GenericSnapElement } from '@metamask/snaps-sdk/jsx';
import { Box, Field, Input, Section, Text } from '@metamask/snaps-sdk/jsx';

<<<<<<< HEAD
=======
import { renderRules } from '../../core/rules';
import { AccountDetails, TokenIcon, TooltipIcon } from '../../ui/components';
>>>>>>> 8bc1f0b7
import {
  initialAmountRule,
  maxAmountRule,
  startTimeRule,
  expiryRule,
  streamAmountPerPeriodRule,
  streamPeriodRule,
} from './rules';
import type {
  Erc20TokenStreamContext,
  Erc20TokenStreamMetadata,
} from './types';
import { getChainMetadata } from '../../core/chainMetadata';
import { JUSTIFICATION_SHOW_MORE_BUTTON_NAME } from '../../core/permissionHandler';
import { renderRules } from '../../core/rules';
import { AccountDetails } from '../../ui/components/AccountDetails';
import type { ItemDetails } from '../../ui/components/RequestDetails';
import { RequestDetails } from '../../ui/components/RequestDetails';
import { TokenIcon } from '../../ui/components/TokenIcon';
import { TooltipIcon } from '../../ui/components/TooltipIcon';

/**
 * Creates the confirmation content for an ERC20 token stream permission request.
 * @param options - The options for creating the confirmation content.
 * @param options.context - The context containing stream details and account information.
 * @param options.metadata - The metadata containing stream configuration.
 * @returns A promise that resolves to a GenericSnapElement containing the confirmation UI.
 */
export async function createConfirmationContent({
  context,
  metadata,
}: {
  context: Erc20TokenStreamContext;
  metadata: Erc20TokenStreamMetadata;
}): Promise<GenericSnapElement> {
  const { amountPerSecond } = metadata;

  return (
    <Box>
      <AccountDetails
        account={context.accountDetails}
        tokenMetadata={context.tokenMetadata}
        title="Stream from"
        tooltip="The account that the token stream comes from."
      />
      <Section>
        {renderRules({
          rules: [streamAmountPerPeriodRule, streamPeriodRule],
          context,
          metadata,
        })}

        <Box direction="vertical">
          <Box direction="horizontal" alignment="space-between">
            <Box direction="horizontal">
              <Text>Stream rate</Text>
              <TooltipIcon tooltip="The amount of tokens to stream per second." />
            </Box>
          </Box>
          <Field>
            <Box>
              <TokenIcon
                imageDataBase64={context.tokenMetadata.iconDataBase64}
                altText={context.tokenMetadata.symbol}
              />
            </Box>
            <Input
              name="stream-rate"
              type="text"
              value={`${amountPerSecond} ${context.tokenMetadata.symbol}/sec`}
              disabled={true}
            />
          </Field>
        </Box>
      </Section>

      <Section>
        {renderRules({
          rules: [initialAmountRule, maxAmountRule, startTimeRule, expiryRule],
          context,
          metadata,
        })}
      </Section>
    </Box>
  );
}<|MERGE_RESOLUTION|>--- conflicted
+++ resolved
@@ -1,11 +1,6 @@
 import type { GenericSnapElement } from '@metamask/snaps-sdk/jsx';
 import { Box, Field, Input, Section, Text } from '@metamask/snaps-sdk/jsx';
 
-<<<<<<< HEAD
-=======
-import { renderRules } from '../../core/rules';
-import { AccountDetails, TokenIcon, TooltipIcon } from '../../ui/components';
->>>>>>> 8bc1f0b7
 import {
   initialAmountRule,
   maxAmountRule,
@@ -18,14 +13,8 @@
   Erc20TokenStreamContext,
   Erc20TokenStreamMetadata,
 } from './types';
-import { getChainMetadata } from '../../core/chainMetadata';
-import { JUSTIFICATION_SHOW_MORE_BUTTON_NAME } from '../../core/permissionHandler';
 import { renderRules } from '../../core/rules';
-import { AccountDetails } from '../../ui/components/AccountDetails';
-import type { ItemDetails } from '../../ui/components/RequestDetails';
-import { RequestDetails } from '../../ui/components/RequestDetails';
-import { TokenIcon } from '../../ui/components/TokenIcon';
-import { TooltipIcon } from '../../ui/components/TooltipIcon';
+import { AccountDetails, TokenIcon, TooltipIcon } from '../../ui/components';
 
 /**
  * Creates the confirmation content for an ERC20 token stream permission request.
