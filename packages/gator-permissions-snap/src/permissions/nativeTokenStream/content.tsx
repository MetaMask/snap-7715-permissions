<<<<<<< HEAD
import {
  Box,
  Button,
  Field,
  Input,
  Section,
  Text,
  Image,
} from '@metamask/snaps-sdk/jsx';
=======
import type { GenericSnapElement } from '@metamask/snaps-sdk/jsx';
import { Box, Input, Section, Text } from '@metamask/snaps-sdk/jsx';
>>>>>>> fa5852fd

import { getChainName } from '../../../../shared/src/utils/common';
import { JUSTIFICATION_SHOW_MORE_BUTTON_NAME } from '../../core/permissionHandler';
import { renderRules } from '../../core/rules';
import { AccountDetails } from '../../ui/components/AccountDetails';
import type { ItemDetails } from '../../ui/components/RequestDetails';
import { RequestDetails } from '../../ui/components/RequestDetails';
import { TooltipIcon } from '../../ui/components/TooltipIcon';
import { IconUrls } from '../../ui/iconConstant';
import {
  initialAmountRule,
  maxAmountRule,
  startTimeRule,
  expiryRule,
  streamAmountPerPeriodRule,
  streamPeriodRule,
} from './rules';
import type {
  NativeTokenStreamContext,
  NativeTokenStreamMetadata,
} from './types';

/**
 * Creates the confirmation content for a native token stream permission request.
 *
 * @param options - The options for creating the confirmation content.
 * @param options.context - The context containing stream details and account information.
 * @param options.metadata - The metadata containing stream configuration.
 * @param options.isJustificationCollapsed - Whether the justification section is collapsed.
 * @param options.origin - The origin of the permission request.
 * @param options.chainId - The chain ID for the network.
 * @returns A promise that resolves to a GenericSnapElement containing the confirmation UI.
 */
export async function createConfirmationContent({
  context,
  metadata,
  isJustificationCollapsed,
  origin,
  chainId,
}: {
  context: NativeTokenStreamContext;
  metadata: NativeTokenStreamMetadata;
  isJustificationCollapsed: boolean;
  origin: string;
  chainId: number;
}): Promise<GenericSnapElement> {
  const { amountPerSecond } = metadata;

  const networkName = getChainName(chainId);

  const itemDetails: ItemDetails[] = [
    {
      label: 'Recipient',
      text: origin,
      tooltipText: 'The site requesting the permission',
    },
    {
      label: 'Network',
      text: networkName,
      tooltipText: 'The network on which the permission is being requested',
    },
    {
      label: 'Token',
      text: 'ETH',
      iconUrl: IconUrls.ethereum.token,
    },
  ];

  return (
    <Box>
      <RequestDetails
        itemDetails={itemDetails}
        justification={context.justification}
        isJustificationShowMoreCollapsed={isJustificationCollapsed}
        justificationShowMoreElementName={JUSTIFICATION_SHOW_MORE_BUTTON_NAME}
      />
      <AccountDetails
        account={context.accountDetails}
        title="Stream from"
        tooltip="The account that the token stream comes from."
      />
      <Section>
        {renderRules({
          rules: [streamAmountPerPeriodRule, streamPeriodRule],
          context,
          metadata,
        })}

        <Box direction="vertical">
          <Box direction="horizontal" alignment="space-between">
            <Box direction="horizontal">
              <Text>Stream rate</Text>
              <TooltipIcon tooltip="The amount of tokens to stream per second." />
            </Box>
<<<<<<< HEAD
            <Field>
              <Box>
                <Image src={IconUrls.ethereum.token} alt="stream-rate icon" />
              </Box>
              <Input
                name="stream-rate"
                type="text"
                value={`${amountPerSecond} ETH/sec`}
                disabled={true}
              />
            </Field>
=======
>>>>>>> fa5852fd
          </Box>
          <Input
            name="stream-rate"
            type="text"
            value={`${amountPerSecond} ETH/sec`}
            disabled={true}
          />
        </Box>
      </Section>

      <Section>
        {renderRules({
          rules: [initialAmountRule, maxAmountRule, startTimeRule, expiryRule],
          context,
          metadata,
        })}
      </Section>
    </Box>
  );
}<|MERGE_RESOLUTION|>--- conflicted
+++ resolved
@@ -1,17 +1,12 @@
-<<<<<<< HEAD
+import type { GenericSnapElement } from '@metamask/snaps-sdk/jsx';
 import {
   Box,
-  Button,
   Field,
   Input,
   Section,
   Text,
   Image,
 } from '@metamask/snaps-sdk/jsx';
-=======
-import type { GenericSnapElement } from '@metamask/snaps-sdk/jsx';
-import { Box, Input, Section, Text } from '@metamask/snaps-sdk/jsx';
->>>>>>> fa5852fd
 
 import { getChainName } from '../../../../shared/src/utils/common';
 import { JUSTIFICATION_SHOW_MORE_BUTTON_NAME } from '../../core/permissionHandler';
@@ -106,27 +101,18 @@
               <Text>Stream rate</Text>
               <TooltipIcon tooltip="The amount of tokens to stream per second." />
             </Box>
-<<<<<<< HEAD
-            <Field>
-              <Box>
-                <Image src={IconUrls.ethereum.token} alt="stream-rate icon" />
-              </Box>
-              <Input
-                name="stream-rate"
-                type="text"
-                value={`${amountPerSecond} ETH/sec`}
-                disabled={true}
-              />
-            </Field>
-=======
->>>>>>> fa5852fd
           </Box>
-          <Input
-            name="stream-rate"
-            type="text"
-            value={`${amountPerSecond} ETH/sec`}
-            disabled={true}
-          />
+          <Field>
+            <Box>
+              <Image src={IconUrls.ethereum.token} alt="Ether token icon" />
+            </Box>
+            <Input
+              name="stream-rate"
+              type="text"
+              value={`${amountPerSecond} ETH/sec`}
+              disabled={true}
+            />
+          </Field>
         </Box>
       </Section>
 
