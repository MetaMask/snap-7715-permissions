--- conflicted
+++ resolved
@@ -90,11 +90,7 @@
 
   return {
     ...originalRequest,
-<<<<<<< HEAD
-=======
     address: address as Hex,
-    expiry,
->>>>>>> 052f311f
     permission: {
       type: 'native-token-stream',
       data: permissionData,
@@ -145,7 +141,6 @@
 
   const {
     address,
-    isAdjustmentAllowed = true,
     permission: { data },
   } = permissionRequest;
 
@@ -168,13 +163,6 @@
     ? iconDataResponse.imageDataBase64
     : null;
 
-<<<<<<< HEAD
-  const balanceFormatted = await tokenPricesService.getCryptoToFiatConversion(
-    `eip155:1/slip44:60`,
-    bigIntToHex(rawBalance),
-    decimals,
-  );
-
   const expiryRule = permissionRequest.rules?.find(
     (rule) => rule.type === 'expiry',
   );
@@ -182,9 +170,6 @@
     timestamp: expiryRule?.data.timestamp.toString(),
     isAdjustmentAllowed: expiryRule?.isAdjustmentAllowed ?? true,
   };
-=======
-  const expiry = permissionRequest.expiry.toString();
->>>>>>> 052f311f
 
   const initialAmount = formatUnitsFromHex({
     value: data.initialAmount,
@@ -209,7 +194,8 @@
     decimals,
   });
 
-  const startTime = data.startTime?.toString() ?? Math.floor(Date.now() / 1000);
+  const startTime =
+    data.startTime?.toString() ?? Math.floor(Date.now() / 1000).toString();
 
   const tokenAddressCaip19 = toCaipAssetType(
     CHAIN_NAMESPACE,
@@ -226,20 +212,10 @@
 
   return {
     expiry,
-<<<<<<< HEAD
-    justification: permissionRequest.permission.data.justification,
-    isAdjustmentAllowed: permissionRequest.permission.isAdjustmentAllowed,
-    accountDetails: {
-      address,
-      balance,
-      balanceFormattedAsCurrency: balanceFormatted,
-    },
-=======
     justification: data.justification,
-    isAdjustmentAllowed,
+    isAdjustmentAllowed: data.isAdjustmentAllowed,
     accountAddressCaip10,
     tokenAddressCaip19,
->>>>>>> 052f311f
     tokenMetadata: {
       symbol,
       decimals,
