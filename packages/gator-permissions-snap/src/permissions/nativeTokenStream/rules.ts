import type { RuleDefinition } from '../../core/types';
import { TimePeriod } from '../../core/types';
import { timestampToISO8601, iso8601ToTimestamp } from '../../utils/time';
import { getIconData } from '../iconUtil';
import type {
  NativeTokenStreamContext,
  NativeTokenStreamMetadata,
} from './types';
import { t } from '../../utils/i18n';

export const INITIAL_AMOUNT_ELEMENT = 'native-token-stream-initial-amount';
export const MAX_AMOUNT_ELEMENT = 'native-token-stream-max-amount';
export const START_TIME_ELEMENT = 'native-token-stream-start-time';
export const AMOUNT_PER_PERIOD_ELEMENT =
  'native-token-stream-amount-per-period';
export const TIME_PERIOD_ELEMENT = 'native-token-stream-time-period';
export const EXPIRY_ELEMENT = 'native-token-stream-expiry';

type NativeTokenStreamRuleDefinition = RuleDefinition<
  NativeTokenStreamContext,
  NativeTokenStreamMetadata
>;

export const initialAmountRule: NativeTokenStreamRuleDefinition = {
  name: INITIAL_AMOUNT_ELEMENT,
  label: 'initialAmountLabel',
  type: 'number',
  isOptional: true,
  getRuleData: ({ context, metadata }) => ({
    value: context.permissionDetails.initialAmount ?? undefined,
    isAdjustmentAllowed: context.isAdjustmentAllowed,
    isVisible: true,
    iconData: getIconData(context),
    tooltip: t('initialAmountTooltip'),
    error: metadata.validationErrors.initialAmountError,
  }),
  updateContext: (
    context: NativeTokenStreamContext,
    value: string | undefined,
  ) => ({
    ...context,
    permissionDetails: {
      ...context.permissionDetails,
      initialAmount: value,
    },
  }),
};

export const maxAmountRule: NativeTokenStreamRuleDefinition = {
  name: MAX_AMOUNT_ELEMENT,
  label: 'maxAmountLabel',
  type: 'number',
  isOptional: true,
  getRuleData: ({ context, metadata }) => ({
    value: context.permissionDetails.maxAmount ?? undefined,
    isAdjustmentAllowed: context.isAdjustmentAllowed,
    isVisible: true,
    tooltip: t('maxAmountTooltip'),
    iconData: getIconData(context),
    error: metadata.validationErrors.maxAmountError,
  }),
  updateContext: (
    context: NativeTokenStreamContext,
    value: string | undefined,
  ) => ({
    ...context,
    permissionDetails: {
      ...context.permissionDetails,
      maxAmount: value,
    },
  }),
};

export const startTimeRule: NativeTokenStreamRuleDefinition = {
  name: START_TIME_ELEMENT,
  label: 'startTimeLabel',
  type: 'datetime',
  getRuleData: ({ context, metadata }) => ({
    value: timestampToISO8601(context.permissionDetails.startTime),
    isAdjustmentAllowed: context.isAdjustmentAllowed,
    isVisible: true,
<<<<<<< HEAD
    tooltip: t('streamStartTimeTooltip'),
=======
    tooltip: 'The start time of the stream.',
>>>>>>> b272a08c
    error: metadata.validationErrors.startTimeError,
    allowPastDate: false,
  }),
  updateContext: (context: NativeTokenStreamContext, value: string) => ({
    ...context,
    permissionDetails: {
      ...context.permissionDetails,
      startTime: iso8601ToTimestamp(value),
    },
  }),
};

export const streamAmountPerPeriodRule: NativeTokenStreamRuleDefinition = {
  name: AMOUNT_PER_PERIOD_ELEMENT,
  label: 'streamAmountLabel',
  type: 'number',
  getRuleData: ({ context, metadata }) => ({
    value: context.permissionDetails.amountPerPeriod,
    isVisible: true,
    isAdjustmentAllowed: context.isAdjustmentAllowed,
    tooltip: t('streamAmountTooltip'),
    iconData: getIconData(context),
    error: metadata.validationErrors.amountPerPeriodError,
  }),
  updateContext: (context: NativeTokenStreamContext, value: string) => ({
    ...context,
    permissionDetails: {
      ...context.permissionDetails,
      amountPerPeriod: value,
    },
  }),
};

export const streamPeriodRule: NativeTokenStreamRuleDefinition = {
  name: TIME_PERIOD_ELEMENT,
  label: 'streamPeriodLabel',
  type: 'dropdown',
  getRuleData: ({ context }) => ({
    value: context.permissionDetails.timePeriod,
    isAdjustmentAllowed: context.isAdjustmentAllowed,
    isVisible: true,
    tooltip: t('streamPeriodTooltip'),
    options: Object.values(TimePeriod),
  }),
  updateContext: (context: NativeTokenStreamContext, value: TimePeriod) => ({
    ...context,
    permissionDetails: {
      ...context.permissionDetails,
      timePeriod: value,
    },
  }),
};

export const expiryRule: NativeTokenStreamRuleDefinition = {
  name: EXPIRY_ELEMENT,
  label: 'expiryLabel',
  type: 'datetime',
  getRuleData: ({ context, metadata }) => ({
    value: timestampToISO8601(context.expiry.timestamp),
    isAdjustmentAllowed: context.expiry.isAdjustmentAllowed,
    isVisible: true,
<<<<<<< HEAD
    tooltip: t('expiryTooltip'),
=======
    tooltip: 'The expiry date of the permission.',
>>>>>>> b272a08c
    error: metadata.validationErrors.expiryError,
    allowPastDate: false,
  }),
  updateContext: (context: NativeTokenStreamContext, value: string) => ({
    ...context,
    expiry: {
      ...context.expiry,
      timestamp: iso8601ToTimestamp(value),
    },
  }),
};

export const allRules = [
  initialAmountRule,
  maxAmountRule,
  startTimeRule,
  expiryRule,
  streamAmountPerPeriodRule,
  streamPeriodRule,
];<|MERGE_RESOLUTION|>--- conflicted
+++ resolved
@@ -79,11 +79,7 @@
     value: timestampToISO8601(context.permissionDetails.startTime),
     isAdjustmentAllowed: context.isAdjustmentAllowed,
     isVisible: true,
-<<<<<<< HEAD
     tooltip: t('streamStartTimeTooltip'),
-=======
-    tooltip: 'The start time of the stream.',
->>>>>>> b272a08c
     error: metadata.validationErrors.startTimeError,
     allowPastDate: false,
   }),
@@ -145,11 +141,7 @@
     value: timestampToISO8601(context.expiry.timestamp),
     isAdjustmentAllowed: context.expiry.isAdjustmentAllowed,
     isVisible: true,
-<<<<<<< HEAD
     tooltip: t('expiryTooltip'),
-=======
-    tooltip: 'The expiry date of the permission.',
->>>>>>> b272a08c
     error: metadata.validationErrors.expiryError,
     allowPastDate: false,
   }),
