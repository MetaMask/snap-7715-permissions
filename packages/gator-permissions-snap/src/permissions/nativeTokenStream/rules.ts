import { TimePeriod } from '../../core/types';
<<<<<<< HEAD
import { IconUrls } from '../../ui/iconConstant';
import type { RuleDefinition } from '../rules';
=======
import type { RuleDefinition } from '../../core/types';
>>>>>>> fa5852fd
import type {
  NativeTokenStreamContext,
  NativeTokenStreamMetadata,
} from './types';

export const INITIAL_AMOUNT_ELEMENT = 'native-token-stream-initial-amount';
export const MAX_AMOUNT_ELEMENT = 'native-token-stream-max-amount';
export const START_TIME_ELEMENT = 'native-token-stream-start-time';
export const AMOUNT_PER_PERIOD_ELEMENT =
  'native-token-stream-amount-per-period';
export const TIME_PERIOD_ELEMENT = 'native-token-stream-time-period';
export const EXPIRY_ELEMENT = 'native-token-stream-expiry';

type NativeTokenStreamRuleDefinition = RuleDefinition<
  NativeTokenStreamContext,
  NativeTokenStreamMetadata
>;

export const initialAmountRule: NativeTokenStreamRuleDefinition = {
  label: 'Initial Amount',
  name: INITIAL_AMOUNT_ELEMENT,
  type: 'number',
  isOptional: true,
  iconUrl: IconUrls.ethereum.token,
  tooltip: 'The initial amount of tokens that can be streamed.',
  value: (context: NativeTokenStreamContext) =>
    context.permissionDetails.initialAmount,
  error: (metadata: NativeTokenStreamMetadata) =>
    metadata.validationErrors.initialAmountError,
  updateContext: (
    context: NativeTokenStreamContext,
    value: string | undefined,
  ) => ({
    ...context,
    permissionDetails: {
      ...context.permissionDetails,
      initialAmount: value,
    },
  }),
};

export const maxAmountRule: NativeTokenStreamRuleDefinition = {
  label: 'Max Amount',
  name: MAX_AMOUNT_ELEMENT,
  tooltip: 'The maximum amount of tokens that can be streamed.',
  type: 'number',
  isOptional: true,
  iconUrl: IconUrls.ethereum.token,
  value: (context: NativeTokenStreamContext) =>
    context.permissionDetails.maxAmount,
  error: (metadata: NativeTokenStreamMetadata) =>
    metadata.validationErrors.maxAmountError,
  updateContext: (
    context: NativeTokenStreamContext,
    value: string | undefined,
  ) => ({
    ...context,
    permissionDetails: {
      ...context.permissionDetails,
      maxAmount: value,
    },
  }),
};

export const startTimeRule: NativeTokenStreamRuleDefinition = {
  label: 'Start Time',
  name: START_TIME_ELEMENT,
  type: 'text',
  tooltip: 'The start time of the stream.',
  value: (context: NativeTokenStreamContext) =>
    context.permissionDetails.startTime,
  error: (metadata: NativeTokenStreamMetadata) =>
    metadata.validationErrors.startTimeError,
  updateContext: (context: NativeTokenStreamContext, value: string) => ({
    ...context,
    permissionDetails: {
      ...context.permissionDetails,
      startTime: value,
    },
  }),
};

export const streamAmountPerPeriodRule: NativeTokenStreamRuleDefinition = {
  label: 'Stream Amount',
  name: AMOUNT_PER_PERIOD_ELEMENT,
  type: 'number',
  tooltip: 'The amount of tokens that can be streamed per period.',
  iconUrl: IconUrls.ethereum.token,
  value: (context: NativeTokenStreamContext) =>
    context.permissionDetails.amountPerPeriod,
  error: (metadata: NativeTokenStreamMetadata) =>
    metadata.validationErrors.amountPerPeriodError,
  updateContext: (context: NativeTokenStreamContext, value: string) => ({
    ...context,
    permissionDetails: {
      ...context.permissionDetails,
      amountPerPeriod: value,
    },
  }),
};

export const streamPeriodRule: NativeTokenStreamRuleDefinition = {
  label: 'Stream Period',
  name: TIME_PERIOD_ELEMENT,
  type: 'dropdown',
  tooltip: 'The period of the stream.',
  options: Object.values(TimePeriod),
  value: (context: NativeTokenStreamContext) =>
    context.permissionDetails.timePeriod,
  updateContext: (context: NativeTokenStreamContext, value: TimePeriod) => ({
    ...context,
    permissionDetails: {
      ...context.permissionDetails,
      timePeriod: value,
    },
  }),
};

export const expiryRule: NativeTokenStreamRuleDefinition = {
  label: 'Expiry',
  name: EXPIRY_ELEMENT,
  type: 'text',
  tooltip: 'The expiry date of the permission.',
  value: (context: NativeTokenStreamContext) => context.expiry,
  error: (metadata: NativeTokenStreamMetadata) =>
    metadata.validationErrors.expiryError,
  updateContext: (context: NativeTokenStreamContext, value: string) => ({
    ...context,
    expiry: value,
  }),
};

export const allRules = [
  initialAmountRule,
  maxAmountRule,
  startTimeRule,
  expiryRule,
  streamAmountPerPeriodRule,
  streamPeriodRule,
];<|MERGE_RESOLUTION|>--- conflicted
+++ resolved
@@ -1,10 +1,6 @@
+import type { RuleDefinition } from '../../core/types';
 import { TimePeriod } from '../../core/types';
-<<<<<<< HEAD
 import { IconUrls } from '../../ui/iconConstant';
-import type { RuleDefinition } from '../rules';
-=======
-import type { RuleDefinition } from '../../core/types';
->>>>>>> fa5852fd
 import type {
   NativeTokenStreamContext,
   NativeTokenStreamMetadata,
