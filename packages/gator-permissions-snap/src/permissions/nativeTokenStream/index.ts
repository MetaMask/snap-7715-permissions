import { createPermissionCaveats } from './caveats';
import { createConfirmationContent } from './content';
import {
  applyContext,
  buildContext,
  deriveMetadata,
  populatePermission,
} from './context';
import { allRules } from './rules';
import type {
  NativeTokenStreamContext,
  NativeTokenStreamMetadata,
  NativeTokenStreamPermission,
  NativeTokenStreamPermissionRequest,
  PopulatedNativeTokenStreamPermission,
} from './types';
import { parseAndValidatePermission } from './validation';
import type { PermissionDefinition } from '../../core/types';

export const nativeTokenStreamPermissionDefinition: PermissionDefinition<
  NativeTokenStreamPermissionRequest,
  NativeTokenStreamContext,
  NativeTokenStreamMetadata,
  NativeTokenStreamPermission,
  PopulatedNativeTokenStreamPermission
> = {
  rules: allRules,
<<<<<<< HEAD
  title: 'permissionRequestTitle',
=======
  title: 'Permission request',
  subtitle: 'This site wants permissions to spend your tokens.',
>>>>>>> 4cb2e5eb
  dependencies: {
    parseAndValidatePermission,
    buildContext,
    deriveMetadata,
    createConfirmationContent,
    applyContext,
    populatePermission,
    createPermissionCaveats,
  },
};<|MERGE_RESOLUTION|>--- conflicted
+++ resolved
@@ -25,12 +25,8 @@
   PopulatedNativeTokenStreamPermission
 > = {
   rules: allRules,
-<<<<<<< HEAD
   title: 'permissionRequestTitle',
-=======
-  title: 'Permission request',
   subtitle: 'This site wants permissions to spend your tokens.',
->>>>>>> 4cb2e5eb
   dependencies: {
     parseAndValidatePermission,
     buildContext,
