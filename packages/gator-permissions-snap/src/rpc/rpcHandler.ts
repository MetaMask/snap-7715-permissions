--- conflicted
+++ resolved
@@ -1,15 +1,10 @@
 import { logger } from '@metamask/7715-permissions-shared/utils';
-<<<<<<< HEAD
 import { decodeDelegations, hashDelegation } from '@metamask/delegation-core';
 import {
   InvalidInputError,
   UserRejectedRequestError,
-  type Json,
 } from '@metamask/snaps-sdk';
-import { hexToNumber } from '@metamask/utils';
-=======
-import { UserRejectedRequestError, type Json } from '@metamask/snaps-sdk';
->>>>>>> 8d11ec21
+import type { Json } from '@metamask/snaps-sdk';
 
 import type { BlockchainTokenMetadataClient } from '../clients/blockchainMetadataClient';
 import type { PermissionHandlerFactory } from '../core/permissionHandlerFactory';
@@ -66,29 +61,17 @@
  * @param config - The parameters for creating the RPC handler.
  * @param config.permissionHandlerFactory - The factory for creating permission handlers.
  * @param config.profileSyncManager - The profile sync manager.
-<<<<<<< HEAD
- * @param config.supportedChainIds - The supported chain IDs.
  * @param config.blockchainMetadataClient - The blockchain metadata client for on-chain checks.
-=======
->>>>>>> 8d11ec21
  * @returns An object with RPC handler methods.
  */
 export function createRpcHandler({
   permissionHandlerFactory,
   profileSyncManager,
-<<<<<<< HEAD
-  supportedChainIds,
   blockchainMetadataClient,
 }: {
   permissionHandlerFactory: PermissionHandlerFactory;
   profileSyncManager: ProfileSyncManager;
-  supportedChainIds: number[];
   blockchainMetadataClient: BlockchainTokenMetadataClient;
-=======
-}: {
-  permissionHandlerFactory: PermissionHandlerFactory;
-  profileSyncManager: ProfileSyncManager;
->>>>>>> 8d11ec21
 }): RpcHandler {
   /**
    * Handles grant permission requests.
@@ -101,26 +84,7 @@
     const { permissionsRequest, siteOrigin } =
       validatePermissionRequestParam(params);
 
-<<<<<<< HEAD
-    const unsupportedChainIds = permissionsRequest
-      .filter(
-        (request) => !supportedChainIds.includes(hexToNumber(request.chainId)),
-      )
-      .map((request) => request.chainId);
-
-    if (unsupportedChainIds.length > 0) {
-      throw new InvalidInputError(
-        `Unsupported chain IDs: ${unsupportedChainIds.join(', ')}`,
-      );
-    }
-
     const permissionsToStore: StoredGrantedPermission[] = [];
-=======
-    const permissionsToStore: {
-      permissionResponse: PermissionResponse;
-      siteOrigin: string;
-    }[] = [];
->>>>>>> 8d11ec21
 
     // First, process all permissions to collect responses and validate all are approved
     for (const request of permissionsRequest) {
