import { Box, Text, Button } from '@metamask/snaps-sdk/jsx';

export type ShowMoreTextProps = {
  text: string;
  buttonName: string;
  isCollapsed: boolean;
};

const MAX_TEXT_LENGTH = 20;
const ELLIPSIS_TEXT_LENGTH = MAX_TEXT_LENGTH - 3; // 3 is the length of the ellipsis

export const ShowMoreText = ({
  text,
  buttonName,
  isCollapsed,
}: ShowMoreTextProps) => {
  const displayText =
    text.length > MAX_TEXT_LENGTH && isCollapsed
      ? `${text.slice(0, ELLIPSIS_TEXT_LENGTH)}...`
      : text;
  const buttonText = isCollapsed ? 'Show' : 'Hide';
  const showMoreButtonContent =
    text.length > MAX_TEXT_LENGTH ? (
      <Box direction="horizontal" alignment="end">
        <Button name={buttonName}>{buttonText}</Button>
      </Box>
    ) : null;

  return (
    <Box direction={isCollapsed ? 'horizontal' : 'vertical'}>
<<<<<<< HEAD
      <Text color="muted">{displayText}</Text>
      {showMoreButtonContent}
=======
      <Text>{displayText}</Text>
      <Box direction="horizontal" alignment="end">
        <Button name={buttonName}>{buttonText}</Button>
      </Box>
>>>>>>> 366d3cc9
    </Box>
  );
};<|MERGE_RESOLUTION|>--- conflicted
+++ resolved
@@ -28,15 +28,8 @@
 
   return (
     <Box direction={isCollapsed ? 'horizontal' : 'vertical'}>
-<<<<<<< HEAD
-      <Text color="muted">{displayText}</Text>
+      <Text>{displayText}</Text>
       {showMoreButtonContent}
-=======
-      <Text>{displayText}</Text>
-      <Box direction="horizontal" alignment="end">
-        <Button name={buttonName}>{buttonText}</Button>
-      </Box>
->>>>>>> 366d3cc9
     </Box>
   );
 };