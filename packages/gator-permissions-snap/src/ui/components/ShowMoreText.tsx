--- conflicted
+++ resolved
@@ -20,17 +20,9 @@
     text.length > MAX_TEXT_LENGTH && isCollapsed
       ? `${text.slice(0, ELLIPSIS_TEXT_LENGTH)}...`
       : text;
-<<<<<<< HEAD
   const buttonText = isCollapsed ? t('showMoreButton') : t('hideButton');
-
-  return (
-    <Box direction={isCollapsed ? 'horizontal' : 'vertical'}>
-      <Text color="muted">{displayText}</Text>
-=======
-  const buttonText = isCollapsed ? 'Show' : 'Hide';
   const showMoreButtonContent =
     text.length > MAX_TEXT_LENGTH ? (
->>>>>>> 56d7dfde
       <Box direction="horizontal" alignment="end">
         <Button name={buttonName}>{buttonText}</Button>
       </Box>
