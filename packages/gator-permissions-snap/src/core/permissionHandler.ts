import type { PermissionRequest } from '@metamask/7715-permissions-shared/types';
import {
  NO_ASSET_ADDRESS,
  ZERO_ADDRESS,
} from '@metamask/7715-permissions-shared/types';
import {
  InvalidRequestError,
  ResourceNotFoundError,
  UserInputEventType,
} from '@metamask/snaps-sdk';
import type { Hex } from '@metamask/utils';
import {
  bigIntToHex,
  isStrictHexString,
  numberToHex,
  parseCaipAccountId,
  parseCaipAssetType,
} from '@metamask/utils';

import { getIconData } from '../permissions/iconUtil';
import type { TokenMetadataService } from '../services/tokenMetadataService';
import type { TokenPricesService } from '../services/tokenPricesService';
import type { UserEventDispatcher } from '../userEventDispatcher';
import type {
  AccountController,
  AccountUpgradeStatus,
} from './accountController';
import { getChainMetadata } from './chainMetadata';
import {
  ACCOUNT_SELECTOR_NAME,
  PermissionHandlerContent,
  SkeletonPermissionHandlerContent,
} from './permissionHandlerContent';
import type { PermissionRequestLifecycleOrchestrator } from './permissionRequestLifecycleOrchestrator';
import { bindRuleHandlers } from './rules';
import type {
  BaseContext,
  DeepRequired,
  LifecycleOrchestrationHandlers,
  PermissionRequestResult,
  RuleDefinition,
  PermissionHandlerType,
  PermissionHandlerDependencies,
  PermissionHandlerParams,
} from './types';
import { logger } from '../../../shared/src/utils/logger';
import type { MessageKey } from '../utils/i18n';
import { formatUnits } from '../utils/value';

export const JUSTIFICATION_SHOW_MORE_BUTTON_NAME = 'show-more-justification';

/**
 * Handler for permission requests.
 * Coordinates the permission-specific validation, UI, and caveat logic.
 */
export class PermissionHandler<
  TRequest extends PermissionRequest,
  TContext extends BaseContext,
  TMetadata extends object,
  TPermission extends TRequest['permission'],
  TPopulatedPermission extends DeepRequired<TPermission>,
> implements PermissionHandlerType
{
  readonly #accountController: AccountController;

  readonly #userEventDispatcher: UserEventDispatcher;

  readonly #orchestrator: PermissionRequestLifecycleOrchestrator;

  readonly #permissionRequest: PermissionRequest;

  readonly #dependencies: PermissionHandlerDependencies<
    TRequest,
    TContext,
    TMetadata,
    TPermission,
    TPopulatedPermission
  >;

  readonly #tokenPricesService: TokenPricesService;

  readonly #tokenMetadataService: TokenMetadataService;

  readonly #rules: RuleDefinition<TContext, TMetadata>[];

  readonly #permissionTitle: string;

  readonly #permissionSubtitle: string;

  #isJustificationCollapsed = true;

  #unbindHandlers: (() => void) | null = null;

  #hasHandledPermissionRequest = false;

  #tokenBalance: string | null = null;

  #tokenBalanceFiat: string | null = null;

  constructor({
    accountController,
    userEventDispatcher,
    orchestrator,
    permissionRequest,
    dependencies,
    tokenPricesService,
    tokenMetadataService,
    rules,
    title,
    subtitle,
  }: PermissionHandlerParams<
    TRequest,
    TContext,
    TMetadata,
    TPermission,
    TPopulatedPermission
  >) {
    this.#accountController = accountController;
    this.#userEventDispatcher = userEventDispatcher;
    this.#orchestrator = orchestrator;
    this.#permissionRequest = permissionRequest;
    this.#dependencies = dependencies;
    this.#tokenPricesService = tokenPricesService;
    this.#tokenMetadataService = tokenMetadataService;
    this.#rules = rules;
    this.#permissionTitle = title;
    this.#permissionSubtitle = subtitle;
  }

  /**
   * Orchestrates the token stream permission request.
   * @param origin - The request origin.
   * @returns The permission response.
   */
  async handlePermissionRequest(
    origin: string,
  ): Promise<PermissionRequestResult> {
    if (this.#hasHandledPermissionRequest) {
      throw new InvalidRequestError('Permission request already handled');
    }

    this.#hasHandledPermissionRequest = true;

    const result = await this.#orchestrator.orchestrate(
      origin,
      this.#permissionRequest,
      this.#getLifecycleHandlers(),
    );

    return result;
  }

  /**
   * Returns the lifecycle handlers for the orchestrator.
   * @returns The lifecycle handlers.
   */
  #getLifecycleHandlers(): LifecycleOrchestrationHandlers<
    TRequest,
    TContext,
    TMetadata,
    TPermission,
    TPopulatedPermission
  > {
    const buildContextHandler = async (request: TRequest) => {
      const requestedAddressLowercase = request.address?.toLowerCase() as
        | Hex
        | undefined;

      const allAvailableAddresses =
        await this.#accountController.getAccountAddresses();

      let address: Hex;

      if (requestedAddressLowercase) {
        // validate that the requested address is one of the addresses available for the account
        if (
          !allAvailableAddresses.some(
            (availableAddress) =>
              availableAddress.toLowerCase() === requestedAddressLowercase,
          )
        ) {
          throw new ResourceNotFoundError('Requested address not found');
        }
        address = request.address as Hex;
      } else {
        // use the first address available for the account
        address = allAvailableAddresses[0];
      }

      return await this.#dependencies.buildContext({
        permissionRequest: { ...request, address },
        tokenMetadataService: this.#tokenMetadataService,
      });
    };

    const createSkeletonConfirmationContentHandler = async () => {
      return SkeletonPermissionHandlerContent({
<<<<<<< HEAD
        permissionTitle: this.#permissionTitle as MessageKey,
=======
        permissionTitle: this.#permissionTitle,
        permissionSubtitle: this.#permissionSubtitle,
>>>>>>> 4cb2e5eb
      });
    };

    const createConfirmationContentHandler = async ({
      context,
      metadata,
      origin,
      chainId,
    }: {
      context: TContext;
      metadata: TMetadata;
      origin: string;
      chainId: number;
    }) => {
      const { name: networkName, explorerUrl } = getChainMetadata({ chainId });

      const tokenIconData = getIconData(context);

      const {
        justification,
        tokenMetadata: { symbol: tokenSymbol },
        accountAddressCaip10,
      } = context;

      const { address } = parseCaipAccountId(accountAddressCaip10);
      // TODO: Uncomment this when we know extension has support for account upgrade
      // const [permissionContent, accountUpgradeStatus] = await Promise.all([
      //   this.#dependencies.createConfirmationContent({
      //     context,
      //     metadata,
      //   }),
      //   this.#accountController.getAccountUpgradeStatus({
      //     account: address,
      //     chainId: numberToHex(chainId),
      //   }),
      // ]);

      let accountUpgradeStatus: AccountUpgradeStatus = { isUpgraded: true };

      try {
        accountUpgradeStatus =
          await this.#accountController.getAccountUpgradeStatus({
            account: address,
            chainId: numberToHex(chainId),
          });
      } catch (error) {
        // Silently ignore errors here, we don't want to block the permission request if the account upgrade fails
        // TODO: When we know extension has support for account upgrade, we can show an error to the user
      }

      const permissionContent =
        await this.#dependencies.createConfirmationContent({
          context,
          metadata,
        });

      return PermissionHandlerContent({
        origin,
        justification,
        networkName,
        tokenSymbol,
        tokenIconData,
        isJustificationCollapsed: this.#isJustificationCollapsed,
        children: permissionContent,
<<<<<<< HEAD
        permissionTitle: this.#permissionTitle as MessageKey,
=======
        permissionTitle: this.#permissionTitle,
        permissionSubtitle: this.#permissionSubtitle,
>>>>>>> 4cb2e5eb
        context,
        tokenBalance: this.#tokenBalance,
        tokenBalanceFiat: this.#tokenBalanceFiat,
        chainId,
        explorerUrl,
        isAccountUpgraded: accountUpgradeStatus.isUpgraded,
      });
    };

    const onConfirmationCreatedHandler = ({
      interfaceId,
      initialContext,
      updateContext,
      isAdjustmentAllowed,
    }: {
      interfaceId: string;
      initialContext: TContext;
      updateContext: (args: { updatedContext: TContext }) => Promise<void>;
      isAdjustmentAllowed: boolean;
    }) => {
      let currentContext = initialContext;
      const rerender = async () => {
        await updateContext({ updatedContext: currentContext });
      };

      // fetchAccountBalanceCallCounter is used to cancel any previously executed instances of this function.
      let fetchAccountBalanceCallCounter = 0;
      const fetchAccountBalance = async (context: TContext) => {
        const hasAsset = context.tokenAddressCaip19 !== NO_ASSET_ADDRESS;

        // todo: presently the permissionHandler has a presumption that the
        // permission is related to a token from which a balance can be derived.
        // this is not necessarily true, and this presumption must be removed. as
        // a workaround, we check whether there's a token address associated with
        // the context.
        if (hasAsset) {
          fetchAccountBalanceCallCounter += 1;
          const currentCallCounter = fetchAccountBalanceCallCounter;

          const { address } = parseCaipAccountId(context.accountAddressCaip10);

          const {
            assetReference,
            chain: { reference: chainId },
          } = parseCaipAssetType(context.tokenAddressCaip19);

          const assetAddress = isStrictHexString(assetReference)
            ? assetReference
            : ZERO_ADDRESS;

          const { balance, decimals } =
            await this.#tokenMetadataService.getTokenBalanceAndMetadata({
              chainId: parseInt(chainId, 10),
              account: address as Hex,
              assetAddress,
            });

          if (currentCallCounter !== fetchAccountBalanceCallCounter) {
            // the function was called again, abandon the current call.
            return;
          }

          this.#tokenBalance = formatUnits({ value: balance, decimals });

          // send the request to fetch the fiat balance, then re-render the UI while we wait for the response
          const fiatBalanceRequest =
            this.#tokenPricesService.getCryptoToFiatConversion(
              context.tokenAddressCaip19,
              bigIntToHex(balance),
              context.tokenMetadata.decimals,
            );

          await rerender();

          const fiatBalance = await fiatBalanceRequest;

          if (currentCallCounter !== fetchAccountBalanceCallCounter) {
            // the function was called again, abandon the current call.
            return;
          }

          this.#tokenBalanceFiat = fiatBalance;

          await rerender();
        }
      };

      // we explicitly don't await this as it's a background process that will re-render the UI (twice) once it is complete
      fetchAccountBalance(currentContext).catch((error) => {
        const { message } = error as Error;
        logger.error(`Fetching account balance failed: ${message}`);
      });

      const { unbind: unbindShowMoreButtonClick } =
        this.#userEventDispatcher.on({
          elementName: JUSTIFICATION_SHOW_MORE_BUTTON_NAME,
          eventType: UserInputEventType.ButtonClickEvent,
          interfaceId,
          handler: async () => {
            this.#isJustificationCollapsed = !this.#isJustificationCollapsed;
            await rerender();
          },
        });

      const { unbind: unbindAccountSelected } = this.#userEventDispatcher.on({
        elementName: ACCOUNT_SELECTOR_NAME,
        eventType: UserInputEventType.InputChangeEvent,
        interfaceId,
        handler: async ({ event: { value } }) => {
          const {
            addresses: [address],
          } = value as unknown as {
            addresses: [`${string}:${string}:${string}`];
          };

          currentContext = {
            ...currentContext,
            accountAddressCaip10: address,
          };

          this.#tokenBalance = null;
          this.#tokenBalanceFiat = null;

          // we explicitly don't await this as it's a background process that will re-render the UI once it is complete
          fetchAccountBalance(currentContext).catch((error) => {
            const { message } = error as Error;
            logger.error(`Fetching account balance failed: ${message}`);
          });

          await rerender();
        },
      });

      const unbindRuleHandlers = isAdjustmentAllowed
        ? bindRuleHandlers({
            rules: this.#rules,
            userEventDispatcher: this.#userEventDispatcher,
            interfaceId,
            getContext: () => currentContext,
            deriveMetadata: this.#dependencies.deriveMetadata,
            onContextChanged: async ({ context }) => {
              currentContext = context;
              await rerender();
            },
          })
        : () => {
            // No-op function when adjustment is not allowed
          };

      this.#unbindHandlers = () => {
        unbindRuleHandlers();
        unbindShowMoreButtonClick();
        unbindAccountSelected();
      };
    };

    const onConfirmationResolvedHandler = () => {
      this.#unbindHandlers?.();
    };

    const {
      parseAndValidatePermission,
      applyContext,
      populatePermission,
      createPermissionCaveats,
      deriveMetadata,
    } = this.#dependencies;

    return {
      parseAndValidatePermission,
      applyContext,
      populatePermission,
      createPermissionCaveats,
      deriveMetadata,
      buildContext: buildContextHandler,
      createConfirmationContent: createConfirmationContentHandler,
      createSkeletonConfirmationContent:
        createSkeletonConfirmationContentHandler,
      onConfirmationCreated: onConfirmationCreatedHandler,
      onConfirmationResolved: onConfirmationResolvedHandler,
    };
  }
}<|MERGE_RESOLUTION|>--- conflicted
+++ resolved
@@ -195,12 +195,8 @@
 
     const createSkeletonConfirmationContentHandler = async () => {
       return SkeletonPermissionHandlerContent({
-<<<<<<< HEAD
         permissionTitle: this.#permissionTitle as MessageKey,
-=======
-        permissionTitle: this.#permissionTitle,
         permissionSubtitle: this.#permissionSubtitle,
->>>>>>> 4cb2e5eb
       });
     };
 
@@ -265,12 +261,8 @@
         tokenIconData,
         isJustificationCollapsed: this.#isJustificationCollapsed,
         children: permissionContent,
-<<<<<<< HEAD
         permissionTitle: this.#permissionTitle as MessageKey,
-=======
-        permissionTitle: this.#permissionTitle,
         permissionSubtitle: this.#permissionSubtitle,
->>>>>>> 4cb2e5eb
         context,
         tokenBalance: this.#tokenBalance,
         tokenBalanceFiat: this.#tokenBalanceFiat,
