import type { PermissionRequest } from '@metamask/7715-permissions-shared/types';
import {
  NO_ASSET_ADDRESS,
  ZERO_ADDRESS,
} from '@metamask/7715-permissions-shared/types';
import {
  InvalidRequestError,
  ResourceNotFoundError,
  UserInputEventType,
} from '@metamask/snaps-sdk';
import type { Hex } from '@metamask/utils';
import {
  bigIntToHex,
  isStrictHexString,
  numberToHex,
  parseCaipAccountId,
  parseCaipAssetType,
} from '@metamask/utils';

import { getIconData } from '../permissions/iconUtil';
import type { TokenMetadataService } from '../services/tokenMetadataService';
import type { TokenPricesService } from '../services/tokenPricesService';
import type { UserEventDispatcher } from '../userEventDispatcher';
import type {
  AccountController,
  AccountUpgradeStatus,
} from './accountController';
import { getChainMetadata } from './chainMetadata';
import {
  ACCOUNT_SELECTOR_NAME,
  PermissionHandlerContent,
  SkeletonPermissionHandlerContent,
} from './permissionHandlerContent';
import type { PermissionRequestLifecycleOrchestrator } from './permissionRequestLifecycleOrchestrator';
import { bindRuleHandlers } from './rules';
import type {
  BaseContext,
  DeepRequired,
  LifecycleOrchestrationHandlers,
  PermissionRequestResult,
  RuleDefinition,
  PermissionHandlerType,
  PermissionHandlerDependencies,
  PermissionHandlerParams,
} from './types';
import { logger } from '../../../shared/src/utils/logger';
import { createCancellableOperation } from '../utils/cancellableOperation';
import { formatUnits } from '../utils/value';

export const JUSTIFICATION_SHOW_MORE_BUTTON_NAME = 'show-more-justification';

/**
 * Handler for permission requests.
 * Coordinates the permission-specific validation, UI, and caveat logic.
 */
export class PermissionHandler<
  TRequest extends PermissionRequest,
  TContext extends BaseContext,
  TMetadata extends object,
  TPermission extends TRequest['permission'],
  TPopulatedPermission extends DeepRequired<TPermission>,
> implements PermissionHandlerType
{
  readonly #accountController: AccountController;

  readonly #userEventDispatcher: UserEventDispatcher;

  readonly #orchestrator: PermissionRequestLifecycleOrchestrator;

  readonly #permissionRequest: PermissionRequest;

  readonly #dependencies: PermissionHandlerDependencies<
    TRequest,
    TContext,
    TMetadata,
    TPermission,
    TPopulatedPermission
  >;

  readonly #tokenPricesService: TokenPricesService;

  readonly #tokenMetadataService: TokenMetadataService;

  readonly #rules: RuleDefinition<TContext, TMetadata>[];

  readonly #permissionTitle: string;

  readonly #permissionSubtitle: string;

  #isJustificationCollapsed = true;

  #unbindHandlers: (() => void) | null = null;

  #hasHandledPermissionRequest = false;

  #tokenBalance: string | null = null;

  #tokenBalanceFiat: string | null = null;

  #accountUpgradeStatus: AccountUpgradeStatus = { isUpgraded: true };

  constructor({
    accountController,
    userEventDispatcher,
    orchestrator,
    permissionRequest,
    dependencies,
    tokenPricesService,
    tokenMetadataService,
    rules,
    title,
    subtitle,
  }: PermissionHandlerParams<
    TRequest,
    TContext,
    TMetadata,
    TPermission,
    TPopulatedPermission
  >) {
    this.#accountController = accountController;
    this.#userEventDispatcher = userEventDispatcher;
    this.#orchestrator = orchestrator;
    this.#permissionRequest = permissionRequest;
    this.#dependencies = dependencies;
    this.#tokenPricesService = tokenPricesService;
    this.#tokenMetadataService = tokenMetadataService;
    this.#rules = rules;
    this.#permissionTitle = title;
    this.#permissionSubtitle = subtitle;
  }

  /**
   * Orchestrates the token stream permission request.
   * @param origin - The request origin.
   * @returns The permission response.
   */
  async handlePermissionRequest(
    origin: string,
  ): Promise<PermissionRequestResult> {
    if (this.#hasHandledPermissionRequest) {
      throw new InvalidRequestError('Permission request already handled');
    }

    this.#hasHandledPermissionRequest = true;

    const result = await this.#orchestrator.orchestrate(
      origin,
      this.#permissionRequest,
      this.#getLifecycleHandlers(),
    );

    return result;
  }

  /**
   * Returns the lifecycle handlers for the orchestrator.
   * @returns The lifecycle handlers.
   */
  #getLifecycleHandlers(): LifecycleOrchestrationHandlers<
    TRequest,
    TContext,
    TMetadata,
    TPermission,
    TPopulatedPermission
  > {
    const buildContextHandler = async (request: TRequest) => {
      const requestedAddressLowercase = request.address?.toLowerCase() as
        | Hex
        | undefined;

      const allAvailableAddresses =
        await this.#accountController.getAccountAddresses();

      let address: Hex;

      if (requestedAddressLowercase) {
        // validate that the requested address is one of the addresses available for the account
        if (
          !allAvailableAddresses.some(
            (availableAddress) =>
              availableAddress.toLowerCase() === requestedAddressLowercase,
          )
        ) {
          throw new ResourceNotFoundError('Requested address not found');
        }
        address = request.address as Hex;
      } else {
        // use the first address available for the account
        address = allAvailableAddresses[0];
      }

      return await this.#dependencies.buildContext({
        permissionRequest: { ...request, address },
        tokenMetadataService: this.#tokenMetadataService,
      });
    };

    const createSkeletonConfirmationContentHandler = async () => {
      return SkeletonPermissionHandlerContent({
        permissionTitle: this.#permissionTitle,
        permissionSubtitle: this.#permissionSubtitle,
      });
    };

    const createConfirmationContentHandler = async ({
      context,
      metadata,
      origin,
      chainId,
    }: {
      context: TContext;
      metadata: TMetadata;
      origin: string;
      chainId: number;
    }) => {
      const { name: networkName, explorerUrl } = getChainMetadata({ chainId });

      const tokenIconData = getIconData(context);

      const {
        justification,
        tokenMetadata: { symbol: tokenSymbol },
      } = context;

      const permissionContent =
        await this.#dependencies.createConfirmationContent({
          context,
          metadata,
        });

      return PermissionHandlerContent({
        origin,
        justification,
        networkName,
        tokenSymbol,
        tokenIconData,
        isJustificationCollapsed: this.#isJustificationCollapsed,
        children: permissionContent,
        permissionTitle: this.#permissionTitle,
        permissionSubtitle: this.#permissionSubtitle,
        context,
        tokenBalance: this.#tokenBalance,
        tokenBalanceFiat: this.#tokenBalanceFiat,
        chainId,
        explorerUrl,
        isAccountUpgraded: this.#accountUpgradeStatus.isUpgraded,
      });
    };

    const onConfirmationCreatedHandler = ({
      interfaceId,
      initialContext,
      updateContext,
      isAdjustmentAllowed,
    }: {
      interfaceId: string;
      initialContext: TContext;
      updateContext: (args: { updatedContext: TContext }) => Promise<void>;
      isAdjustmentAllowed: boolean;
    }) => {
      let currentContext = initialContext;
      const rerender = async () => {
        await updateContext({ updatedContext: currentContext });
      };

<<<<<<< HEAD
      const balanceOperation = createCancellableOperation<TContext>();
      const upgradeStatusOperation = createCancellableOperation<TContext>();

      const fetchAccountBalance = async (context: TContext) => {
        await balanceOperation.execute(
          context,
          async (ctx) => {
            const { address } = parseCaipAccountId(ctx.accountAddressCaip10);
            const {
              assetReference,
              chain: { reference: chainId },
            } = parseCaipAssetType(ctx.tokenAddressCaip19);

            const assetAddress = isStrictHexString(assetReference)
              ? assetReference
              : ZERO_ADDRESS;

            const { balance, decimals } =
              await this.#tokenMetadataService.getTokenBalanceAndMetadata({
                chainId: parseInt(chainId, 10),
                account: address as Hex,
                assetAddress,
              });

            return { balance, decimals, ctx };
          },
          async ({ balance, decimals, ctx }) => {
            this.#tokenBalance = formatUnits({ value: balance, decimals });
            await rerender();

            // Fetch fiat balance after token balance is set
            const fiatBalance =
              await this.#tokenPricesService.getCryptoToFiatConversion(
                ctx.tokenAddressCaip19,
                bigIntToHex(balance),
                ctx.tokenMetadata.decimals,
              );

            this.#tokenBalanceFiat = fiatBalance;
            await rerender();
          },
        );
      };

      const fetchAccountUpgradeStatus = async (context: TContext) => {
        await upgradeStatusOperation.execute(
          context,
          async (ctx) => {
            const { address } = parseCaipAccountId(ctx.accountAddressCaip10);
            const {
              chain: { reference: chainId },
            } = parseCaipAssetType(ctx.tokenAddressCaip19);

            return this.#accountController.getAccountUpgradeStatus({
              account: address as Hex,
              chainId: numberToHex(parseInt(chainId, 10)),
            });
          },
          async (status) => {
            this.#accountUpgradeStatus = status;
            await rerender();
          },
        );
=======
      // fetchAccountBalanceCallCounter is used to cancel any previously executed instances of this function.
      let fetchAccountBalanceCallCounter = 0;
      const fetchAccountBalance = async (context: TContext) => {
        const hasAsset = context.tokenAddressCaip19 !== NO_ASSET_ADDRESS;

        // todo: presently the permissionHandler has a presumption that the
        // permission is related to a token from which a balance can be derived.
        // this is not necessarily true, and this presumption must be removed. as
        // a workaround, we check whether there's a token address associated with
        // the context.
        if (hasAsset) {
          fetchAccountBalanceCallCounter += 1;
          const currentCallCounter = fetchAccountBalanceCallCounter;

          const { address } = parseCaipAccountId(context.accountAddressCaip10);

          const {
            assetReference,
            chain: { reference: chainId },
          } = parseCaipAssetType(context.tokenAddressCaip19);

          const assetAddress = isStrictHexString(assetReference)
            ? assetReference
            : ZERO_ADDRESS;

          const { balance, decimals } =
            await this.#tokenMetadataService.getTokenBalanceAndMetadata({
              chainId: parseInt(chainId, 10),
              account: address as Hex,
              assetAddress,
            });

          if (currentCallCounter !== fetchAccountBalanceCallCounter) {
            // the function was called again, abandon the current call.
            return;
          }

          this.#tokenBalance = formatUnits({ value: balance, decimals });

          // send the request to fetch the fiat balance, then re-render the UI while we wait for the response
          const fiatBalanceRequest =
            this.#tokenPricesService.getCryptoToFiatConversion(
              context.tokenAddressCaip19,
              bigIntToHex(balance),
              context.tokenMetadata.decimals,
            );

          await rerender();

          const fiatBalance = await fiatBalanceRequest;

          if (currentCallCounter !== fetchAccountBalanceCallCounter) {
            // the function was called again, abandon the current call.
            return;
          }

          this.#tokenBalanceFiat = fiatBalance;

          await rerender();
        }
>>>>>>> 4cb2e5eb
      };

      // Fetch account balance in the background (don't await)
      fetchAccountBalance(currentContext).catch((error) => {
        const { message } = error as Error;
        logger.error(`Fetching account balance failed: ${message}`);
      });

      // Fetch account upgrade status in the background (don't await)
      fetchAccountUpgradeStatus(currentContext).catch(() => {
        // Silently ignore errors, we don't want to block the permission request if the account upgrade status fetch fails
      });

      const { unbind: unbindShowMoreButtonClick } =
        this.#userEventDispatcher.on({
          elementName: JUSTIFICATION_SHOW_MORE_BUTTON_NAME,
          eventType: UserInputEventType.ButtonClickEvent,
          interfaceId,
          handler: async () => {
            this.#isJustificationCollapsed = !this.#isJustificationCollapsed;
            await rerender();
          },
        });

      const { unbind: unbindAccountSelected } = this.#userEventDispatcher.on({
        elementName: ACCOUNT_SELECTOR_NAME,
        eventType: UserInputEventType.InputChangeEvent,
        interfaceId,
        handler: async ({ event: { value } }) => {
          const {
            addresses: [address],
          } = value as unknown as {
            addresses: [`${string}:${string}:${string}`];
          };

          currentContext = {
            ...currentContext,
            accountAddressCaip10: address,
          };

          this.#tokenBalance = null;
          this.#tokenBalanceFiat = null;
          this.#accountUpgradeStatus = { isUpgraded: true }; // Reset to default while fetching

          // we explicitly don't await this as it's a background process that will re-render the UI once it is complete
          fetchAccountBalance(currentContext).catch((error) => {
            const { message } = error as Error;
            logger.error(`Fetching account balance failed: ${message}`);
          });

          // Fetch account upgrade status for the new account in the background
          fetchAccountUpgradeStatus(currentContext).catch((error) => {
            const { message } = error as Error;
            logger.error(`Fetching account upgrade status failed: ${message}`);
          });

          await rerender();
        },
      });

      const unbindRuleHandlers = isAdjustmentAllowed
        ? bindRuleHandlers({
            rules: this.#rules,
            userEventDispatcher: this.#userEventDispatcher,
            interfaceId,
            getContext: () => currentContext,
            onContextChanged: async ({ context }) => {
              currentContext = context;
              await rerender();
            },
          })
        : () => {
            // No-op function when adjustment is not allowed
          };

      this.#unbindHandlers = () => {
        unbindRuleHandlers();
        unbindShowMoreButtonClick();
        unbindAccountSelected();
      };
    };

    const onConfirmationResolvedHandler = () => {
      this.#unbindHandlers?.();
    };

    const {
      parseAndValidatePermission,
      applyContext,
      populatePermission,
      createPermissionCaveats,
      deriveMetadata,
    } = this.#dependencies;

    return {
      parseAndValidatePermission,
      applyContext,
      populatePermission,
      createPermissionCaveats,
      deriveMetadata,
      buildContext: buildContextHandler,
      createConfirmationContent: createConfirmationContentHandler,
      createSkeletonConfirmationContent:
        createSkeletonConfirmationContentHandler,
      onConfirmationCreated: onConfirmationCreatedHandler,
      onConfirmationResolved: onConfirmationResolvedHandler,
    };
  }
}<|MERGE_RESOLUTION|>--- conflicted
+++ resolved
@@ -263,11 +263,21 @@
         await updateContext({ updatedContext: currentContext });
       };
 
-<<<<<<< HEAD
       const balanceOperation = createCancellableOperation<TContext>();
       const upgradeStatusOperation = createCancellableOperation<TContext>();
 
       const fetchAccountBalance = async (context: TContext) => {
+        const hasAsset = context.tokenAddressCaip19 !== NO_ASSET_ADDRESS;
+
+        // todo: presently the permissionHandler has a presumption that the
+        // permission is related to a token from which a balance can be derived.
+        // this is not necessarily true, and this presumption must be removed. as
+        // a workaround, we check whether there's a token address associated with
+        // the context.
+        if (!hasAsset) {
+          return;
+        }
+        
         await balanceOperation.execute(
           context,
           async (ctx) => {
@@ -327,68 +337,6 @@
             await rerender();
           },
         );
-=======
-      // fetchAccountBalanceCallCounter is used to cancel any previously executed instances of this function.
-      let fetchAccountBalanceCallCounter = 0;
-      const fetchAccountBalance = async (context: TContext) => {
-        const hasAsset = context.tokenAddressCaip19 !== NO_ASSET_ADDRESS;
-
-        // todo: presently the permissionHandler has a presumption that the
-        // permission is related to a token from which a balance can be derived.
-        // this is not necessarily true, and this presumption must be removed. as
-        // a workaround, we check whether there's a token address associated with
-        // the context.
-        if (hasAsset) {
-          fetchAccountBalanceCallCounter += 1;
-          const currentCallCounter = fetchAccountBalanceCallCounter;
-
-          const { address } = parseCaipAccountId(context.accountAddressCaip10);
-
-          const {
-            assetReference,
-            chain: { reference: chainId },
-          } = parseCaipAssetType(context.tokenAddressCaip19);
-
-          const assetAddress = isStrictHexString(assetReference)
-            ? assetReference
-            : ZERO_ADDRESS;
-
-          const { balance, decimals } =
-            await this.#tokenMetadataService.getTokenBalanceAndMetadata({
-              chainId: parseInt(chainId, 10),
-              account: address as Hex,
-              assetAddress,
-            });
-
-          if (currentCallCounter !== fetchAccountBalanceCallCounter) {
-            // the function was called again, abandon the current call.
-            return;
-          }
-
-          this.#tokenBalance = formatUnits({ value: balance, decimals });
-
-          // send the request to fetch the fiat balance, then re-render the UI while we wait for the response
-          const fiatBalanceRequest =
-            this.#tokenPricesService.getCryptoToFiatConversion(
-              context.tokenAddressCaip19,
-              bigIntToHex(balance),
-              context.tokenMetadata.decimals,
-            );
-
-          await rerender();
-
-          const fiatBalance = await fiatBalanceRequest;
-
-          if (currentCallCounter !== fetchAccountBalanceCallCounter) {
-            // the function was called again, abandon the current call.
-            return;
-          }
-
-          this.#tokenBalanceFiat = fiatBalance;
-
-          await rerender();
-        }
->>>>>>> 4cb2e5eb
       };
 
       // Fetch account balance in the background (don't await)
