--- conflicted
+++ resolved
@@ -146,16 +146,12 @@
     try {
       const { isConfirmationGranted } = await decision;
 
-<<<<<<< HEAD
-      if (decision.isConfirmationGranted) {
+      if (isConfirmationGranted) {
         // Wait for any pending context updates to complete before granting permission
         // This prevents race conditions where the permission is granted before
         // all user input has been processed
         await this.#userEventDispatcher.waitForPendingHandlers();
 
-=======
-      if (isConfirmationGranted) {
->>>>>>> 3e7e95e7
         const response = await this.#resolveResponse({
           originalRequest: validatedPermissionRequest,
           modifiedContext: context,
