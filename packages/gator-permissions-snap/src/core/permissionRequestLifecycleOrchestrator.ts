--- conflicted
+++ resolved
@@ -330,20 +330,8 @@
 
     const context = encodeDelegations([signedDelegation], { out: 'hex' });
 
-<<<<<<< HEAD
-    const dependencyInfo: DependencyInfo[] =
-      accountMetadata.factory && accountMetadata.factoryData
-        ? [
-            {
-              factory: accountMetadata.factory,
-              factoryData: accountMetadata.factoryData,
-            },
-          ]
-        : [];
-=======
-    // accountMetadata is always empty for EIP-7702 accounts
-    const accountMeta: AccountMeta[] = [];
->>>>>>> 052f311f
+    // dependencyInfo is always empty for EIP-7702 accounts
+    const dependencyInfo: DependencyInfo[] = [];
 
     const response: PermissionResponse = {
       ...grantedPermissionRequest,
