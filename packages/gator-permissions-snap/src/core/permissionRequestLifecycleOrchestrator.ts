--- conflicted
+++ resolved
@@ -23,15 +23,10 @@
   parseCaipAccountId,
 } from '@metamask/utils';
 
-<<<<<<< HEAD
-import type { PermissionIntroductionService } from './permissionIntroduction';
-import type { SnapsMetricsService } from '../services/snapsMetricsService';
-import type { UserEventDispatcher } from '../userEventDispatcher';
-=======
->>>>>>> 81ea68e8
 import type { AccountController } from './accountController';
 import { getChainMetadata } from './chainMetadata';
 import type { ConfirmationDialogFactory } from './confirmationFactory';
+import type { PermissionIntroductionService } from './permissionIntroduction';
 import type {
   BaseContext,
   BaseMetadata,
@@ -39,11 +34,8 @@
   LifecycleOrchestrationHandlers,
   PermissionRequestResult,
 } from './types';
-<<<<<<< HEAD
 import type { NonceCaveatService } from '../services/nonceCaveatService';
-=======
 import type { SnapsMetricsService } from '../services/snapsMetricsService';
->>>>>>> 81ea68e8
 
 /**
  * Orchestrator for the permission request lifecycle.
