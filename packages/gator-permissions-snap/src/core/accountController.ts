--- conflicted
+++ resolved
@@ -2,7 +2,6 @@
 import { type Hex, type Delegation } from '@metamask/delegation-core';
 import {
   ChainDisconnectedError,
-  InvalidInputError,
   ResourceNotFoundError,
   ResourceUnavailableError,
   type SnapsEthereumProvider,
@@ -33,51 +32,6 @@
   }
 
   /**
-<<<<<<< HEAD
-=======
-   * Validates that the specified chains are supported.
-   * @param supportedChains - The chains to validate.
-   * @throws If no chains are specified or if any chain is not supported.
-   */
-  #validateSupportedChains(supportedChains: readonly number[]) {
-    if (supportedChains.length === 0) {
-      logger.error('No supported chains specified');
-      throw new InvalidInputError('No supported chains specified');
-    }
-
-    // ensure that there is chain metadata for all specified chains
-    try {
-      supportedChains.map((chainId) => getChainMetadata({ chainId }));
-    } catch (error) {
-      logger.error('Unsupported chains specified', {
-        supportedChains,
-        error,
-      });
-      throw new InvalidInputError(
-        `Unsupported chains specified: ${supportedChains.join(', ')}`,
-      );
-    }
-  }
-
-  /**
-   * Asserts that the specified chain ID is supported.
-   * @param chainId - The chain ID to validate.
-   * @throws If the chain ID is not supported.
-   */
-  #assertIsSupportedChainId(chainId: number) {
-    if (!this.supportedChains.includes(chainId)) {
-      logger.error(
-        'AccountController:assertIsSupportedChainId() - unsupported chainId',
-        {
-          chainId,
-        },
-      );
-      throw new InvalidInputError(`Unsupported ChainId: ${chainId}`);
-    }
-  }
-
-  /**
->>>>>>> f4a5fd06
    * Retrieves the account addresses available for this current account.
    * @returns The account addresses in CAIP-10 format.
    */
