import type {
  PermissionRequest,
  Permission,
  PermissionResponse,
} from '@metamask/7715-permissions-shared/types';
import type { Hex, Caveat, Delegation } from '@metamask/delegation-core';
import type {
  CaipAccountId,
  CaipAssetType,
  SnapsProvider,
} from '@metamask/snaps-sdk';
import type { SnapElement } from '@metamask/snaps-sdk/jsx';

import type { TokenMetadataService } from '../services/tokenMetadataService';
import type { UserEventDispatcher } from '../userEventDispatcher';
import type { AccountController } from './accountController';
import type { DelegationContracts } from './chainMetadata';
import type { PermissionRequestLifecycleOrchestrator } from './permissionRequestLifecycleOrchestrator';
import type { TokenPricesService } from '../services/tokenPricesService';
import type { MessageKey } from '../utils/i18n';

/**
 * Represents the result of a permission request.
 * Can be either approved with a response or rejected with a reason.
 */
export type PermissionRequestResult =
  | { approved: true; response: PermissionResponse }
  | { approved: false; reason: string };

/**
 * Represents a Permission request with an explicitly typed permission field.
 * @template TPermission - The specific permission type of the permission field.
 */
export type TypedPermissionRequest<TPermission extends Permission> =
  PermissionRequest & {
    permission: TPermission;
  };

/**
 * Base interface for all context objects used in confirmation dialogs.
 * Each permission type will extend this with their specific context needs.
 */
export type BaseContext = {
  expiry: {
    timestamp: number;
    isAdjustmentAllowed: boolean;
  };
  isAdjustmentAllowed: boolean;
  justification: string;
  accountAddressCaip10: CaipAccountId;
  tokenAddressCaip19: CaipAssetType;
  tokenMetadata: {
    decimals: number;
    symbol: string;
    iconDataBase64: string | null;
  };
};

export type BaseMetadata = {
  validationErrors?: object;
};

/**
 * Base interface for all permission objects.
 * Each permission type will extend this with their specific permission data.
 */
export type BasePermission = {
  type: string;
  data: {
    justification: string;
    [key: string]: any;
  };
  rules?: Record<string, any>;
};

/**
 * Makes all properties in an object type required recursively.
 * This includes nested objects and arrays.
 * Also removes undefined from union types.
 */
export type DeepRequired<TParent> = TParent extends (infer U)[]
  ? DeepRequired<U>[]
  : TParent extends object
    ? {
        [P in keyof TParent]-?: DeepRequired<
          Exclude<TParent[P], undefined | null>
        >;
      }
    : Exclude<TParent, undefined | null>;

/**
 * An enum representing the time periods for which the stream rate can be calculated.
 */
export enum TimePeriod {
  HOURLY = 'hourly',
  DAILY = 'daily',
  WEEKLY = 'weekly',
  BIWEEKLY = 'biweekly',
  MONTHLY = 'monthly',
  YEARLY = 'yearly',
}

/**
 * Properties required for confirmation dialogs.
 * @property ui - The UI element to be displayed in the confirmation dialog
 * @property isGrantDisabled - Whether the user can grant the permission
 * @property snaps - The Snaps provider instance for interacting with the Snaps API
 * @property userEventDispatcher - The dispatcher for handling user events during confirmation
 * @property onBeforeGrant - Validation callback that runs before grant is confirmed
 */
export type ConfirmationProps = {
  ui: SnapElement;
  isGrantDisabled: boolean;
  snaps: SnapsProvider;
  userEventDispatcher: UserEventDispatcher;
  onBeforeGrant: () => Promise<boolean>;
};

/**
 * Type definition for lifecycle orchestration handlers that manage the flow of permission requests.
 * @template TRequest - The type of permission request being handled
 * @template TContext - The type of context object used during request processing
 * @template TMetadata - The type of metadata object used for request processing
 * @template TPermission - The type of permission object from the request
 * @template TPopulatedPermission - The type of fully populated permission object
 */
export type LifecycleOrchestrationHandlers<
  TRequest extends PermissionRequest,
  TContext extends BaseContext,
  TMetadata extends object,
  TPermission extends TRequest['permission'],
  TPopulatedPermission extends DeepRequired<TPermission>,
> = {
  parseAndValidatePermission: (request: PermissionRequest) => TRequest;
  buildContext: (request: TRequest) => Promise<TContext>;
  deriveMetadata: (args: { context: TContext }) => Promise<TMetadata>;
  createSkeletonConfirmationContent: () => Promise<SnapElement>;
  createConfirmationContent: (args: {
    context: TContext;
    metadata: TMetadata;
    origin: string;
    chainId: number;
  }) => Promise<SnapElement>;
  applyContext: (args: {
    context: TContext;
    originalRequest: TRequest;
  }) => Promise<TRequest>;
  populatePermission: (args: {
    permission: TPermission;
  }) => Promise<TPopulatedPermission>;
  createPermissionCaveats: (args: {
    permission: TPopulatedPermission;
    contracts: DelegationContracts;
  }) => Promise<Caveat[]>;

  /**
   * Optional callback that is invoked when a confirmation dialog is created.
   * @param confirmationCreatedArgs - Arguments containing the interface ID and a function to update the context
   * @param confirmationCreatedArgs.interfaceId - The interface ID for the confirmation dialog
   * @param confirmationCreatedArgs.initialContext - The initial context for the confirmation dialog
   * @param confirmationCreatedArgs.updateContext - Function to update the context of the confirmation dialog
   * @param confirmationCreatedArgs.isAdjustmentAllowed - Whether adjustments to the confirmation dialog are allowed
   */
  onConfirmationCreated?: (confirmationCreatedArgs: {
    interfaceId: string;
    initialContext: TContext;
    updateContext: (updateContextArgs: {
      updatedContext: TContext;
    }) => Promise<void>;
    isAdjustmentAllowed: boolean;
  }) => void;

  /**
   * Optional callback that is invoked when a confirmation dialog is resolved.
   * Can be used to clean up any resources or state.
   */
  onConfirmationResolved?: () => void;
};

/**
 * Represents the type of rule input field.
 */
export type RuleType = 'number' | 'text' | 'dropdown' | 'datetime';

export type IconData = {
  iconDataBase64: string;
  iconAltText: string;
};

export type DateTimeParameterNames = {
  timestampName: string;
  dateName: string;
  timeName: string;
};

export type RuleData = {
  value: string | undefined;
  isVisible: boolean;
  tooltip?: string | undefined;
  iconData?: IconData | undefined;
  error?: string | undefined;
  options?: string[] | undefined;
  isAdjustmentAllowed: boolean;
  dateTimeParameterNames?: DateTimeParameterNames;
};

/**
 * Defines a rule that can be applied to a permission request.
 * @template TContext - The type of context object used during request processing
 * @template TMetadata - The type of metadata object used for request processing
 */
export type RuleDefinition<
  TContext extends BaseContext = BaseContext,
  TMetadata extends object = object,
> = {
  name: string;
  isOptional?: boolean;
  label: MessageKey;
  type: RuleType;
  getRuleData: (config: { context: TContext; metadata: TMetadata }) => RuleData;
  // todo: it would be nice if we could make the value type more specific
  updateContext: (context: TContext, value: any) => TContext;
};

/**
 * Generic interface for permission handlers.
 *
 * Permission handlers are responsible for:
 * 1. Handling permission request, orchestrating the full lifecycle from request to response.
 * 2. Managing permission-specific UI interaction
 * 3. Providing lifecycle hook implementations
 * 4. Converting between request/context/metadata formats
 * @template TRequest - The specific permission request type
 * @template TContext - The context type used for this permission
 * @template TMetadata - The metadata type used for this permission
 */
export type PermissionHandlerType = {
  /**
   * Handles a permission request, orchestrating the full lifecycle from request to response.
   * @param origin - The origin of the permission request
   * @returns A permission response object
   */
  handlePermissionRequest(origin: string): Promise<PermissionRequestResult>;
};

/**
 * Defines the structure and dependencies for a permission type.
 * @template TRequest - The type of permission request.
 * @template TContext - The type of context object used during request processing.
 * @template TMetadata - The type of metadata object used for request processing.
 * @template TPermission - The type of permission object.
 * @template TPopulatedPermission - The type of populated permission object with all required fields.
 */
export type PermissionDefinition<
  TRequest extends PermissionRequest = PermissionRequest,
  TContext extends BaseContext = BaseContext,
  TMetadata extends object = object,
  TPermission extends TRequest['permission'] = TRequest['permission'],
  TPopulatedPermission extends
    DeepRequired<TPermission> = DeepRequired<TPermission>,
> = {
  rules: RuleDefinition<TContext, TMetadata>[];
<<<<<<< HEAD
  title: MessageKey;
=======
  title: string;
  subtitle: string;
>>>>>>> 4cb2e5eb
  dependencies: PermissionHandlerDependencies<
    TRequest,
    TContext,
    TMetadata,
    TPermission,
    TPopulatedPermission
  >;
};

/**
 * Parameters required to construct a PermissionHandler instance.
 * @template TRequest - The type of permission request being handled.
 * @template TContext - The type of context object used during request processing.
 * @template TMetadata - The type of metadata object used for request processing.
 * @template TPermission - The type of permission object.
 * @template TPopulatedPermission - The type of populated permission object with all required fields.
 */
export type PermissionHandlerParams<
  TRequest extends PermissionRequest,
  TContext extends BaseContext,
  TMetadata extends object,
  TPermission extends TRequest['permission'],
  TPopulatedPermission extends DeepRequired<TPermission>,
> = {
  accountController: AccountController;
  userEventDispatcher: UserEventDispatcher;
  orchestrator: PermissionRequestLifecycleOrchestrator;
  permissionRequest: PermissionRequest;
  dependencies: PermissionHandlerDependencies<
    TRequest,
    TContext,
    TMetadata,
    TPermission,
    TPopulatedPermission
  >;
  tokenPricesService: TokenPricesService;
  tokenMetadataService: TokenMetadataService;
  rules: RuleDefinition<TContext, TMetadata>[];
  title: string;
  subtitle: string;
};

/**
 * Dependencies required for a PermissionHandler to process permission requests.
 * @template TRequest - The type of permission request being handled.
 * @template TContext - The type of context object used during request processing.
 * @template TMetadata - The type of metadata object used for request processing.
 * @template TPermission - The type of permission object from the request.
 * @template TPopulatedPermission - The type of fully populated permission object.
 */
export type PermissionHandlerDependencies<
  TRequest extends PermissionRequest,
  TContext extends BaseContext,
  TMetadata extends object,
  TPermission extends TRequest['permission'],
  TPopulatedPermission extends DeepRequired<TPermission>,
> = {
  parseAndValidatePermission: (request: PermissionRequest) => TRequest;
  buildContext: (args: {
    permissionRequest: TRequest;
    tokenMetadataService: TokenMetadataService;
  }) => Promise<TContext>;
  deriveMetadata: (args: { context: TContext }) => Promise<TMetadata>;
  createConfirmationContent: (args: {
    context: TContext;
    metadata: TMetadata;
  }) => Promise<SnapElement>;
  applyContext: (args: {
    context: TContext;
    originalRequest: TRequest;
  }) => Promise<TRequest>;
  populatePermission: (args: {
    permission: TPermission;
  }) => Promise<TPopulatedPermission>;
  createPermissionCaveats: (args: {
    permission: TPopulatedPermission;
    contracts: DelegationContracts;
  }) => Promise<Caveat[]>;
};

/**
 * Options for signing a delegation.
 */
export type SignDelegationOptions = {
  chainId: number;
  delegation: Omit<Delegation, 'signature'>;
  address: Hex;
  origin: string;
  justification: string;
};

/**
 * Factory arguments for smart account deployment.
 */
export type FactoryArgs = {
  factory: Hex | undefined;
  factoryData: Hex | undefined;
};<|MERGE_RESOLUTION|>--- conflicted
+++ resolved
@@ -260,12 +260,8 @@
     DeepRequired<TPermission> = DeepRequired<TPermission>,
 > = {
   rules: RuleDefinition<TContext, TMetadata>[];
-<<<<<<< HEAD
   title: MessageKey;
-=======
-  title: string;
   subtitle: string;
->>>>>>> 4cb2e5eb
   dependencies: PermissionHandlerDependencies<
     TRequest,
     TContext,
