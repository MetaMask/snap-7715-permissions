--- conflicted
+++ resolved
@@ -105,12 +105,8 @@
     <Box>
       <Box direction="vertical">
         <Box center={true}>
-<<<<<<< HEAD
           <Heading size="lg">{t(permissionTitle)}</Heading>
-=======
-          <Heading size="lg">{permissionTitle}</Heading>
           <Text>This site wants permissions to spend your tokens.</Text>
->>>>>>> 56d7dfde
         </Box>
         <Section>
           <Box direction="vertical">
@@ -141,8 +137,8 @@
         <Section>
           <Box direction="horizontal" alignment="space-between">
             <Box direction="horizontal">
-              <Text>{REASON_LABEL}</Text>
-              <TooltipIcon tooltip={REASON_TOOLTIP} />
+              <Text>{t('reasonLabel')}</Text>
+              <TooltipIcon tooltip={t('reasonTooltip')} />
             </Box>
             <Box direction="horizontal">
               <ShowMoreText
@@ -172,42 +168,6 @@
             tooltip={t('tokenTooltip')}
             iconData={tokenIconData}
           />
-<<<<<<< HEAD
-          <Box direction="horizontal" alignment="space-between">
-            <Box direction="horizontal">
-              <Text>{t('reasonLabel')}</Text>
-              <TooltipIcon tooltip={t('reasonTooltip')} />
-            </Box>
-            <Box direction="horizontal">
-              <ShowMoreText
-                text={justification}
-                buttonName={JUSTIFICATION_SHOW_MORE_BUTTON_NAME}
-                isCollapsed={isJustificationCollapsed}
-              />
-            </Box>
-          </Box>
-        </Section>
-        <Section>
-          <Box direction="vertical">
-            <Box direction="horizontal" alignment="space-between">
-              <Box direction="horizontal">
-                <Text>{t('accountLabel')}</Text>
-                <TooltipIcon tooltip={t('accountTooltip')} />
-              </Box>
-            </Box>
-            <AccountSelector
-              name={ACCOUNT_SELECTOR_NAME}
-              chainIds={[`eip155:${chainId}`]}
-              switchGlobalAccount={false}
-              value={context.accountAddressCaip10}
-            />
-            <Box direction="horizontal" alignment="end">
-              {fiatBalanceComponent}
-              {tokenBalanceComponent}
-            </Box>
-          </Box>
-=======
->>>>>>> 56d7dfde
         </Section>
         {children}
       </Box>
@@ -224,8 +184,8 @@
     <Box>
       <Box direction="vertical">
         <Box center={true}>
-<<<<<<< HEAD
           <Heading size="lg">{t(permissionTitle)}</Heading>
+          <Text>This site wants permissions to spend your tokens.</Text>
         </Box>
         <Section>
           <SkeletonField
@@ -241,33 +201,6 @@
             label={t('reasonLabel')}
             tooltip={t('reasonTooltip')}
           />
-=======
-          <Heading size="lg">{permissionTitle}</Heading>
-          <Text>This site wants permissions to spend your tokens.</Text>
-        </Box>
-        <Section>
-          <Box direction="vertical">
-            <Box direction="horizontal" alignment="space-between">
-              <Box direction="horizontal">
-                <Text>{ACCOUNT_LABEL}</Text>
-                <TooltipIcon tooltip={ACCOUNT_TOOLTIP} />
-              </Box>
-            </Box>
-            <Skeleton />
-          </Box>
-        </Section>
-        <Section>
-          <SkeletonField label={REASON_LABEL} tooltip={REASON_TOOLTIP} />
-        </Section>
-        <Section>
-          <SkeletonField label={RECIPIENT_LABEL} tooltip={RECIPIENT_TOOLTIP} />
-          <SkeletonField label={NETWORK_LABEL} tooltip={NETWORK_TOOLTIP} />
-          <SkeletonField label={TOKEN_LABEL} tooltip={TOKEN_TOOLTIP} />
->>>>>>> 56d7dfde
-        </Section>
-        <Section>
-          <Skeleton />
-          <Skeleton />
         </Section>
       </Box>
     </Box>
