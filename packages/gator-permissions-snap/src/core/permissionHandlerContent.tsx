import type { SnapElement } from '@metamask/snaps-sdk/jsx';
import {
  Box,
  Heading,
  Section,
  Text,
  Skeleton,
  AccountSelector,
} from '@metamask/snaps-sdk/jsx';
import { parseCaipAssetType } from '@metamask/utils';

import { JUSTIFICATION_SHOW_MORE_BUTTON_NAME } from './permissionHandler';
import type { BaseContext, IconData } from './types';
import {
  ShowMoreText,
  SkeletonField,
  TextField,
  TooltipIcon,
  TokenField,
  TokenBalanceField,
} from '../ui/components';

export const ACCOUNT_SELECTOR_NAME = 'account-selector';

export const RECIPIENT_LABEL = 'Recipient';
export const RECIPIENT_TOOLTIP = 'The site requesting the permission';
export const NETWORK_LABEL = 'Network';
export const NETWORK_TOOLTIP =
  'The network on which the permission is being requested';
export const TOKEN_LABEL = 'Token';
export const TOKEN_TOOLTIP = 'The token being requested';
export const REASON_LABEL = 'Reason';
export const REASON_TOOLTIP =
  'Reason given by the recipient for requesting this permission.';

export type PermissionHandlerContentProps = {
  children: SnapElement;
  permissionTitle: string;
  justification: string;
  networkName: string;
  tokenSymbol: string;
  tokenIconData?: IconData | undefined;
  isJustificationCollapsed: boolean;
  origin: string;
  context: BaseContext;
  tokenBalance: string | null;
  tokenBalanceFiat: string | null;
  chainId: number;
<<<<<<< HEAD
  explorerUrl: string;
  isAccountUpgraded: boolean;
=======
  explorerUrl: string | undefined;
>>>>>>> 20ba66f2
};

/**
 * Content wrapping a permission confirmation, including the title and add-more-rules button.
 * @param options - The params for the content.
 * @param options.children - The children of the content.
 * @param options.permissionTitle - The title of the permission.
 * @param options.origin - The origin of the permission request.
 * @param options.justification - The justification for the permission request.
 * @param options.networkName - The name of the network.
 * @param options.tokenSymbol - The symbol of the token.
 * @param options.tokenIconData - The icon data of the token.
 * @param options.isJustificationCollapsed - Whether the justification is collapsed.
 * @param options.context - The context of the permission.
 * @param options.tokenBalance - The formatted balance of the token.
 * @param options.tokenBalanceFiat - The formatted fiat balance of the token.
 * @param options.chainId - The chain ID of the network.
 * @param options.explorerUrl - The URL of the block explorer for the token.
 * @param options.isAccountUpgraded - Whether the account is upgraded to a smart account.
 * @returns The confirmation content.
 */
export const PermissionHandlerContent = ({
  children,
  permissionTitle,
  origin,
  justification,
  networkName,
  tokenSymbol,
  tokenIconData,
  isJustificationCollapsed,
  context,
  tokenBalance,
  tokenBalanceFiat,
  chainId,
  explorerUrl,
  isAccountUpgraded,
}: PermissionHandlerContentProps): SnapElement => {
  const tokenBalanceComponent = TokenBalanceField({
    tokenBalance: tokenBalance ?? undefined,
  });

  const fiatBalanceComponent = tokenBalanceFiat ? (
    <Text>{tokenBalanceFiat}</Text>
  ) : (
    <Skeleton />
  );

  let tokenExplorerUrl, tokenAddress;
  const { assetReference, assetNamespace } = parseCaipAssetType(
    context.tokenAddressCaip19,
  );
  if (assetNamespace === 'erc20') {
    if (explorerUrl) {
      tokenExplorerUrl = `${explorerUrl}/address/${assetReference}`;
    }

    tokenAddress = assetReference;
  }

  return (
    <Box>
      <Box direction="vertical">
        <Box center={true}>
          <Heading size="lg">{permissionTitle}</Heading>
        </Box>
        <Section>
          <TextField
            label={RECIPIENT_LABEL}
            value={origin}
            tooltip={RECIPIENT_TOOLTIP}
          />
          <TextField
            label={NETWORK_LABEL}
            value={networkName}
            tooltip={NETWORK_TOOLTIP}
          />
          <TokenField
            label={TOKEN_LABEL}
            tokenSymbol={tokenSymbol}
            tokenAddress={tokenAddress}
            explorerUrl={tokenExplorerUrl}
            tooltip={TOKEN_TOOLTIP}
            iconData={tokenIconData}
          />
          <Box direction="horizontal" alignment="space-between">
            <Box direction="horizontal">
              <Text>{REASON_LABEL}</Text>
              <TooltipIcon tooltip={REASON_TOOLTIP} />
            </Box>
            <Box direction="horizontal">
              <ShowMoreText
                text={justification}
                buttonName={JUSTIFICATION_SHOW_MORE_BUTTON_NAME}
                isCollapsed={isJustificationCollapsed}
              />
            </Box>
          </Box>
        </Section>
        <Section>
          <Box direction="vertical">
            <Box direction="horizontal" alignment="space-between">
              <Box direction="horizontal">
                <Text>Account</Text>
                <TooltipIcon tooltip="The account from which the permission is being granted." />
              </Box>
            </Box>
            <AccountSelector
              name={ACCOUNT_SELECTOR_NAME}
              chainIds={[`eip155:${chainId}`]}
              switchGlobalAccount={false}
              value={context.accountAddressCaip10}
            />
            {!isAccountUpgraded && (
              <Text size="sm" color="warning">
                This account will be upgraded to a smart account to complete
                this permission.
              </Text>
            )}
            <Box direction="horizontal" alignment="end">
              {fiatBalanceComponent}
              {tokenBalanceComponent}
            </Box>
          </Box>
        </Section>
        {children}
      </Box>
    </Box>
  );
};

export const SkeletonPermissionHandlerContent = ({
  permissionTitle,
}: {
  permissionTitle: string;
}) => {
  return (
    <Box>
      <Box direction="vertical">
        <Box center={true}>
          <Heading size="lg">{permissionTitle}</Heading>
        </Box>
        <Section>
          <SkeletonField label={RECIPIENT_LABEL} tooltip={RECIPIENT_TOOLTIP} />
          <SkeletonField label={NETWORK_LABEL} tooltip={NETWORK_TOOLTIP} />
          <SkeletonField label={TOKEN_LABEL} tooltip={TOKEN_TOOLTIP} />
          <SkeletonField label={REASON_LABEL} tooltip={REASON_TOOLTIP} />
        </Section>
        <Section>
          <Skeleton />
          <Skeleton />
        </Section>
      </Box>
    </Box>
  );
};<|MERGE_RESOLUTION|>--- conflicted
+++ resolved
@@ -46,12 +46,8 @@
   tokenBalance: string | null;
   tokenBalanceFiat: string | null;
   chainId: number;
-<<<<<<< HEAD
-  explorerUrl: string;
+  explorerUrl: string | undefined;
   isAccountUpgraded: boolean;
-=======
-  explorerUrl: string | undefined;
->>>>>>> 20ba66f2
 };
 
 /**
