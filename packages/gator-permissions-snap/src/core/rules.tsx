import { logger } from '@metamask/7715-permissions-shared/utils';
import { UserInputEventType } from '@metamask/snaps-sdk';
import { type SnapElement } from '@metamask/snaps-sdk/jsx';

import { DropdownField } from '../ui/components/DropdownField';
import { InputField } from '../ui/components/InputField';
import type {
  UserEventDispatcher,
  UserEventHandler,
} from '../userEventDispatcher';
import type { BaseContext, RuleDefinition } from './types';
import { logger } from '../../../shared/src/utils/logger';
import { DateTimeField } from '../ui/components/DateTimeField';
import {
  combineDateAndTimeToTimestamp,
  convertTimestampToReadableDate,
  convertTimestampToReadableTime,
} from '../utils/time';

/**
 * Utility function to access nested properties in an object using dot notation.
 * For example: getNestedProperty(obj, 'permissionDetails.startTime').
 *
 * @param obj - The object to access properties from.
 * @param path - The dot-notation path to the property.
 * @returns The value at the specified path, or undefined if not found.
 */
function getNestedProperty(obj: any, path: string): any {
  return path.split('.').reduce((current, key) => {
    return current?.[key];
  }, obj);
}

/**
 * Renders a single rule with the provided configuration, context and metadata.
 * @param options0 - The options object.
 * @param options0.rule - The rule definition to render.
 * @param options0.context - The current context state.
 * @param options0.metadata - Additional metadata for error validation.
 * @returns The rendered rule element or null if the rule value is undefined.
 */
export function renderRule<
  TContext extends BaseContext,
  TMetadata extends object,
>({
  rule,
  context,
  metadata,
}: {
  rule: RuleDefinition<TContext, TMetadata>;
  context: TContext;
  metadata: TMetadata;
}): SnapElement | null {
  const { label, type, name, isOptional } = rule;
  const {
    value,
    error,
    tooltip,
    iconData,
    isVisible,
    options,
    isAdjustmentAllowed,
    dateTimeParameterNames,
  } = rule.getRuleData({ context, metadata });

  if (!isVisible) {
    return null;
  }

  const isDisabled = !isAdjustmentAllowed;

  const addFieldButtonName = isOptional ? `${name}_addFieldButton` : undefined;
  const removeFieldButtonName = isOptional
    ? `${name}_removeFieldButton`
    : undefined;

  switch (type) {
    case 'number':
    case 'text': {
      return (
        <InputField
          label={label}
          name={name}
          value={value}
          errorMessage={error}
          disabled={isDisabled}
          tooltip={tooltip}
          type={type}
          addFieldButtonName={addFieldButtonName}
          removeFieldButtonName={removeFieldButtonName}
          iconData={iconData}
        />
      );
    }
    case 'dropdown': {
      if (!options) {
        // todo: type constraint on this would be nice
        throw new Error('Dropdown rule must have options');
      }
      if (isOptional) {
        throw new Error('Dropdown rule must not be optional');
      }

      return (
        <DropdownField
          label={label}
          name={name}
          value={value ?? ''}
          errorMessage={error}
          disabled={isDisabled}
          tooltip={tooltip}
          options={options}
        />
      );
    }
    case 'datetime': {
      if (!dateTimeParameterNames) {
        throw new Error('DateTime rule must have dateTimeParameterNames');
      }

      const dateTimeValue = {
        timestamp: getNestedProperty(
          context,
          dateTimeParameterNames.timestampName,
        ),
        date: getNestedProperty(context, dateTimeParameterNames.dateName),
        time: getNestedProperty(context, dateTimeParameterNames.timeName),
      };

      return (
        <DateTimeField
          label={label}
          name={name}
          value={dateTimeValue ?? ''}
          errorMessage={error}
          disabled={isDisabled}
          tooltip={tooltip}
          removeButtonName={removeFieldButtonName}
          iconData={iconData}
        />
      );
    }
    default: {
      throw new Error(`Unknown rule type: ${type as string}`);
    }
  }
}

/**
 * Renders a list of rules the the provided configuration, context and metadata.
 * @param options0 - The options object.
 * @param options0.rules - The array of rule definitions to render.
 * @param options0.context - The current context state.
 * @param options0.metadata - Additional metadata for error validation.
 * @returns An array of rendered rule elements (or null for undefined rule values).
 */
export function renderRules<
  TContext extends BaseContext,
  TMetadata extends object,
>({
  rules,
  context,
  metadata,
}: {
  rules: RuleDefinition<TContext, TMetadata>[];
  context: TContext;
  metadata: TMetadata;
}): (SnapElement | null)[] {
  return rules.map((rule) => renderRule({ rule, context, metadata }));
}

/**
 * Binds the handlers for the provided rules to the user event dispatcher.
 * @param options0 - The options object.
 * @param options0.rules - The array of rule definitions to bind handlers for.
 * @param options0.userEventDispatcher - The user event dispatcher to bind handlers to.
 * @param options0.interfaceId - The interface ID for the event handlers.
 * @param options0.getContext - Function to get the current context state.
 * @param options0.deriveMetadata - Function to derive metadata from context.
 * @param options0.onContextChanged - Function called when context changes.
 * @returns A function that unbinds the handlers when called.
 */
export function bindRuleHandlers<
  TContext extends BaseContext,
  TMetadata extends object,
>({
  rules,
  userEventDispatcher,
  interfaceId,
  getContext,
  deriveMetadata,
  onContextChanged,
}: {
  rules: RuleDefinition<TContext, TMetadata>[];
  userEventDispatcher: UserEventDispatcher;
  interfaceId: string;
  getContext: () => TContext;
  deriveMetadata: (args: { context: TContext }) => Promise<TMetadata>;
  onContextChanged: (args: { context: TContext }) => Promise<void>;
}): () => void {
  const unbinders = rules.reduce<(() => void)[]>((acc, rule) => {
    const { name, isOptional, type, getRuleData } = rule;

    const handleInputChange: UserEventHandler<
      UserInputEventType.InputChangeEvent
    > = async ({ event }) => {
      const updatedContext = rule.updateContext(
        getContext(),
        event.value as string,
      );
      await onContextChanged({ context: updatedContext });
    };

    const handleDateInputChange: UserEventHandler<
      UserInputEventType.InputChangeEvent
    > = async ({ event }) => {
      const fieldName = event.name;
      const isDateField = fieldName.endsWith('_date');
      const isTimeField = fieldName.endsWith('_time');

      const context = getContext();
      const metadata = await deriveMetadata({ context });

      const { dateTimeParameterNames } = getRuleData({ context, metadata });

      if (!dateTimeParameterNames) {
        return;
      }

      const currentValues = {
        timestamp: getNestedProperty(
          context,
          dateTimeParameterNames.timestampName,
        ),
        date: getNestedProperty(context, dateTimeParameterNames.dateName),
        time: getNestedProperty(context, dateTimeParameterNames.timeName),
      };

      if (isDateField) {
        currentValues.date = event.value as string;
      } else if (isTimeField) {
        currentValues.time = event.value as string;
      }

      // Fix type mismatch: Convert string timestamp to number before passing to utility functions
      const timestampNumber = Number(currentValues.timestamp);
      if (!isNaN(timestampNumber) && timestampNumber > 0) {
        if (!currentValues.date) {
          currentValues.date = convertTimestampToReadableDate(timestampNumber);
        }

        if (!currentValues.time) {
          currentValues.time = convertTimestampToReadableTime(timestampNumber);
        }
      }

      try {
        const timestamp = combineDateAndTimeToTimestamp(
          currentValues.date,
          currentValues.time,
        );
        currentValues.timestamp = timestamp.toString();
      } catch (error) {
        currentValues.timestamp = '';
<<<<<<< HEAD
        logger.error('Error combining date and time', error);
=======
        logger.log('Error combining date and time', error);
>>>>>>> 052f311f
      }

      // Fix race condition: Use the stored context reference instead of calling getContext() again
      const updatedContext = rule.updateContext(context, currentValues);
      await onContextChanged({ context: updatedContext });
    };

    if (type === 'datetime') {
      const { unbind: unbindTimeInputChange } = userEventDispatcher.on({
        elementName: `${name}_time`,
        eventType: UserInputEventType.InputChangeEvent,
        interfaceId,
        handler: handleDateInputChange,
      });

      acc.push(unbindTimeInputChange);

      const { unbind: unbindDateInputChange } = userEventDispatcher.on({
        elementName: `${name}_date`,
        eventType: UserInputEventType.InputChangeEvent,
        interfaceId,
        handler: handleDateInputChange,
      });

      acc.push(unbindDateInputChange);
    } else {
      const { unbind: unbindInputChange } = userEventDispatcher.on({
        elementName: name,
        eventType: UserInputEventType.InputChangeEvent,
        interfaceId,
        handler: handleInputChange,
      });

      acc.push(unbindInputChange);
    }

    if (isOptional) {
      const { unbind: unbindAddFieldButtonClick } = userEventDispatcher.on({
        elementName: `${rule.name}_addFieldButton`,
        eventType: UserInputEventType.ButtonClickEvent,
        interfaceId,
        handler: async (_) => {
          const updatedContext = rule.updateContext(getContext(), '');
          await onContextChanged({ context: updatedContext });
        },
      });
      acc.push(unbindAddFieldButtonClick);

      const { unbind: unbindRemoveFieldButtonClick } = userEventDispatcher.on({
        elementName: `${rule.name}_removeFieldButton`,
        eventType: UserInputEventType.ButtonClickEvent,
        interfaceId,
        handler: async (_) => {
          const updatedContext = rule.updateContext(getContext(), undefined);

          await onContextChanged({
            context: updatedContext,
          });
        },
      });

      acc.push(unbindRemoveFieldButtonClick);
    }

    return acc;
  }, []);

  return () => {
    unbinders.forEach((unbind) => unbind());
  };
}<|MERGE_RESOLUTION|>--- conflicted
+++ resolved
@@ -9,7 +9,6 @@
   UserEventHandler,
 } from '../userEventDispatcher';
 import type { BaseContext, RuleDefinition } from './types';
-import { logger } from '../../../shared/src/utils/logger';
 import { DateTimeField } from '../ui/components/DateTimeField';
 import {
   combineDateAndTimeToTimestamp,
@@ -262,11 +261,7 @@
         currentValues.timestamp = timestamp.toString();
       } catch (error) {
         currentValues.timestamp = '';
-<<<<<<< HEAD
         logger.error('Error combining date and time', error);
-=======
-        logger.log('Error combining date and time', error);
->>>>>>> 052f311f
       }
 
       // Fix race condition: Use the stored context reference instead of calling getContext() again
