import { InvalidInputError, UserInputEventType } from '@metamask/snaps-sdk';
import { type SnapElement } from '@metamask/snaps-sdk/jsx';

<<<<<<< HEAD
import type { BaseContext, RuleDefinition } from './types';
import { DateTimeField } from '../ui/components/DateTimeField';
=======
import { DateTimePickerField } from '../ui/components/DateTimePickerField';
>>>>>>> b272a08c
import { DropdownField } from '../ui/components/DropdownField';
import { InputField } from '../ui/components/InputField';
import type {
  UserEventDispatcher,
  UserEventHandler,
} from '../userEventDispatcher';
<<<<<<< HEAD
import type { MessageKey } from '../utils/i18n';
import { t } from '../utils/i18n';
import {
  combineDateAndTimeToTimestamp,
  convertTimestampToReadableDate,
  convertTimestampToReadableTime,
} from '../utils/time';

/**
 * Utility function to access nested properties in an object using dot notation.
 * For example: getNestedProperty(obj, 'permissionDetails.startTime').
 *
 * @param obj - The object to access properties from.
 * @param path - The dot-notation path to the property.
 * @returns The value at the specified path, or undefined if not found.
 */
function getNestedProperty(obj: any, path: string): any {
  return path.split('.').reduce((current, key) => {
    return current?.[key];
  }, obj);
}
=======
import type { BaseContext, RuleDefinition } from './types';
>>>>>>> b272a08c

/**
 * Renders a single rule with the provided configuration, context and metadata.
 * @param options0 - The options object.
 * @param options0.rule - The rule definition to render.
 * @param options0.context - The current context state.
 * @param options0.metadata - Additional metadata for error validation.
 * @returns The rendered rule element or null if the rule value is undefined.
 */
export function renderRule<
  TContext extends BaseContext,
  TMetadata extends object,
>({
  rule,
  context,
  metadata,
}: {
  rule: RuleDefinition<TContext, TMetadata>;
  context: TContext;
  metadata: TMetadata;
}): SnapElement | null {
  const { label, type, name, isOptional } = rule;
  const {
    value,
    error,
    tooltip,
    iconData,
    isVisible,
    options,
    isAdjustmentAllowed,
    allowPastDate,
  } = rule.getRuleData({ context, metadata });

  if (!isVisible) {
    return null;
  }

  const isDisabled = !isAdjustmentAllowed;

  const addFieldButtonName = isOptional ? `${name}_addFieldButton` : undefined;
  const removeFieldButtonName = isOptional
    ? `${name}_removeFieldButton`
    : undefined;

  switch (type) {
    case 'number':
    case 'text': {
      return (
        <InputField
          label={t(label)}
          name={name}
          value={value}
          errorMessage={error}
          disabled={isDisabled}
          tooltip={tooltip}
          type={type}
          addFieldButtonName={addFieldButtonName}
          removeFieldButtonName={removeFieldButtonName}
          iconData={iconData}
        />
      );
    }
    case 'dropdown': {
      if (!options) {
        // todo: type constraint on this would be nice
        throw new InvalidInputError('Dropdown rule must have options');
      }
      if (isOptional) {
        throw new InvalidInputError('Dropdown rule must not be optional');
      }

      return (
        <DropdownField
          label={t(label)}
          name={name}
          value={value as MessageKey}
          errorMessage={error}
          disabled={isDisabled}
          tooltip={tooltip}
          options={options as MessageKey[]}
        />
      );
    }
    case 'datetime': {
      return (
<<<<<<< HEAD
        <DateTimeField
          label={t(label)}
=======
        <DateTimePickerField
          label={label}
>>>>>>> b272a08c
          name={name}
          value={value}
          errorMessage={error}
          disabled={isDisabled}
          tooltip={tooltip}
          allowPastDate={allowPastDate}
        />
      );
    }
    default: {
      throw new InvalidInputError(`Unknown rule type: ${type as string}`);
    }
  }
}

/**
 * Renders a list of rules the the provided configuration, context and metadata.
 * @param options0 - The options object.
 * @param options0.rules - The array of rule definitions to render.
 * @param options0.context - The current context state.
 * @param options0.metadata - Additional metadata for error validation.
 * @returns An array of rendered rule elements (or null for undefined rule values).
 */
export function renderRules<
  TContext extends BaseContext,
  TMetadata extends object,
>({
  rules,
  context,
  metadata,
}: {
  rules: RuleDefinition<TContext, TMetadata>[];
  context: TContext;
  metadata: TMetadata;
}): (SnapElement | null)[] {
  return rules.map((rule) => renderRule({ rule, context, metadata }));
}

/**
 * Binds the handlers for the provided rules to the user event dispatcher.
 * @param options0 - The options object.
 * @param options0.rules - The array of rule definitions to bind handlers for.
 * @param options0.userEventDispatcher - The user event dispatcher to bind handlers to.
 * @param options0.interfaceId - The interface ID for the event handlers.
 * @param options0.getContext - Function to get the current context state.
 * @param options0.onContextChanged - Function called when context changes.
 * @returns A function that unbinds the handlers when called.
 */
export function bindRuleHandlers<
  TContext extends BaseContext,
  TMetadata extends object,
>({
  rules,
  userEventDispatcher,
  interfaceId,
  getContext,
  onContextChanged,
}: {
  rules: RuleDefinition<TContext, TMetadata>[];
  userEventDispatcher: UserEventDispatcher;
  interfaceId: string;
  getContext: () => TContext;
  onContextChanged: (args: { context: TContext }) => Promise<void>;
}): () => void {
  const unbinders = rules.reduce<(() => void)[]>((acc, rule) => {
    const { name, isOptional } = rule;

    const handleInputChange: UserEventHandler<
      UserInputEventType.InputChangeEvent
    > = async ({ event }) => {
      const updatedContext = rule.updateContext(
        getContext(),
        event.value as string,
      );
      await onContextChanged({ context: updatedContext });
    };

    // All input types (including datetime) use the same handler
    const { unbind: unbindInputChange } = userEventDispatcher.on({
      elementName: name,
      eventType: UserInputEventType.InputChangeEvent,
      interfaceId,
      handler: handleInputChange,
    });

    acc.push(unbindInputChange);

    if (isOptional) {
      const { unbind: unbindAddFieldButtonClick } = userEventDispatcher.on({
        elementName: `${rule.name}_addFieldButton`,
        eventType: UserInputEventType.ButtonClickEvent,
        interfaceId,
        handler: async (_) => {
          const updatedContext = rule.updateContext(getContext(), '');
          await onContextChanged({ context: updatedContext });
        },
      });
      acc.push(unbindAddFieldButtonClick);

      const { unbind: unbindRemoveFieldButtonClick } = userEventDispatcher.on({
        elementName: `${rule.name}_removeFieldButton`,
        eventType: UserInputEventType.ButtonClickEvent,
        interfaceId,
        handler: async (_) => {
          const updatedContext = rule.updateContext(getContext(), undefined);

          await onContextChanged({
            context: updatedContext,
          });
        },
      });

      acc.push(unbindRemoveFieldButtonClick);
    }

    return acc;
  }, []);

  return () => {
    unbinders.forEach((unbind) => unbind());
  };
}<|MERGE_RESOLUTION|>--- conflicted
+++ resolved
@@ -1,43 +1,16 @@
 import { InvalidInputError, UserInputEventType } from '@metamask/snaps-sdk';
 import { type SnapElement } from '@metamask/snaps-sdk/jsx';
 
-<<<<<<< HEAD
 import type { BaseContext, RuleDefinition } from './types';
-import { DateTimeField } from '../ui/components/DateTimeField';
-=======
 import { DateTimePickerField } from '../ui/components/DateTimePickerField';
->>>>>>> b272a08c
 import { DropdownField } from '../ui/components/DropdownField';
 import { InputField } from '../ui/components/InputField';
 import type {
   UserEventDispatcher,
   UserEventHandler,
 } from '../userEventDispatcher';
-<<<<<<< HEAD
 import type { MessageKey } from '../utils/i18n';
 import { t } from '../utils/i18n';
-import {
-  combineDateAndTimeToTimestamp,
-  convertTimestampToReadableDate,
-  convertTimestampToReadableTime,
-} from '../utils/time';
-
-/**
- * Utility function to access nested properties in an object using dot notation.
- * For example: getNestedProperty(obj, 'permissionDetails.startTime').
- *
- * @param obj - The object to access properties from.
- * @param path - The dot-notation path to the property.
- * @returns The value at the specified path, or undefined if not found.
- */
-function getNestedProperty(obj: any, path: string): any {
-  return path.split('.').reduce((current, key) => {
-    return current?.[key];
-  }, obj);
-}
-=======
-import type { BaseContext, RuleDefinition } from './types';
->>>>>>> b272a08c
 
 /**
  * Renders a single rule with the provided configuration, context and metadata.
@@ -123,13 +96,8 @@
     }
     case 'datetime': {
       return (
-<<<<<<< HEAD
-        <DateTimeField
+        <DateTimePickerField
           label={t(label)}
-=======
-        <DateTimePickerField
-          label={label}
->>>>>>> b272a08c
           name={name}
           value={value}
           errorMessage={error}
