import type { SnapElement } from '@metamask/snaps-sdk/jsx';

import type { UserEventDispatcher } from '../userEventDispatcher';
import { ConfirmationDialog } from './confirmation';
<<<<<<< HEAD
import type { DialogInterface } from './dialogInterface';
=======
import type { TimeoutFactory } from './timeoutFactory';
>>>>>>> e144edbd

/**
 * Factory for creating confirmation dialogs.
 */
export class ConfirmationDialogFactory {
  #userEventDispatcher: UserEventDispatcher;

  #timeoutFactory: TimeoutFactory;

  constructor({
    userEventDispatcher,
    timeoutFactory,
  }: {
    userEventDispatcher: UserEventDispatcher;
    timeoutFactory: TimeoutFactory;
  }) {
    this.#userEventDispatcher = userEventDispatcher;
    this.#timeoutFactory = timeoutFactory;
  }

  /**
   * Creates a confirmation dialog with the specified content.
   * @param params - The parameters for creating a confirmation dialog.
   * @param params.dialogInterface - The dialog interface manager for showing content.
   * @param params.ui - The UI elements to be displayed in the confirmation dialog.
   * @param params.onBeforeGrant - Validation callback that runs before grant is confirmed.
   * @returns The confirmation dialog instance.
   */
  createConfirmation({
    dialogInterface,
    ui,
    onBeforeGrant,
  }: {
    dialogInterface: DialogInterface;
    ui: SnapElement;
    onBeforeGrant: () => Promise<boolean>;
  }): ConfirmationDialog {
    return new ConfirmationDialog({
      dialogInterface,
      ui,
      userEventDispatcher: this.#userEventDispatcher,
      onBeforeGrant,
      timeoutFactory: this.#timeoutFactory,
    });
  }
}<|MERGE_RESOLUTION|>--- conflicted
+++ resolved
@@ -2,11 +2,8 @@
 
 import type { UserEventDispatcher } from '../userEventDispatcher';
 import { ConfirmationDialog } from './confirmation';
-<<<<<<< HEAD
 import type { DialogInterface } from './dialogInterface';
-=======
 import type { TimeoutFactory } from './timeoutFactory';
->>>>>>> e144edbd
 
 /**
  * Factory for creating confirmation dialogs.
