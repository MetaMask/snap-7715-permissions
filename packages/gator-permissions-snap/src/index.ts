--- conflicted
+++ resolved
@@ -78,33 +78,19 @@
   tokenMetadataClient,
 });
 
-<<<<<<< HEAD
+const nonceCaveatClient = new NonceCaveatClient({
+  ethereumProvider: ethereum,
+});
+
+const nonceCaveatService = new NonceCaveatService({
+  nonceCaveatClient,
+});
+
 const accountController = new AccountController({
   snapsProvider: snap,
   ethereumProvider: ethereum,
   supportedChains,
 });
-=======
-const nonceCaveatClient = new NonceCaveatClient({
-  ethereumProvider: ethereum,
-});
-
-const nonceCaveatService = new NonceCaveatService({
-  nonceCaveatClient,
-});
-
-const accountController: AccountController = useEoaAccountController
-  ? new EoaAccountController({
-      snapsProvider: snap,
-      ethereumProvider: ethereum,
-      supportedChains,
-    })
-  : new SmartAccountController({
-      snapsProvider: snap,
-      supportedChains,
-      deploymentSalt: '0x',
-    });
->>>>>>> ce962abe
 
 const stateManager = createStateManager(snap);
 
