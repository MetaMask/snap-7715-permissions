--- conflicted
+++ resolved
@@ -1,25 +1,17 @@
 import { zAddress } from '@metamask/7715-permissions-shared/types';
 import { logger } from '@metamask/7715-permissions-shared/utils';
 import { type Hex } from '@metamask/delegation-core';
-<<<<<<< HEAD
 import {
+  InternalError,
   InvalidInputError,
-  InternalError,
   ResourceNotFoundError,
   ResourceUnavailableError,
 } from '@metamask/snaps-sdk';
+import { z } from 'zod';
 
 import { ZERO_ADDRESS } from '../constants';
-import type { RetryOptions, TokenBalanceAndMetadata } from './types';
-import { isResourceUnavailableStatus, sleep } from '../utils/retry';
-=======
-import { InvalidInputError, ResourceNotFoundError } from '@metamask/snaps-sdk';
-import { z } from 'zod';
-
-import { ZERO_ADDRESS } from '../constants';
-import type { TokenBalanceAndMetadata } from './types';
-import { makeValidatedRequest } from '../utils/httpClient';
->>>>>>> 21135144
+import type { TokenBalanceAndMetadata, RetryOptions } from './types';
+import { makeValidatedRequest, sleep } from '../utils/httpClient';
 
 /**
  * Zod schema for validating token balance response
@@ -63,6 +55,8 @@
     .max(1000), // Ensure accounts is an array with reasonable limits
 });
 
+export type TokenBalanceResponse = z.infer<typeof TokenBalanceResponseSchema>;
+
 /**
  * Configuration options for AccountApiClient
  */
@@ -152,81 +146,76 @@
     const { retries = 1, delayMs = 1000 } = retryOptions ?? {};
     const tokenAddress = assetAddress ?? AccountApiClient.#nativeTokenAddress;
 
-<<<<<<< HEAD
     // Try up to initial attempt + retry attempts
     for (let attempt = 0; attempt <= retries; attempt++) {
-      const response = await this.#fetchTokenBalance(
-        tokenAddress,
-        account,
-        chainId,
-      );
-
-      // Process the response
-      if (!response.ok) {
-        logger.error(
-          `HTTP error! Failed to fetch token balance for account(${account}) and token(${tokenAddress}) on chain(${chainId}): ${response.status}`,
+      try {
+        const response = await this.#fetchTokenBalance(
+          tokenAddress,
+          account,
+          chainId,
         );
 
+        // Parse and validate the response
+        const { accounts, type, iconUrl, symbol, decimals } = response;
+
+        const accountLowercase = account.toLowerCase();
+        const accountData = accounts.find(
+          (acc) => acc.accountAddress.toLowerCase() === accountLowercase,
+        );
+
+        if (!accountData) {
+          logger.error(`No balance data found for the account: ${account}`);
+          throw new ResourceNotFoundError(
+            `No balance data found for the account: ${account}`,
+          );
+        }
+
+        if (
+          type !== undefined &&
+          !AccountApiClient.#supportedTokenTypes.includes(type)
+        ) {
+          logger.error(`Unsupported token type: ${type}`);
+          throw new InvalidInputError(`Unsupported token type: ${type}`);
+        }
+
+        const balance = BigInt(accountData.rawBalance);
+
+        return {
+          balance,
+          decimals,
+          symbol,
+          iconUrl,
+        } as TokenBalanceAndMetadata;
+      } catch (error) {
         // Check if this is a retryable error
-        if (isResourceUnavailableStatus(response.status) && attempt < retries) {
+        if (error instanceof ResourceUnavailableError && attempt < retries) {
           await sleep(delayMs);
           continue;
         }
 
-        // Throw appropriate error based on status code
-        if (response.status === 404) {
-          throw new ResourceNotFoundError(
-            `Token balance not found for account ${account} and token ${tokenAddress}`,
-          );
-        } else if (isResourceUnavailableStatus(response.status)) {
-          throw new ResourceUnavailableError(
-            `Account service temporarily unavailable (HTTP ${response.status})`,
-          );
-        } else {
-          throw new InvalidInputError(
-            `HTTP error ${response.status}: Failed to fetch token balance for account ${account} and token ${tokenAddress}`,
-          );
-        }
+        // If it's not retryable or we've exhausted retries, re-throw
+        throw error;
       }
-
-      // Parse and validate the response
-      const { accounts, type, iconUrl, symbol, decimals } =
-        (await response.json()) as TokenBalanceResponse;
-
-      const accountLowercase = account.toLowerCase();
-      const accountData = accounts.find(
-        (acc) => acc.accountAddress.toLowerCase() === accountLowercase,
-      );
-
-      if (!accountData) {
-        logger.error(`No balance data found for the account: ${account}`);
-        throw new ResourceNotFoundError(
-          `No balance data found for the account: ${account}`,
-        );
-      }
-
-      if (
-        type !== undefined &&
-        !AccountApiClient.#supportedTokenTypes.includes(type)
-      ) {
-        logger.error(`Unsupported token type: ${type}`);
-        throw new InvalidInputError(`Unsupported token type: ${type}`);
-      }
-
-      const balance = BigInt(accountData.rawBalance);
-
-      return {
-        balance,
-        decimals,
-        symbol,
-        iconUrl,
-      };
     }
 
     throw new InternalError(
       `Failed to fetch token balance after ${retries + 1} attempts`,
-=======
-    const validatedResponse = await makeValidatedRequest(
+    );
+  }
+
+  /**
+   * Internal method to fetch token balance and return the raw response.
+   * @param tokenAddress - The token address to fetch the balance for.
+   * @param account - The account address to fetch the balance for.
+   * @param chainId - The chain ID to fetch the balance from.
+   * @returns The validated token balance response.
+   */
+  async #fetchTokenBalance(
+    tokenAddress: Hex,
+    account: Hex,
+    chainId: number,
+  ): Promise<TokenBalanceResponse> {
+    return (await makeValidatedRequest(
       `${this.#baseUrl}/tokens/${tokenAddress}?accountAddresses=${account}&chainId=${chainId}`,
       {
         timeoutMs: this.#timeoutMs,
@@ -234,108 +223,6 @@
         fetch: this.#fetch,
       },
       TokenBalanceResponseSchema,
-    );
-
-    const { accounts, type, iconUrl, symbol, decimals } = validatedResponse;
-
-    const accountLowercase = account.toLowerCase();
-    const accountData = accounts.find(
-      (acc) => acc.accountAddress.toLowerCase() === accountLowercase,
->>>>>>> 21135144
-    );
-  }
-
-  /**
-   * Internal method to fetch token balance and return the raw response.
-   * @param tokenAddress - The token address to fetch the balance for.
-   * @param account - The account address to fetch the balance for.
-   * @param chainId - The chain ID to fetch the balance from.
-   * @returns The raw fetch response.
-   */
-  async #fetchTokenBalance(
-    tokenAddress: Hex,
-    account: Hex,
-    chainId: number,
-  ): Promise<globalThis.Response> {
-    try {
-      return this.#fetch(
-        `${this.#baseUrl}/tokens/${tokenAddress}?accountAddresses=${account}&chainId=${chainId}`,
-      );
-    } catch (error) {
-      const errorMessage =
-        error instanceof Error ? error.message : String(error);
-      logger.error(`Error fetching token balance: ${errorMessage}`);
-      throw new InternalError(`Error fetching token balance: ${errorMessage}`);
-    }
-<<<<<<< HEAD
-=======
-
-    // Additional validation for balance conversion
-    let balance: bigint;
-    try {
-      balance = BigInt(accountData.rawBalance);
-    } catch (error) {
-      const message = `Invalid balance format: ${accountData.rawBalance}`;
-      logger.error(message, error);
-      throw new InvalidInputError(message);
-    }
-
-    // Sanitize iconUrl if present
-    const sanitizedIconUrl = iconUrl
-      ? this.#sanitizeIconUrl(iconUrl)
-      : undefined;
-
-    const result: TokenBalanceAndMetadata = {
-      balance,
-      decimals,
-      symbol,
-    };
-
-    if (sanitizedIconUrl) {
-      result.iconUrl = sanitizedIconUrl;
-    }
-
-    return result;
-  }
-
-  /**
-   * Sanitizes an icon URL to prevent potential security issues.
-   * @param iconUrl - The icon URL to sanitize.
-   * @returns The sanitized icon URL or undefined if invalid.
-   */
-  #sanitizeIconUrl(iconUrl: string): string | undefined {
-    try {
-      const url = new URL(iconUrl);
-
-      // Only allow HTTPS URLs
-      if (url.protocol !== 'https:') {
-        logger.warn(`Rejecting non-HTTPS icon URL: ${iconUrl}`);
-        return undefined;
-      }
-
-      // Only allow common image formats
-      const allowedExtensions = [
-        '.png',
-        '.jpg',
-        '.jpeg',
-        '.gif',
-        '.svg',
-        '.webp',
-      ];
-      const hasValidExtension = allowedExtensions.some((ext) =>
-        url.pathname.toLowerCase().endsWith(ext),
-      );
-
-      if (!hasValidExtension) {
-        logger.warn(`Rejecting icon URL with invalid extension: ${iconUrl}`);
-        return undefined;
-      }
-
-      return url.toString();
-    } catch (error) {
-      logger.warn(`Invalid icon URL format: ${iconUrl}`, error);
-      return undefined;
-    }
->>>>>>> 21135144
+    )) as TokenBalanceResponse;
   }
 }