--- conflicted
+++ resolved
@@ -7,11 +7,7 @@
     "url": "https://github.com/MetaMask/snap-7715-permissions.git"
   },
   "source": {
-<<<<<<< HEAD
-    "shasum": "65G2xEE3Z7fstnXsOCp0jGjzwyXgCBEFBpsMieeLDhM=",
-=======
-    "shasum": "fMzK/tguXx0jZMJ3Vu9z1OcEFZD3LDYPS8mL7LWSSc8=",
->>>>>>> ace8d62d
+    "shasum": "8PGSI83NMAkED4BCqQY6WUB6rSDGmHLx2PavNnyQm0s=",
     "location": {
       "npm": {
         "filePath": "dist/bundle.js",
