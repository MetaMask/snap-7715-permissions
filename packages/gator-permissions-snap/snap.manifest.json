{
  "version": "0.2.1",
  "description": "Grants 7715 permissions from a DeleGator smart account",
  "proposedName": "Gator Permissions",
  "repository": {
    "type": "git",
    "url": "https://github.com/MetaMask/snap-7715-permissions.git"
  },
  "source": {
<<<<<<< HEAD
    "shasum": "WYbcVhV4h3YoGj+QKZQBUbVSlCvAfWzj1ngRrXejsGk=",
=======
    "shasum": "MYaCV6OqZ6igFs9iLmU8KrNmqT0SGaQNZx/5KCkdAN0=",
>>>>>>> 3ab8d94a
    "location": {
      "npm": {
        "filePath": "dist/bundle.js",
        "iconPath": "images/icon.svg",
        "packageName": "@metamask/gator-permissions-snap",
        "registry": "https://registry.npmjs.org/"
      }
    }
  },
  "initialConnections": {
    "local:http://localhost:8081": {},
    "npm:@metamask/permissions-kernel-snap": {}
  },
  "initialPermissions": {
    "endowment:rpc": {
      "dapps": false,
      "snaps": true
    },
    "snap_manageState": {},
    "endowment:ethereum-provider": {},
    "endowment:network-access": {},
    "snap_getEntropy": {},
    "snap_dialog": {},
    "endowment:lifecycle-hooks": {},
    "snap_getPreferences": {},
    "endowment:page-home": {}
  },
  "platformVersion": "8.1.0",
  "manifestVersion": "0.1"
}<|MERGE_RESOLUTION|>--- conflicted
+++ resolved
@@ -7,11 +7,7 @@
     "url": "https://github.com/MetaMask/snap-7715-permissions.git"
   },
   "source": {
-<<<<<<< HEAD
-    "shasum": "WYbcVhV4h3YoGj+QKZQBUbVSlCvAfWzj1ngRrXejsGk=",
-=======
     "shasum": "MYaCV6OqZ6igFs9iLmU8KrNmqT0SGaQNZx/5KCkdAN0=",
->>>>>>> 3ab8d94a
     "location": {
       "npm": {
         "filePath": "dist/bundle.js",
