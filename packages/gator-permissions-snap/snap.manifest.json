{
  "version": "0.2.1",
  "description": "Grants 7715 permissions from a DeleGator smart account",
  "proposedName": "Gator Permissions",
  "repository": {
    "type": "git",
    "url": "https://github.com/MetaMask/snap-7715-permissions.git"
  },
  "source": {
<<<<<<< HEAD
    "shasum": "3WnHN4nXWEarqTsZjAdvWf4Z3PGhImgJoRvRQnw73tE=",
=======
    "shasum": "bK9QkrZeCDRwFpv8ljmKjRMHSeVQbxWaKqCUGd8lekA=",
>>>>>>> 4f2c69fe
    "location": {
      "npm": {
        "filePath": "dist/bundle.js",
        "iconPath": "images/icon.svg",
        "packageName": "@metamask/gator-permissions-snap",
        "registry": "https://registry.npmjs.org/"
      }
    }
  },
  "initialConnections": {
    "local:http://localhost:8081": {},
    "npm:@metamask/permissions-kernel-snap": {}
  },
  "initialPermissions": {
    "endowment:rpc": {
      "dapps": false,
      "snaps": true
    },
    "snap_manageState": {},
    "endowment:ethereum-provider": {},
    "endowment:network-access": {},
    "snap_getEntropy": {},
    "snap_dialog": {},
    "endowment:lifecycle-hooks": {},
    "snap_getPreferences": {},
    "endowment:page-home": {}
  },
  "platformVersion": "6.22.0",
  "manifestVersion": "0.1"
}<|MERGE_RESOLUTION|>--- conflicted
+++ resolved
@@ -7,11 +7,7 @@
     "url": "https://github.com/MetaMask/snap-7715-permissions.git"
   },
   "source": {
-<<<<<<< HEAD
-    "shasum": "3WnHN4nXWEarqTsZjAdvWf4Z3PGhImgJoRvRQnw73tE=",
-=======
-    "shasum": "bK9QkrZeCDRwFpv8ljmKjRMHSeVQbxWaKqCUGd8lekA=",
->>>>>>> 4f2c69fe
+    "shasum": "NmAMa75l2KwIZypZ+rpomFwFK+b4z8j6Ra9kNvUSr6Y=",
     "location": {
       "npm": {
         "filePath": "dist/bundle.js",
