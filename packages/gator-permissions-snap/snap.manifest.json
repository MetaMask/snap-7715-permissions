{
  "version": "0.2.1",
  "description": "Grants 7715 permissions from a DeleGator smart account",
  "proposedName": "Gator Permissions",
  "repository": {
    "type": "git",
    "url": "https://github.com/MetaMask/snap-7715-permissions.git"
  },
  "source": {
<<<<<<< HEAD
    "shasum": "2Ccl0nw5yDbjR6EwPq8Ucs1jZa1QCrXMrzpLNZvRz8I=",
=======
    "shasum": "2vOYwTM30DDpYzGG2NRfWFDCJ+jxKa36N5T9C1BnyWk=",
>>>>>>> 9216243d
    "location": {
      "npm": {
        "filePath": "dist/bundle.js",
        "iconPath": "images/icon.svg",
        "packageName": "@metamask/gator-permissions-snap",
        "registry": "https://registry.npmjs.org/"
      }
    }
  },
  "initialConnections": {
    "local:http://localhost:8081": {},
    "npm:@metamask/permissions-kernel-snap": {}
  },
  "initialPermissions": {
    "endowment:rpc": {
      "dapps": false,
      "snaps": true
    },
    "snap_manageState": {},
    "endowment:ethereum-provider": {},
    "endowment:network-access": {},
    "snap_getEntropy": {},
    "snap_dialog": {},
    "endowment:lifecycle-hooks": {},
    "snap_getPreferences": {},
    "endowment:page-home": {}
  },
  "platformVersion": "8.1.0",
  "manifestVersion": "0.1"
}<|MERGE_RESOLUTION|>--- conflicted
+++ resolved
@@ -7,11 +7,7 @@
     "url": "https://github.com/MetaMask/snap-7715-permissions.git"
   },
   "source": {
-<<<<<<< HEAD
-    "shasum": "2Ccl0nw5yDbjR6EwPq8Ucs1jZa1QCrXMrzpLNZvRz8I=",
-=======
     "shasum": "2vOYwTM30DDpYzGG2NRfWFDCJ+jxKa36N5T9C1BnyWk=",
->>>>>>> 9216243d
     "location": {
       "npm": {
         "filePath": "dist/bundle.js",
