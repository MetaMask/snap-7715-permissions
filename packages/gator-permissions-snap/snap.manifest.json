{
  "version": "0.2.1",
  "description": "Grants 7715 permissions from a DeleGator smart account",
  "proposedName": "Gator Permissions",
  "repository": {
    "type": "git",
    "url": "https://github.com/MetaMask/snap-7715-permissions.git"
  },
  "source": {
<<<<<<< HEAD
    "shasum": "xZV+IoRJmO+B88nvheVR3X4lwlBBVblI+CFMfnVN3Pg=",
=======
    "shasum": "nODLXP/oHwoGcAqLt3fXCkTszV4MiIPEL55PFWvw2us=",
>>>>>>> deb0eda0
    "location": {
      "npm": {
        "filePath": "dist/bundle.js",
        "iconPath": "images/icon.svg",
        "packageName": "@metamask/gator-permissions-snap",
        "registry": "https://registry.npmjs.org/"
      }
    }
  },
  "initialConnections": {
    "npm:@metamask/permissions-kernel-snap": {},
    "local:http://localhost:8081": {}
  },
  "initialPermissions": {
    "endowment:rpc": {
      "dapps": false,
      "snaps": true
    },
    "snap_manageState": {},
    "endowment:ethereum-provider": {},
    "endowment:network-access": {},
    "snap_dialog": {},
    "endowment:lifecycle-hooks": {},
    "snap_getPreferences": {}
  },
  "platformVersion": "8.1.0",
  "manifestVersion": "0.1"
}<|MERGE_RESOLUTION|>--- conflicted
+++ resolved
@@ -7,11 +7,7 @@
     "url": "https://github.com/MetaMask/snap-7715-permissions.git"
   },
   "source": {
-<<<<<<< HEAD
-    "shasum": "xZV+IoRJmO+B88nvheVR3X4lwlBBVblI+CFMfnVN3Pg=",
-=======
-    "shasum": "nODLXP/oHwoGcAqLt3fXCkTszV4MiIPEL55PFWvw2us=",
->>>>>>> deb0eda0
+    "shasum": "tQRss8KLZ2+OlG2QQyH81XYBcTLsWUzYXf/Xy0cHZsk=",
     "location": {
       "npm": {
         "filePath": "dist/bundle.js",
