--- conflicted
+++ resolved
@@ -7,11 +7,7 @@
     "url": "https://github.com/MetaMask/snap-7715-permissions.git"
   },
   "source": {
-<<<<<<< HEAD
-    "shasum": "cZ2rf30XnvnLd+00V8QM47B50p8hkPsXZZSd53wCU7Y=",
-=======
-    "shasum": "daaQiXVVVvJGgI2PHBl9UFJmPMxoie2tGD1TOxPIQmE=",
->>>>>>> a0a33365
+    "shasum": "zEQb5l74wRdpbewogEzc9KFJg4vWC7MkTcaXCTU8Yos=",
     "location": {
       "npm": {
         "filePath": "dist/bundle.js",
