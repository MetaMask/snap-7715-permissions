{
  "version": "0.2.1",
  "description": "Grants 7715 permissions from a DeleGator smart account",
  "proposedName": "Gator Permissions",
  "repository": {
    "type": "git",
    "url": "https://github.com/MetaMask/snap-7715-permissions.git"
  },
  "source": {
<<<<<<< HEAD
    "shasum": "X6FV6uHzNxUJ0eJzurkFq5h1ARdDGRCC1FdnX3uSlHA=",
=======
    "shasum": "VduGx+y+jERmJB9UXFPLYo4xfSv4HDOCX9091+ueuqU=",
>>>>>>> 0329bea6
    "location": {
      "npm": {
        "filePath": "dist/bundle.js",
        "iconPath": "images/icon.svg",
        "packageName": "@metamask/gator-permissions-snap",
        "registry": "https://registry.npmjs.org/"
      }
    }
  },
  "initialConnections": {
    "local:http://localhost:8081": {},
    "npm:@metamask/permissions-kernel-snap": {}
  },
  "initialPermissions": {
    "endowment:rpc": {
      "dapps": false,
      "snaps": true
    },
    "snap_manageState": {},
    "endowment:ethereum-provider": {},
    "endowment:network-access": {},
    "snap_getEntropy": {},
    "snap_dialog": {},
    "endowment:lifecycle-hooks": {},
    "snap_getPreferences": {},
    "endowment:page-home": {}
  },
  "platformVersion": "8.1.0",
  "manifestVersion": "0.1"
}<|MERGE_RESOLUTION|>--- conflicted
+++ resolved
@@ -7,11 +7,7 @@
     "url": "https://github.com/MetaMask/snap-7715-permissions.git"
   },
   "source": {
-<<<<<<< HEAD
-    "shasum": "X6FV6uHzNxUJ0eJzurkFq5h1ARdDGRCC1FdnX3uSlHA=",
-=======
     "shasum": "VduGx+y+jERmJB9UXFPLYo4xfSv4HDOCX9091+ueuqU=",
->>>>>>> 0329bea6
     "location": {
       "npm": {
         "filePath": "dist/bundle.js",
