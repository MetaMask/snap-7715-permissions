{
  "version": "0.2.1",
  "description": "Grants 7715 permissions from a DeleGator smart account",
  "proposedName": "Gator Permissions",
  "repository": {
    "type": "git",
    "url": "https://github.com/MetaMask/snap-7715-permissions.git"
  },
  "source": {
<<<<<<< HEAD
    "shasum": "kqeGL13mUGzyNkVTwO5ucFU8ZxTTHv9cpbVSHvVHaBY=",
=======
    "shasum": "Vs9lYGeC2uo7E6/p4eYFQG8i5gv0RJFqGEeuAxbV980=",
>>>>>>> 6670baa9
    "location": {
      "npm": {
        "filePath": "dist/bundle.js",
        "iconPath": "images/icon.svg",
        "packageName": "@metamask/gator-permissions-snap",
        "registry": "https://registry.npmjs.org/"
      }
    }
  },
  "initialConnections": {
    "local:http://localhost:8081": {},
    "npm:@metamask/permissions-kernel-snap": {}
  },
  "initialPermissions": {
    "endowment:rpc": {
      "dapps": false,
      "snaps": true
    },
    "snap_manageState": {},
    "endowment:ethereum-provider": {},
    "endowment:network-access": {},
    "snap_getEntropy": {},
    "snap_dialog": {},
    "endowment:lifecycle-hooks": {},
    "snap_getPreferences": {},
    "endowment:page-home": {}
  },
  "platformVersion": "8.1.0",
  "manifestVersion": "0.1"
}<|MERGE_RESOLUTION|>--- conflicted
+++ resolved
@@ -7,11 +7,7 @@
     "url": "https://github.com/MetaMask/snap-7715-permissions.git"
   },
   "source": {
-<<<<<<< HEAD
-    "shasum": "kqeGL13mUGzyNkVTwO5ucFU8ZxTTHv9cpbVSHvVHaBY=",
-=======
     "shasum": "Vs9lYGeC2uo7E6/p4eYFQG8i5gv0RJFqGEeuAxbV980=",
->>>>>>> 6670baa9
     "location": {
       "npm": {
         "filePath": "dist/bundle.js",
