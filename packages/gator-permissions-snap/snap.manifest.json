--- conflicted
+++ resolved
@@ -7,11 +7,7 @@
     "url": "https://github.com/MetaMask/snap-7715-permissions.git"
   },
   "source": {
-<<<<<<< HEAD
-    "shasum": "K0eDJ1b5Vu5eeVC8lBI/Ec+SywEe1NydSlrE61U7Y4M=",
-=======
     "shasum": "tY03cqLVieaPqJQu1vDTjsSXIO3OcDSnuEbckENtG1E=",
->>>>>>> 82bf61f1
     "location": {
       "npm": {
         "filePath": "dist/bundle.js",
