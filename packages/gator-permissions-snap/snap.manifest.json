{
  "version": "0.2.1",
  "description": "Grants 7715 permissions from a DeleGator smart account",
  "proposedName": "Gator Permissions",
  "repository": {
    "type": "git",
    "url": "https://github.com/MetaMask/snap-7715-permissions.git"
  },
  "source": {
<<<<<<< HEAD
    "shasum": "NmAMa75l2KwIZypZ+rpomFwFK+b4z8j6Ra9kNvUSr6Y=",
=======
    "shasum": "v1B05D89zwDAj6nm4a1UG2nA1s5h/k6sFLYGUPJliGc=",
>>>>>>> c79b80e5
    "location": {
      "npm": {
        "filePath": "dist/bundle.js",
        "iconPath": "images/icon.svg",
        "packageName": "@metamask/gator-permissions-snap",
        "registry": "https://registry.npmjs.org/"
      }
    }
  },
  "initialConnections": {
    "local:http://localhost:8081": {},
    "npm:@metamask/permissions-kernel-snap": {}
  },
  "initialPermissions": {
    "endowment:rpc": {
      "dapps": false,
      "snaps": true
    },
    "snap_manageState": {},
    "endowment:ethereum-provider": {},
    "endowment:network-access": {},
    "snap_getEntropy": {},
    "snap_dialog": {},
    "endowment:lifecycle-hooks": {},
    "snap_getPreferences": {},
    "endowment:page-home": {}
  },
  "platformVersion": "6.22.0",
  "manifestVersion": "0.1"
}<|MERGE_RESOLUTION|>--- conflicted
+++ resolved
@@ -7,11 +7,7 @@
     "url": "https://github.com/MetaMask/snap-7715-permissions.git"
   },
   "source": {
-<<<<<<< HEAD
-    "shasum": "NmAMa75l2KwIZypZ+rpomFwFK+b4z8j6Ra9kNvUSr6Y=",
-=======
-    "shasum": "v1B05D89zwDAj6nm4a1UG2nA1s5h/k6sFLYGUPJliGc=",
->>>>>>> c79b80e5
+    "shasum": "D1xZgkqOmv2yug3z6/YsbDkUWAzgxWujvWgz+W5bWH8=",
     "location": {
       "npm": {
         "filePath": "dist/bundle.js",
