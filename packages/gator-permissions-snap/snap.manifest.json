--- conflicted
+++ resolved
@@ -7,11 +7,7 @@
     "url": "https://github.com/MetaMask/snap-7715-permissions.git"
   },
   "source": {
-<<<<<<< HEAD
-    "shasum": "lkpkNzAzekG55M2K6g1b1Iy3K3KCSKDVTNdOu8EIocE=",
-=======
-    "shasum": "8PGSI83NMAkED4BCqQY6WUB6rSDGmHLx2PavNnyQm0s=",
->>>>>>> 81ec8872
+    "shasum": "6KN4WqJEBuKF3nwV4lK9EE2cvcF8hcyDWZGT0o1p29c=",
     "location": {
       "npm": {
         "filePath": "dist/bundle.js",
