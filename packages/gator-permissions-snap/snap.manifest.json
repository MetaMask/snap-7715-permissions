--- conflicted
+++ resolved
@@ -7,11 +7,7 @@
     "url": "https://github.com/MetaMask/snap-7715-permissions.git"
   },
   "source": {
-<<<<<<< HEAD
-    "shasum": "G4+77yP9dA6zm295KJ2ieZL3gTr7Bu/0fnTb6QYBDi4=",
-=======
     "shasum": "xTMtlVIwALuGasvgqsJN0wgt2JDOvr/vV06qZijFYdk=",
->>>>>>> 52ce0cb7
     "location": {
       "npm": {
         "filePath": "dist/bundle.js",
