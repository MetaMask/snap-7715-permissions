--- conflicted
+++ resolved
@@ -7,11 +7,7 @@
     "url": "https://github.com/MetaMask/snap-7715-permissions.git"
   },
   "source": {
-<<<<<<< HEAD
-    "shasum": "Jo/hSsaBaGL96bZ1fMwrTDue7AW5yeKFcUNUYWrbsmE=",
-=======
-    "shasum": "TAfr53eFkyAotLBg8rWj814whTmfTlf4jYwwiubWRws=",
->>>>>>> 6e570df9
+    "shasum": "PBHUq/2N0qXorvRkYcAZwuq3yiqQ5tcyY3cbVSNYZFE=",
     "location": {
       "npm": {
         "filePath": "dist/bundle.js",
@@ -39,6 +35,6 @@
     "snap_getPreferences": {},
     "endowment:page-home": {}
   },
-  "platformVersion": "8.1.0",
+  "platformVersion": "9.3.0",
   "manifestVersion": "0.1"
 }