--- conflicted
+++ resolved
@@ -13,7 +13,6 @@
   ],
   "scripts": {
     "prepare:snap": "./scripts/prepare-snap.sh",
-<<<<<<< HEAD
     "build": "yarn workspaces foreach --worktree --parallel --topological --verbose run build",
     "build:pack": "yarn workspaces foreach --worktree --parallel --interlaced --verbose run build:pack",
     "changelog:update": "yarn workspaces foreach --worktree --no-private --parallel --interlaced --verbose run changelog:update",
@@ -23,20 +22,7 @@
     "lint:fix": "yarn workspaces foreach --worktree --parallel run lint:fix",
     "lint:misc": "yarn workspaces foreach --worktree --parallel run lint:misc",
     "start": "yarn workspaces foreach --worktree --parallel --interlaced --verbose run start",
-    "start:message-signing-snap": "cd external/message-signing-snap && yarn start",
     "test": "yarn workspaces foreach --worktree --parallel --interlaced --verbose run test"
-=======
-    "build": "yarn workspaces foreach --parallel --topological --verbose run build",
-    "build:pack": "yarn workspaces foreach --parallel --interlaced --verbose run build:pack",
-    "changelog:update": "yarn workspaces foreach --all --no-private --parallel --interlaced --verbose run changelog:update",
-    "changelog:validate": "yarn workspaces foreach --all --no-private --parallel --interlaced --verbose run changelog:validate",
-    "lint": "yarn workspaces foreach --parallel run lint",
-    "lint:eslint": "yarn workspaces foreach --parallel run lint:eslint",
-    "lint:fix": "yarn workspaces foreach --parallel run lint:fix",
-    "lint:misc": "yarn workspaces foreach --parallel run lint:misc",
-    "start": "yarn workspaces foreach --parallel --interlaced --verbose run start",
-    "test": "yarn workspaces foreach --parallel --interlaced --verbose run test"
->>>>>>> a361b802
   },
   "devDependencies": {
     "@lavamoat/allow-scripts": "3.3.4",
