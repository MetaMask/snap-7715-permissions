{
  "name": "@metamask/snap-7715-permissions-monorepo",
  "version": "4.0.0",
  "private": true,
  "description": "Monorepo for 7715 permissions snaps.",
  "repository": {
    "type": "git",
    "url": "https://github.com/MetaMask/snap-7715-permissions.git"
  },
  "files": [],
  "workspaces": [
    "packages/*"
  ],
  "scripts": {
    "build": "yarn workspaces foreach --parallel --topological --verbose run build",
    "build:pack": "yarn workspaces foreach --parallel --interlaced --verbose run build:pack",
    "changelog:update": "yarn workspaces foreach --all --no-private --parallel --interlaced --verbose run changelog:update",
    "changelog:validate": "yarn workspaces foreach --all --no-private --parallel --interlaced --verbose run changelog:validate",
    "lint": "yarn workspaces foreach --parallel run lint",
    "lint:eslint": "yarn workspaces foreach --parallel run lint:eslint",
    "lint:fix": "yarn workspaces foreach --parallel run lint:fix",
    "lint:misc": "yarn workspaces foreach --parallel run lint:misc",
    "start": "yarn workspaces foreach --parallel --interlaced --verbose run start",
    "test": "yarn workspaces foreach --parallel --interlaced --verbose run test"
  },
  "devDependencies": {
    "@lavamoat/allow-scripts": "^3.0.0",
    "@lavamoat/preinstall-always-fail": "^2.0.0",
    "@metamask/create-release-branch": "^4.1.1",
<<<<<<< HEAD
    "@metamask/eslint-config": "^12.2.0",
    "@metamask/eslint-config-jest": "^14.0.0",
=======
    "@metamask/eslint-config": "^14.0.0",
    "@metamask/eslint-config-jest": "^12.1.0",
>>>>>>> b0e0bad5
    "@metamask/eslint-config-nodejs": "^12.1.0",
    "@metamask/eslint-config-typescript": "^12.1.0",
    "@typescript-eslint/eslint-plugin": "^5.42.1",
    "@typescript-eslint/parser": "^5.42.1",
    "eslint": "^8.45.0",
    "eslint-config-prettier": "^9.1.0",
    "eslint-plugin-import": "~2.26.0",
    "eslint-plugin-jest": "^27.1.5",
    "eslint-plugin-jsdoc": "^41.1.2",
    "eslint-plugin-n": "^15.7.0",
    "eslint-plugin-prettier": "^5.2.1",
    "eslint-plugin-promise": "^6.1.1",
    "prettier": "^3.3.3",
    "prettier-2": "npm:prettier@^2.8.8",
    "prettier-plugin-packagejson": "^2.4.5",
    "sharp": "^0.32.6",
    "typescript": "^4.7.4"
  },
  "packageManager": "yarn@3.2.1",
  "engines": {
    "node": ">=18.6.0"
  },
  "lavamoat": {
    "allowScripts": {
      "@lavamoat/preinstall-always-fail": false,
      "sharp": true
    }
  }
}<|MERGE_RESOLUTION|>--- conflicted
+++ resolved
@@ -27,13 +27,8 @@
     "@lavamoat/allow-scripts": "^3.0.0",
     "@lavamoat/preinstall-always-fail": "^2.0.0",
     "@metamask/create-release-branch": "^4.1.1",
-<<<<<<< HEAD
-    "@metamask/eslint-config": "^12.2.0",
+    "@metamask/eslint-config": "^14.0.0",
     "@metamask/eslint-config-jest": "^14.0.0",
-=======
-    "@metamask/eslint-config": "^14.0.0",
-    "@metamask/eslint-config-jest": "^12.1.0",
->>>>>>> b0e0bad5
     "@metamask/eslint-config-nodejs": "^12.1.0",
     "@metamask/eslint-config-typescript": "^12.1.0",
     "@typescript-eslint/eslint-plugin": "^5.42.1",
